version: 2

jobs:
 # must be called build for local circle cli to work
 # is actually unit tests
 build:
  docker:
   - image: holochain/holochain-rust:latest
  resource_class: large
  steps:
   - checkout
   - run: nix-shell --run hc-rust-test

 fmt:
  docker:
   - image: holochain/holochain-rust:latest
  steps:
   - checkout
   - run: nix-shell --run hc-rust-fmt-check
   # don't allow unpinned deps
   - run:
      name: no unpinnned deps
      command: |
        # temporary avoid build fails due to greps
        set +eo pipefail
        export UNPINNED=`nix-shell --run hc-rust-manifest-list-unpinned`
        set -eo pipefail
        if [[ $UNPINNED ]]
        then
         echo "unpinned deps must be empty:"
         echo "$UNPINNED"
         exit 1
        fi
   # don't allow changelog root items with no PR reference
   - run:
      name: no changelogs without PR references
      command: |
        # temporary avoid build fails due to greps
        set +eo pipefail
        export UNREFERENCED=`nix-shell --run hc-release-docs-changelog-list-missing-references`
        set -eo pipefail
        if [[ $UNREFERENCED ]]
        then
          echo "all root level changelog items need a PR reference:"
          echo "$UNREFERENCED"
          exit 1
        fi

   # flag any references to a nightly version in a readme other than the
   # ${date} in nix-shell
   - run:
      name: no readmes with bad rust nightly versions
      command: |
        # temporary avoid build fails due to greps
        set +eo pipefail
        export BAD_NIGHTLY=`nix-shell --run hc-release-docs-readme-list-stale-nightlies`
        set -eo pipefail
        if [[ $BAD_NIGHTLY ]]
        then
          echo "there is an incorrect nightly version in a readme file:"
          echo $BAD_NIGHTLY
          exit 1
        fi

 scaffold-tests-linux:
  docker:
   - image: holochain/holochain-rust:latest
  resource_class: xlarge
  steps:
    - checkout

    - run:
        name: scaffold tests
        command: |
          export HC_SCAFFOLD_VERSION="branch=\"$CIRCLE_BRANCH\""
          nix-shell --run hc-scaffold-test

 scaffold-tests-mac:
  macos:
   xcode: "10.2.0"
  steps:
   - checkout
   - run:
      name: scaffold tests
      command: |
       export HC_SCAFFOLD_VERSION="branch=\"$CIRCLE_BRANCH\""
       curl https://nixos.org/nix/install | sh
       . /Users/distiller/.nix-profile/etc/profile.d/nix.sh
       nix-shell --run hc-scaffold-test

 app-spec-tests:
  docker:
   - image: holochain/holochain-rust:latest
  resource_class: xlarge
  steps:
   - checkout

   - run:
       name: install cli
       command: nix-shell --run hc-cli-install

   - run:
       name: install node conductor
       command: nix-shell --run hc-conductor-node-install

   - run:
       name: app spec tests
       command: nix-shell --run hc-app-spec-test

   - run:
       name: proc macro app spec tests
       command: nix-shell --run hc-app-spec-test-proc

   - run:
       name: nodejs conductor tests
       command: nix-shell --run hc-conductor-node-test

 cluster-tests:
  docker:
   - image: holochain/holochain-rust:latest
  resource_class: xlarge
  steps:
   - checkout

   - run:
       name: app spec cluster tests
       command: nix-shell --run hc-app-spec-cluster-test

 cli-tests:
  docker:
   - image: holochain/holochain-rust:latest
  steps:
   - checkout

   - run:
       name: install cli
       command: nix-shell --run hc-cli-install

   - run:
      name: test cli
      command: nix-shell --run hc-cli-test

 wasm-conductor-tests:
  docker:
   - image: holochain/holochain-rust:latest
  steps:
   - checkout

   - run:
       name: wasm conductor tests
       command: nix-shell --run hc-conductor-wasm-test

 # https://circleci.com/docs/2.0/building-docker-images/
 docker.start:
  machine: true
  steps:
   - checkout
   - run: docker login -u $DOCKER_USER -p $DOCKER_PASS
   - run: docker build -f .circleci/Dockerfile..start -t holochain/holochain-rust:circle..start .
   - run: docker push holochain/holochain-rust:circle..start
 docker.01:
  machine: true
  steps:
   - checkout
   - run: docker login -u $DOCKER_USER -p $DOCKER_PASS
   - run: docker pull holochain/holochain-rust:circle..start
   - run: docker build -f .circleci/Dockerfile.01.warm.nix -t holochain/holochain-rust:circle.01.warm.nix .
   - run: docker push holochain/holochain-rust:circle.01.warm.nix
 docker.02:
  machine: true
  steps:
   - checkout
   - run: docker login -u $DOCKER_USER -p $DOCKER_PASS
   - run: docker pull holochain/holochain-rust:circle.01.warm.nix
   - run: docker build -f .circleci/Dockerfile.02.warm.tests -t holochain/holochain-rust:circle.02.warm.tests .
   - run: docker push holochain/holochain-rust:circle.02.warm.tests
 docker.03:
  machine: true
  steps:
   - checkout
   - run: docker login -u $DOCKER_USER -p $DOCKER_PASS
   - run: docker pull holochain/holochain-rust:circle.02.warm.tests
   - run: docker build -f .circleci/Dockerfile.03.warm.tools -t holochain/holochain-rust:circle.03.warm.tools .
   - run: docker push holochain/holochain-rust:circle.03.warm.tools
 docker.end:
  machine: true
  steps:
   - checkout
   - run: docker login -u $DOCKER_USER -p $DOCKER_PASS
   - run: docker pull holochain/holochain-rust:circle.03.warm.tools
   - run: docker build -f .circleci/Dockerfile.zz.end -t holochain/holochain-rust:circle.zz.end -t holochain/holochain-rust:develop -t holochain/holochain-rust:latest .
   - run: docker push holochain/holochain-rust:circle.zz.end
   - run: docker push holochain/holochain-rust:develop
   - run: docker push holochain/holochain-rust:latest

 cold.ubuntu.bionic.auto:
  docker:
   - image: ubuntu:bionic
  resource_class: xlarge
  steps:
   - checkout
   - run: ./scripts/install/auto.sh
   - run: make test

 cold.ubuntu.xenial.auto:
  docker:
   - image: ubuntu:xenial
  resource_class: xlarge
  steps:
   - checkout
   - run: ./scripts/install/auto.sh
   - run: make test

 cold.debian.stable.auto:
  docker:
   - image: debian:stable
  resource_class: xlarge
  steps:
   - checkout
   - run: ./scripts/install/auto.sh
   - run: make test

 cold.mac.10.auto:
  macos:
   xcode: "10.2.0"
  steps:
   - checkout
   - run: ./scripts/install/auto.sh
   - run: make test

 cold.mac.10.nix:
  macos:
   xcode: "10.2.0"
  steps:
   - checkout
   - run:
      name: Install and run all tests via nix
      command: |
       curl https://nixos.org/nix/install | sh
       . /Users/distiller/.nix-profile/etc/profile.d/nix.sh
       nix-shell --run hc-test

workflows:
 version: 2
 tests:
  jobs:
   - build
   - fmt
   - app-spec-tests
   - cluster-tests
   - cli-tests
<<<<<<< HEAD
   - scaffold-tests-linux
   - scaffold-tests-mac
=======
   - wasm-conductor-tests
>>>>>>> 7ccc02f7

 cold.ubuntu:
  jobs:
   - cold.ubuntu.bionic.auto:
      filters:
       branches:
        only:
         - develop
   # - cold.ubuntu.bionic.nix

   - cold.ubuntu.xenial.auto:
      filters:
       branches:
        only:
         - develop
   # - cold.ubuntu.xenial.nix

 cold.debian:
  jobs:
   - cold.debian.stable.auto:
      filters:
       branches:
        only:
         - develop
   # - cold.debian.stable.nix

 cold.mac:
  jobs:
   - cold.mac.10.auto:
      filters:
       branches:
        only:
         - develop
   - cold.mac.10.nix:
      filters:
       branches:
        only:
         - develop
 dockers:
  # https://circleci.com/docs/2.0/workflows/#scheduling-a-workflow
  triggers:
   - schedule:
      cron: "0 0 * * *"
      filters:
       branches:
        only:
         - develop
  jobs:
   - docker.start
   - docker.01:
      requires:
       - docker.start
   - docker.02:
      requires:
       - docker.01
   - docker.03:
      requires:
       - docker.02
   - docker.end:
      requires:
       - docker.03<|MERGE_RESOLUTION|>--- conflicted
+++ resolved
@@ -249,12 +249,9 @@
    - app-spec-tests
    - cluster-tests
    - cli-tests
-<<<<<<< HEAD
    - scaffold-tests-linux
    - scaffold-tests-mac
-=======
    - wasm-conductor-tests
->>>>>>> 7ccc02f7
 
  cold.ubuntu:
   jobs:
