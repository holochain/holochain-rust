--- conflicted
+++ resolved
@@ -271,10 +271,6 @@
         only:
          - develop
          - final-exam
-<<<<<<< HEAD
-         - unique-connection-urls
-=======
->>>>>>> 0255cc22
    - docker-build-trycp-server:
       requires:
        - docker-build-minimal
@@ -288,10 +284,6 @@
         only:
          - develop
          - final-exam
-<<<<<<< HEAD
-         - unique-connection-urls
-=======
->>>>>>> 0255cc22
    - docker-build-circle-build:
       requires:
        - docker-build-latest
