version: 2.1

commands:
 build-docker:
  description: "Build and deploy a docker box"
  parameters:
   box:
    type: string
    default: "minimal"
  steps:
   - checkout
   - run: ./docker/login
   - run:
      no_output_timeout: 45m
      command: ./docker/build << parameters.box >> $CIRCLE_BRANCH
   - run:
      no_output_timeout: 20m
      command: ./docker/push << parameters.box >> $CIRCLE_BRANCH

jobs:
 # must be called build for local circle cli to work
 # is actually unit tests
 build:
  docker:
   - image: holochain/holochain-rust:circle.build.develop
  resource_class: xlarge
  steps:
   - checkout
   - run:
      command: nix-shell --run hc-rust-test
      no_output_timeout: 20m

 code-coverage:
  machine: true
  resource_class: xlarge
  steps:
   - checkout
   - run: docker run --env CODECOV_TOKEN --rm --security-opt seccomp=unconfined -v $(pwd):/project holochain/holochain-rust:circle.build.develop sh -c "cd /project && nix-shell --run hc-rust-coverage-kcov"

 fmt:
  docker:
   - image: holochain/holochain-rust:circle.fmt.develop
  steps:
   - checkout
   - run:
      command: nix-shell --run hc-test-fmt
      no_output_timeout: 20m
   - run:
      command: nix-shell --run hn-rust-clippy
      no_output_timeout: 20m
   # don't allow unpinned deps
   - run:
      name: no unpinnned deps
      command: |
        # temporary avoid build fails due to greps
        set +eo pipefail
        export UNPINNED=`nix-shell --run hc-rust-manifest-list-unpinned`
        set -eo pipefail
        if [[ $UNPINNED ]]
        then
         echo "unpinned deps must be empty:"
         echo "$UNPINNED"
         exit 1
        fi
   # don't allow changelog root items with no PR reference
   - run:
      name: no changelogs without PR references
      command: |
        # temporary avoid build fails due to greps
        set +eo pipefail
        export UNREFERENCED=`nix-shell --run hc-release-docs-changelog-list-missing-references`
        set -eo pipefail
        if [[ $UNREFERENCED ]]
        then
          echo "all root level changelog items need a PR reference:"
          echo "$UNREFERENCED"
          exit 1
        fi

   # flag any references to a nightly version in a readme other than the
   # ${date} in nix-shell
   - run:
      name: no readmes with bad rust nightly versions
      command: |
        # temporary avoid build fails due to greps
        set +eo pipefail
        export BAD_NIGHTLY=`nix-shell --run hc-release-docs-readme-list-stale-nightlies`
        set -eo pipefail
        if [[ $BAD_NIGHTLY ]]
        then
          echo "there is an incorrect nightly version in a readme file:"
          echo $BAD_NIGHTLY
          exit 1
        fi

 app-spec-tests-sim2h:
   docker:
     - image: holochain/holochain-rust:circle.sim2h.develop
   resource_class: xlarge
   steps:
     - checkout
     - run:
         name: sim2h server
         command: nix-shell --run hc-sim2h-server
         background: true
         no_output_timeout: 20m
     - run:
         name: app spec tests
         command: nix-shell --run 'hc-test-app-spec app_spec sim2h'
         no_output_timeout: 20m

 stress-tests-sim2h:
   docker:
     - image: holochain/holochain-rust:circle.sim2h.develop
   resource_class: xlarge
   steps:
     - checkout
     - run:
         name: sim2h server
         command: nix-shell --run "hc-sim2h-server -p 9002"
         background: true
         no_output_timeout: 20m
     - run:
         name: stress tests
         command: nix-shell --run hc-stress-test-sim2h
         no_output_timeout: 20m

 cli-tests:
  docker:
   - image: holochain/holochain-rust:circle.cli-tests.develop
  steps:
   - checkout

   - run:
      name: test cli
      command: nix-shell --run hc-cli-test
      no_output_timeout: 20m

 wasm-conductor-tests:
  docker:
   - image: holochain/holochain-rust:circle.wasm-conductor-tests.develop
  steps:
   - checkout
   - run:
       name: wasm conductor tests
       command: nix-shell --run hc-conductor-wasm-test
       no_output_timeout: 20m

 deploy-mac:
  macos:
   xcode: "10.2.0"
  steps:
   - checkout
   - run:
      name: Deploy mac binaries
      no_output_timeout: 20m
      command: |
       curl https://nixos.org/nix/install | sh
       . /Users/distiller/.nix-profile/etc/profile.d/nix.sh
       nix-shell --run hc-release-github-binaries

 deploy-linux:
  docker:
   - image: holochain/holonix:ubuntu
  steps:
   - run: sudo apt-get update && sudo apt-get install -y git ssh
   - checkout
   - run:
      name: Deploy linux binaries
      no_output_timeout: 20m
      command: |
       . /home/docker/.nix-profile/etc/profile.d/nix.sh
       nix-shell --run hc-release-github-binaries

 deploy-crates:
  docker:
   - image: holochain/holonix:latest
  steps:
   - checkout
   - run:
      no_output_timeout: 20m
      command: nix-shell --run hc-release-hook-publish

 docker-build-latest:
  resource_class: large
  machine: true
  steps:
   - build-docker:
      box: latest

 docker-build-circle-build:
  resource_class: large
  machine: true
  steps:
   - build-docker:
      box: circle.build

 docker-build-circle-sim2h:
  resource_class: large
  machine: true
  steps:
   - build-docker:
      box: circle.sim2h

 docker-build-circle-cli-tests:
  resource_class: large
  machine: true
  steps:
   - build-docker:
      box: circle.cli-tests

 docker-build-circle-fmt:
  resource_class: large
  machine: true
  steps:
   - build-docker:
      box: circle.fmt

 docker-build-circle-wasm-conductor-tests:
  resource_class: large
  machine: true
  steps:
   - build-docker:
      box: circle.wasm-conductor-tests

 docker-build-sim2h-server:
  resource_class: large
  machine: true
  steps:
  - build-docker:
     box: sim2h_server

 docker-build-trycp-server:
  resource_class: large
  machine: true
  steps:
   - build-docker:
      box: trycp_server

 docker-build-minimal:
  resource_class: large
  machine: true
  steps:
   - build-docker:
      box: minimal

workflows:
 version: 2
 tests:
  jobs:
   - build
   - fmt
   # @todo flakey websocket connections
   - app-spec-tests-sim2h
   - stress-tests-sim2h
   - cli-tests
   - wasm-conductor-tests

   - code-coverage:
      filters:
       branches:
        only:
         - develop
         - test-kcov
         # NOTE - add your branche here if working on coverage

   - docker-build-minimal:
      filters:
       branches:
        only:
         - develop
         - final-exam
<<<<<<< HEAD
         - transactional
         - trycp-update-hc
=======
         - wire-message-receipts
>>>>>>> 84b4bf16
   - docker-build-trycp-server:
      requires:
       - docker-build-minimal
   - docker-build-sim2h-server:
      requires:
       - docker-build-minimal

   - docker-build-latest:
      filters:
       branches:
        only:
         - develop
         - final-exam
<<<<<<< HEAD
         - transactional
         - trycp-update-hc
=======
         - wire-message-receipts
>>>>>>> 84b4bf16
   - docker-build-circle-build:
      requires:
       - docker-build-latest
   - docker-build-circle-sim2h:
      requires:
       - docker-build-latest
   - docker-build-circle-cli-tests:
      requires:
       - docker-build-latest
   - docker-build-circle-fmt:
      requires:
       - docker-build-latest
   - docker-build-circle-wasm-conductor-tests:
      requires:
       - docker-build-latest

 deploy:
  jobs:
   - deploy-mac:
      filters:
       branches:
        ignore: /.*/
       tags:
        only: /^v[0-9]+\.[0-9]+\.[0-9]+-alpha[0-9]+$/
   - deploy-linux:
      filters:
       branches:
        ignore: /.*/
       tags:
        only: /^v[0-9]+\.[0-9]+\.[0-9]+-alpha[0-9]+$/
   - deploy-crates:
      filters:
       branches:
        ignore: /.*/
       tags:
        only: /^v[0-9]+\.[0-9]+\.[0-9]+-alpha[0-9]+$/<|MERGE_RESOLUTION|>--- conflicted
+++ resolved
@@ -270,12 +270,9 @@
         only:
          - develop
          - final-exam
-<<<<<<< HEAD
          - transactional
          - trycp-update-hc
-=======
          - wire-message-receipts
->>>>>>> 84b4bf16
    - docker-build-trycp-server:
       requires:
        - docker-build-minimal
@@ -289,12 +286,9 @@
         only:
          - develop
          - final-exam
-<<<<<<< HEAD
          - transactional
          - trycp-update-hc
-=======
          - wire-message-receipts
->>>>>>> 84b4bf16
    - docker-build-circle-build:
       requires:
        - docker-build-latest
