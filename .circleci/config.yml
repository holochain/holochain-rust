version: 2

jobs:
 # must be called build for local circle cli to work
 # is actually unit tests
 build:
  docker:
   - image: holochain/holochain-rust:latest
  resource_class: large
  steps:
   - checkout
   - run: nix-shell --run hc-rust-test

 fmt:
  docker:
   - image: holochain/holochain-rust:latest
  steps:
   - checkout
   - run: nix-shell --run hc-rust-fmt-check
   # don't allow unpinned deps
   - run:
      name: no unpinnned deps
      command: |
        # temporary avoid build fails due to greps
        set +eo pipefail
        export UNPINNED=`nix-shell --run hc-rust-manifest-list-unpinned`
        set -eo pipefail
        if [[ $UNPINNED ]]
        then
         echo "unpinned deps must be empty:"
         echo "$UNPINNED"
         exit 1
        fi
   # don't allow changelog root items with no PR reference
   - run:
      name: no changelogs without PR references
      command: |
        # temporary avoid build fails due to greps
        set +eo pipefail
        export UNREFERENCED=`nix-shell --run hc-release-docs-changelog-list-missing-references`
        set -eo pipefail
        if [[ $UNREFERENCED ]]
        then
          echo "all root level changelog items need a PR reference:"
          echo "$UNREFERENCED"
          exit 1
        fi

   # flag any references to a nightly version in a readme other than the
   # ${date} in nix-shell
   - run:
      name: no readmes with bad rust nightly versions
      command: |
        # temporary avoid build fails due to greps
        set +eo pipefail
        export BAD_NIGHTLY=`nix-shell --run hc-release-docs-readme-list-stale-nightlies`
        set -eo pipefail
        if [[ $BAD_NIGHTLY ]]
        then
          echo "there is an incorrect nightly version in a readme file:"
          echo $BAD_NIGHTLY
          exit 1
        fi

 scaffold-tests:
  docker:
   - image: holochain/holochain-rust:latest
  resource_class: xlarge
  steps:
    - checkout

    - run:
        name: scaffold tests
        command: |
<<<<<<< HEAD
          export HC_SCAFFOLD_VERSION='branch="$TRAVIS_BRANCH"'
          nix-shell --run hc-scaffold-test
=======
          # workaround until we vendor bins better
          # ~/.cargo/bin is not on the path by default so installed binaries aren't found
          # @see https://github.com/holochain/holochain-rust/pull/1339
          export PATH=$PATH:~/.cargo/bin
          hc init my_app
          cd my_app
          HC_SCAFFOLD_VERSION='branch="$TRAVIS_BRANCH"' hc generate zomes/my_zome
          hc test
>>>>>>> 27aff649

 app-spec-tests:
  docker:
   - image: holochain/holochain-rust:latest
  resource_class: xlarge
  steps:
   - checkout

   - run:
       name: install cli
       command: nix-shell --run hc-cli-install

   - run:
       name: install node conductor
       command: nix-shell --run hc-conductor-node-install

   - run:
       name: app spec tests
       command: nix-shell --run hc-app-spec-test

   - run:
       name: nodejs conductor tests
       command: nix-shell --run hc-conductor-node-test

 cli-tests:
  docker:
   - image: holochain/holochain-rust:latest
  steps:
   - checkout

   - run:
       name: install cli
       command: nix-shell --run hc-cli-install

   - run:
      name: test cli
      command: nix-shell --run hc-cli-test

 # https://circleci.com/docs/2.0/building-docker-images/
 docker.start:
  machine: true
  steps:
   - checkout
   - run: docker login -u $DOCKER_USER -p $DOCKER_PASS
   - run: docker build -f .circleci/Dockerfile..start -t holochain/holochain-rust:circle..start .
   - run: docker push holochain/holochain-rust:circle..start
 docker.01:
  machine: true
  steps:
   - checkout
   - run: docker login -u $DOCKER_USER -p $DOCKER_PASS
   - run: docker pull holochain/holochain-rust:circle..start
   - run: docker build -f .circleci/Dockerfile.01.warm.nix -t holochain/holochain-rust:circle.01.warm.nix .
   - run: docker push holochain/holochain-rust:circle.01.warm.nix
 docker.02:
  machine: true
  steps:
   - checkout
   - run: docker login -u $DOCKER_USER -p $DOCKER_PASS
   - run: docker pull holochain/holochain-rust:circle.01.warm.nix
   - run: docker build -f .circleci/Dockerfile.02.warm.tests -t holochain/holochain-rust:circle.02.warm.tests .
   - run: docker push holochain/holochain-rust:circle.02.warm.tests
 docker.03:
  machine: true
  steps:
   - checkout
   - run: docker login -u $DOCKER_USER -p $DOCKER_PASS
   - run: docker pull holochain/holochain-rust:circle.02.warm.tests
   - run: docker build -f .circleci/Dockerfile.03.warm.tools -t holochain/holochain-rust:circle.03.warm.tools .
   - run: docker push holochain/holochain-rust:circle.03.warm.tools
 docker.end:
  machine: true
  steps:
   - checkout
   - run: docker login -u $DOCKER_USER -p $DOCKER_PASS
   - run: docker pull holochain/holochain-rust:circle.03.warm.tools
   - run: docker build -f .circleci/Dockerfile.zz.end -t holochain/holochain-rust:circle.zz.end -t holochain/holochain-rust:develop -t holochain/holochain-rust:latest .
   - run: docker push holochain/holochain-rust:circle.zz.end
   - run: docker push holochain/holochain-rust:develop
   - run: docker push holochain/holochain-rust:latest

 cold.ubuntu.bionic.auto:
  docker:
   - image: ubuntu:bionic
  resource_class: xlarge
  steps:
   - checkout
   - run: ./scripts/install/auto.sh
   - run: make test

 cold.ubuntu.xenial.auto:
  docker:
   - image: ubuntu:xenial
  resource_class: xlarge
  steps:
   - checkout
   - run: ./scripts/install/auto.sh
   - run: make test

 cold.debian.stable.auto:
  docker:
   - image: debian:stable
  resource_class: xlarge
  steps:
   - checkout
   - run: ./scripts/install/auto.sh
   - run: make test

 cold.mac.10.auto:
  macos:
   xcode: "10.2.0"
  steps:
   - checkout
   - run: ./scripts/install/auto.sh
   - run: make test

 cold.mac.10.nix:
  macos:
   xcode: "10.2.0"
  steps:
   - checkout
   - run:
      name: Install and run all tests via nix
      command: |
       curl https://nixos.org/nix/install | sh
       . /Users/distiller/.nix-profile/etc/profile.d/nix.sh
       nix-shell --run hc-test

workflows:
 version: 2
 tests:
  jobs:
   - build
   - fmt
   - app-spec-tests
   - cli-tests
   - scaffold-tests

 cold.ubuntu:
  jobs:
   - cold.ubuntu.bionic.auto:
      filters:
       branches:
        only:
         - develop
   # - cold.ubuntu.bionic.nix

   - cold.ubuntu.xenial.auto:
      filters:
       branches:
        only:
         - develop
   # - cold.ubuntu.xenial.nix

 cold.debian:
  jobs:
   - cold.debian.stable.auto:
      filters:
       branches:
        only:
         - develop
   # - cold.debian.stable.nix

 cold.mac:
  jobs:
   - cold.mac.10.auto:
      filters:
       branches:
        only:
         - develop
   - cold.mac.10.nix:
      filters:
       branches:
        only:
         - develop
 dockers:
  # https://circleci.com/docs/2.0/workflows/#scheduling-a-workflow
  triggers:
   - schedule:
      cron: "0 0 * * *"
      filters:
       branches:
        only:
         - develop
  jobs:
   - docker.start
   - docker.01:
      requires:
       - docker.start
   - docker.02:
      requires:
       - docker.01
   - docker.03:
      requires:
       - docker.02
   - docker.end:
      requires:
       - docker.03<|MERGE_RESOLUTION|>--- conflicted
+++ resolved
@@ -72,19 +72,8 @@
     - run:
         name: scaffold tests
         command: |
-<<<<<<< HEAD
           export HC_SCAFFOLD_VERSION='branch="$TRAVIS_BRANCH"'
           nix-shell --run hc-scaffold-test
-=======
-          # workaround until we vendor bins better
-          # ~/.cargo/bin is not on the path by default so installed binaries aren't found
-          # @see https://github.com/holochain/holochain-rust/pull/1339
-          export PATH=$PATH:~/.cargo/bin
-          hc init my_app
-          cd my_app
-          HC_SCAFFOLD_VERSION='branch="$TRAVIS_BRANCH"' hc generate zomes/my_zome
-          hc test
->>>>>>> 27aff649
 
  app-spec-tests:
   docker:
