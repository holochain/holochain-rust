--- conflicted
+++ resolved
@@ -67,29 +67,15 @@
   dist: bionic
   language: rust
   rust: nightly-2019-01-24
-<<<<<<< HEAD
-  before_script:
+  before_install:
     - ./scripts/install/auto.sh
-=======
-  before_install:
-    - . ./scripts/install/auto.sh
->>>>>>> 2bb6a581
 
 _macosx_nodejs_template: &_macosx_nodejs_template
   os: osx
   language: rust
   rust: nightly-2019-01-24
-<<<<<<< HEAD
-  before_script:
-    - ./scripts/install/release-deps-osx.sh
-
-_not_deploy_template: &_not_deploy_template
-  if: tag != /^holochain-nodejs-(test-\d+-)*v\d+\.\d+\.\d+-alpha/ AND \
-      tag != /^(test-\d+-)*v\d+\.\d+\.\d+-alpha/
-=======
   before_install:
-    - . ./scripts/install/auto.sh
->>>>>>> 2bb6a581
+    - ./scripts/install/auto.sh
 
 _to_deploy_template: &_to_deploy_template
   if: tag =~ /^holochain-nodejs-(test-\d+-)*v\d+\.\d+\.\d+-alpha/
@@ -152,11 +138,7 @@
   rust: nightly-2019-01-24
   if: tag =~ /^(test-\d+-)*v\d+\.\d+\.\d+-alpha/
   before_script:
-<<<<<<< HEAD
-    - ./scripts/install/release-deps-auto.sh
-=======
-    - . ./scripts/install/auto.sh
->>>>>>> 2bb6a581
+    - ./scripts/install/auto.sh
   script:
     - cargo rustc --manifest-path cli/Cargo.toml --target $TARGET --release -- -C lto
     - mkdir cli-$TRAVIS_TAG-$TARGET
@@ -180,11 +162,7 @@
   rust: nightly-2019-01-24
   if: tag =~ /^(test-\d+-)*v\d+\.\d+\.\d+-alpha/
   before_script:
-<<<<<<< HEAD
-    - ./scripts/install/release-deps-auto.sh
-=======
-    - . ./scripts/install/auto.sh
->>>>>>> 2bb6a581
+    - ./scripts/install/auto.sh
   script:
     - cargo rustc --manifest-path conductor/Cargo.toml --target $TARGET --release -- -C lto
     - mkdir conductor-$TRAVIS_TAG-$TARGET
