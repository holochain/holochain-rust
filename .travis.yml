--- conflicted
+++ resolved
@@ -213,20 +213,6 @@
   # this allows us to keep walltimes down
   include:
 
-<<<<<<< HEAD
-    - name: "windows holochain_sodium"
-      <<: *_windows_template_lite
-      env:
-       - TEST_P=holochain_sodium
-       - TEST_PATH=sodium/
-=======
-    - name: "windows hc"
-      <<: *_windows_template_lite
-      env:
-       - TEST_P=hc
-       - TEST_PATH=cli/
->>>>>>> 1143142f
-
     - name: "windows core"
       <<: *_windows_template_lite
       env:
