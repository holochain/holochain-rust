--- conflicted
+++ resolved
@@ -6,12 +6,7 @@
 
 ### Added
 
-<<<<<<< HEAD
-* New logging implementation added as a subcrate : a fast logger with a filtering capability using regex expressions, please so [logging](logging) for more details.
 * Documentation for our links ecosystem [#1628](https://github.com/holochain/holochain-rust/pull/1628)
-
-=======
->>>>>>> a67e2c44
 ### Changed
 
 ### Deprecated
