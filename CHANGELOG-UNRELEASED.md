# Changelog
The format is based on [Keep a Changelog](https://keepachangelog.com/en/1.0.0/).
This project adheres to [Semantic Versioning](https://semver.org/spec/v2.0.0.html).

{{ version-heading }}

### Added

<<<<<<< HEAD
* If there is an HDK mismatch in the zome, a warning is thrown. Also gives ability to get current HDK version in zomes[#1658](https://github.com/holochain/holochain-rust/pull/1658) 
=======
* Conductor API debug functions added: 
    * `debug/running_instances`: returns array of running instance IDs
    * `debug/state_dump`: returns a state dump for a given instance
    * `debug/fetch_cas`: returns the content for a given entry address and instance ID
  
  Also added the source to the state dump.
  [#1661](https://github.com/holochain/holochain-rust/pull/1661)
>>>>>>> 32d9458b

### Changed

### Deprecated

### Removed

### Fixed

### Security
<|MERGE_RESOLUTION|>--- conflicted
+++ resolved
@@ -6,9 +6,7 @@
 
 ### Added
 
-<<<<<<< HEAD
 * If there is an HDK mismatch in the zome, a warning is thrown. Also gives ability to get current HDK version in zomes[#1658](https://github.com/holochain/holochain-rust/pull/1658) 
-=======
 * Conductor API debug functions added: 
     * `debug/running_instances`: returns array of running instance IDs
     * `debug/state_dump`: returns a state dump for a given instance
@@ -16,7 +14,6 @@
   
   Also added the source to the state dump.
   [#1661](https://github.com/holochain/holochain-rust/pull/1661)
->>>>>>> 32d9458b
 
 ### Changed
 
