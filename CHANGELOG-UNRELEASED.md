--- conflicted
+++ resolved
@@ -6,11 +6,8 @@
 
 ### Added
 
-<<<<<<< HEAD
 * Adds EncryptedSeed and seed.encrypt() allow for easy passphrase encrypting/decrypting of any of the existing seed types. Adds the MnemonicableSeed trait allows seeds to be converted to/from BIP39 mnemonics. [#1687](https://github.com/holochain/holochain-rust/pull/1687) 
-=======
 - added nix for `hc-conductor-install` and `hc-conductor-uninstall` based on `cargo`
->>>>>>> 558fc450
 
 ### Changed
 
