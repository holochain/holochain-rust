--- conflicted
+++ resolved
@@ -6,12 +6,8 @@
 
 ### Added
 
-<<<<<<< HEAD
 * If there is an HDK mismatch in the zome, a warning is thrown. Also gives ability to get current HDK version in zomes[#1658](https://github.com/holochain/holochain-rust/pull/1658) 
 
-* Documentation for our links ecosystem [#1628](https://github.com/holochain/holochain-rust/pull/1628)
-=======
->>>>>>> 882be9cd
 ### Changed
 
 ### Deprecated
