# Changelog
The format is based on [Keep a Changelog](https://keepachangelog.com/en/1.0.0/).
This project adheres to [Semantic Versioning](https://semver.org/spec/v2.0.0.html).

{{ version-heading }}

### Added

<<<<<<< HEAD
* Adds publishing of headers again after rollback. Header publishing is now its own action rather than part of the `Publish` action that plays nicely with the testing framework. It also adds header entries to the author list so they are gossiped properly. [#1640](https://github.com/holochain/holochain-rust/pull/1640).
* Documentation for our links ecosystem [#1628](https://github.com/holochain/holochain-rust/pull/1628)
* If there is an HDK mismatch in the zome, a warning is thrown.Also gives ability to get current HDK version in zomes[#1658](https://github.com/holochain/holochain-rust/pull/1658) 
* Conductor API debug functions added: 
    * `debug/running_instances`: returns array of running instance IDs
    * `debug/state_dump`: returns a state dump for a given instance
    * `debug/fetch_cas`: returns the content for a given entry address and instance ID
  
  Also added the source to the state dump.
  [#1661](https://github.com/holochain/holochain-rust/pull/1661)
=======
* Adds EncryptedSeed and seed.encrypt() allow for easy passphrase encrypting/decrypting of any of the existing seed types. Adds the MnemonicableSeed trait allows seeds to be converted to/from BIP39 mnemonics. [#1687](https://github.com/holochain/holochain-rust/pull/1687) 
* added nix for `hc-conductor-install` and `hc-conductor-uninstall` based on `cargo`
* When loading a hand-written or generated conductor config containing a TestAgent (`test_agent = true`), rewrite the config file so that the test agent's `public_address` is correct, rather than the arbitrary value that was specified before the `public_address` was actually known. [#1692](https://github.com/holochain/holochain-rust/pull/1692)
>>>>>>> 90737000

### Changed

* ConsistencySignal "events" are now serialized to strings before being emitted. [#1691](https://github.com/holochain/holochain-rust/pull/1691)

### Deprecated

### Removed

### Fixed

### Security<|MERGE_RESOLUTION|>--- conflicted
+++ resolved
@@ -6,22 +6,10 @@
 
 ### Added
 
-<<<<<<< HEAD
 * Adds publishing of headers again after rollback. Header publishing is now its own action rather than part of the `Publish` action that plays nicely with the testing framework. It also adds header entries to the author list so they are gossiped properly. [#1640](https://github.com/holochain/holochain-rust/pull/1640).
-* Documentation for our links ecosystem [#1628](https://github.com/holochain/holochain-rust/pull/1628)
-* If there is an HDK mismatch in the zome, a warning is thrown.Also gives ability to get current HDK version in zomes[#1658](https://github.com/holochain/holochain-rust/pull/1658) 
-* Conductor API debug functions added: 
-    * `debug/running_instances`: returns array of running instance IDs
-    * `debug/state_dump`: returns a state dump for a given instance
-    * `debug/fetch_cas`: returns the content for a given entry address and instance ID
-  
-  Also added the source to the state dump.
-  [#1661](https://github.com/holochain/holochain-rust/pull/1661)
-=======
 * Adds EncryptedSeed and seed.encrypt() allow for easy passphrase encrypting/decrypting of any of the existing seed types. Adds the MnemonicableSeed trait allows seeds to be converted to/from BIP39 mnemonics. [#1687](https://github.com/holochain/holochain-rust/pull/1687) 
 * added nix for `hc-conductor-install` and `hc-conductor-uninstall` based on `cargo`
 * When loading a hand-written or generated conductor config containing a TestAgent (`test_agent = true`), rewrite the config file so that the test agent's `public_address` is correct, rather than the arbitrary value that was specified before the `public_address` was actually known. [#1692](https://github.com/holochain/holochain-rust/pull/1692)
->>>>>>> 90737000
 
 ### Changed
 
