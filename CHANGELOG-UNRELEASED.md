--- conflicted
+++ resolved
@@ -5,11 +5,8 @@
 {{ version-heading }}
 
 ### Added
-<<<<<<< HEAD
 - **BREAKING:** Zomes must now include a `validate_agent` callback. If this rejects in any zome the DNA will not start. This can be used to enforce membrane requirements. [#1497](https://github.com/holochain/holochain-rust/pull/1497)
-=======
 - *Breaking Change* Added type field to conductor network configuration.  You must add `type="n3h"` for current config files to work.  [#1540](https://github.com/holochain/holochain-rust/pull/1540)
->>>>>>> d230e90b
 - Added `Encryption` and `Decryption` methods in the HDK [#1534](https://github.com/holochain/holochain-rust/pull/1534)
 - Adds a --dna flag to the CLI so `hc run` can run DNAs outside the standard ./dist/ directory [1561](https://github.com/holochain/holochain-rust/pull/1561)
 
