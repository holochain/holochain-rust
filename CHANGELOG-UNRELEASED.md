# Changelog
The format is based on [Keep a Changelog](https://keepachangelog.com/en/1.0.0/).
This project adheres to [Semantic Versioning](https://semver.org/spec/v2.0.0.html).

{{ version-heading }}

### Added

### Changed

<<<<<<< HEAD
- Replace naive timeout implementation (for network queries / direct messages) that uses a thread per timeout with a scheduled job that polls the State and sends timeout actions when needed (reduces number of used threads and thus memory footprint) [#1916](https://github.com/holochain/holochain-rust/pull/1916).
=======
- Exchanged [vanilla thread-pool](https://docs.rs/threadpool/1.7.1/threadpool/) with the futures executor thread-pool [from the futures crate](https://docs.rs/futures/0.3.1/futures/executor/index.html). This enables M:N Future:Thread execution which is much less wasteful than having a thread per future. Number of threads in the pool is kept at the default (of that crate) of number of CPUs. [#1915](https://github.com/holochain/holochain-rust/pull/1915) 
>>>>>>> a9a97443

### Deprecated

### Removed

### Fixed

### Security
<|MERGE_RESOLUTION|>--- conflicted
+++ resolved
@@ -8,11 +8,8 @@
 
 ### Changed
 
-<<<<<<< HEAD
+- Exchanged [vanilla thread-pool](https://docs.rs/threadpool/1.7.1/threadpool/) with the futures executor thread-pool [from the futures crate](https://docs.rs/futures/0.3.1/futures/executor/index.html). This enables M:N Future:Thread execution which is much less wasteful than having a thread per future. Number of threads in the pool is kept at the default (of that crate) of number of CPUs. [#1915](https://github.com/holochain/holochain-rust/pull/1915) 
 - Replace naive timeout implementation (for network queries / direct messages) that uses a thread per timeout with a scheduled job that polls the State and sends timeout actions when needed (reduces number of used threads and thus memory footprint) [#1916](https://github.com/holochain/holochain-rust/pull/1916).
-=======
-- Exchanged [vanilla thread-pool](https://docs.rs/threadpool/1.7.1/threadpool/) with the futures executor thread-pool [from the futures crate](https://docs.rs/futures/0.3.1/futures/executor/index.html). This enables M:N Future:Thread execution which is much less wasteful than having a thread per future. Number of threads in the pool is kept at the default (of that crate) of number of CPUs. [#1915](https://github.com/holochain/holochain-rust/pull/1915) 
->>>>>>> a9a97443
 
 ### Deprecated
 
