--- conflicted
+++ resolved
@@ -6,12 +6,9 @@
 
 ### Added
 
-<<<<<<< HEAD
 * Adds publishing of headers again after rollback. Header publishing is now its own action rather than part of the `Publish` action that plays nicely with the testing framework. It also adds header entries to the author list so they are gossiped properly. [#1640](https://github.com/holochain/holochain-rust/pull/1640).
 * Documentation for our links ecosystem [#1628](https://github.com/holochain/holochain-rust/pull/1628)
 
-=======
->>>>>>> 882be9cd
 ### Changed
 
 ### Deprecated
