--- conflicted
+++ resolved
@@ -14,10 +14,6 @@
 
 ### Fixed
 
-<<<<<<< HEAD
 - `.bashrc` files that echo to STDOUT should no longer cause `hc package` to fail. [PR#2108](https://github.com/holochain/holochain-rust/pull/2108)
 
 ### Security
-=======
-### Security
->>>>>>> 81603df5
