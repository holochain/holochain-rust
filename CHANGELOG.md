--- conflicted
+++ resolved
@@ -4,11 +4,8 @@
 
 ## [Unreleased]
 ### Changed
-<<<<<<< HEAD
 - Added empty API function definitions to HDK that are only compiled for test targets to enable Rust native unit tests for Zomes.
-=======
 - Future handling and zome function execution refactored which enables using complex API functions like `commit_entry` in callbacks such as `receive`.
->>>>>>> de54e5fa
 - Added centralized documentation for environment variables in use by Holochain [PR](https://github.com/holochain/holochain-rust/pull/990)
 - Added command `hc keygen` which creates a new key pair, asks for a passphrase and writes an encrypted key bundle file to `~/.holochain/keys`.
 - `hash` properties for `UiBundleConfiguration` and `DnaConfiguration` in Conductor config files is now optional
