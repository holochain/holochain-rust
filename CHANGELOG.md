--- conflicted
+++ resolved
@@ -12,12 +12,8 @@
   - `bundle.json` & `.hcpkg` unified to `YOUR_DNA_NAME.dna.json`
   - `.build` files renamed to `.hcbuild`
   - `hc package` now builds to `dist` directory by default, to match how `hc test` works
-<<<<<<< HEAD
-- Use sudo in `scripts/install/ubuntu.sh`
-- Make `scripts/install/auto.sh` executable
-=======
+- Use sudo in `scripts/install/ubuntu.sh` and make the file executable
 - replace libzmq (zeromq) with websockets for ipc communication to networking module
->>>>>>> 5c445dbb
 ### Removed
 ### Added
 - Adds a panic handler to HDK-Rust and that reroutes infos about panics happening inside the WASM Ribosome to the instances logger [PR#1029](https://github.com/holochain/holochain-rust/pull/1029).
