--- conflicted
+++ resolved
@@ -4,13 +4,7 @@
 
 ## [Unreleased]
 ### Changed
-<<<<<<< HEAD
 - Added empty API function definitions to HDK that are only compiled for test targets to enable Rust native unit tests for Zomes.
-- Capabilities now separated from function declarations and renamed to `traits` in `define_zome!` and calling zome functions no longer uses capability name parameter [#997](https://github.com/holochain/holochain-rust/pull/895)
-- Future handling and zome function execution refactored which enables using complex API functions like `commit_entry` in callbacks such as `receive`.
-- Added centralized documentation for environment variables in use by Holochain [PR](https://github.com/holochain/holochain-rust/pull/990)
-- Added command `hc keygen` which creates a new key pair, asks for a passphrase and writes an encrypted key bundle file to `~/.holochain/keys`.
-=======
 ### Removed
 ### Added
 ### Fixed
@@ -21,7 +15,6 @@
 - Futures handling and zome function execution refactored which enables using complex API functions like `commit_entry` in callbacks such as `receive`.  This also fixes long standing flaky tests and blocking behaviors we have been experiencing. [#991](https://github.com/holochain/holochain-rust/pull/991)
 ### Changed
 - Capabilities now separated from function declarations and renamed to `traits` in `define_zome!` and calling zome functions no longer uses capability name parameter [#997](https://github.com/holochain/holochain-rust/pull/997) & [#791](https://github.com/holochain/holochain-rust/pull/791)
->>>>>>> ed5ebc44
 - `hash` properties for `UiBundleConfiguration` and `DnaConfiguration` in Conductor config files is now optional
 - `ChainHeader::sources()` is now `ChainHeader::provenances()` which stores both source address, and signature  [#932](https://github.com/holochain/holochain-rust/pull/932)
 - `hdk::get_entry_results` supports return of ChainHeaders for all agents who have committed the same entry [#932](https://github.com/holochain/holochain-rust/pull/932)
