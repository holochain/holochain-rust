--- conflicted
+++ resolved
@@ -10,11 +10,8 @@
 
 ### Changed
 - Performance optimization: don't recalculate DNA hash during handling of every network message but instead cache the DNA hash. [PR#1163](https://github.com/holochain/holochain-rust/pull/1163)
-<<<<<<< HEAD
 - `add_agent()` admin function now creates keystore file instead of just recording file in config [#1182](https://github.com/holochain/holochain-rust/pull/1182)
-=======
 - One-time-signing now takes a vector of payloads, and returns a vector of signatures.
->>>>>>> 03220b53
 
 ### Deprecated
 
