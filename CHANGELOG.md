# Changelog
The format is based on [Keep a Changelog](https://keepachangelog.com/en/1.0.0/),
and this project adheres to [Semantic Versioning](https://semver.org/spec/v2.0.0.html).

## [Unreleased]

### Changed
<<<<<<< HEAD
- Added empty API function definitions to HDK that are only compiled for test targets to enable Rust native unit tests for Zomes.
- Node JS version relaxed to 8.x in nix shell
- develop docker tag now uses nix
- legacy docker files removed
- nixos friendly shebang added to bash scripts
- file name for cli packaging changed: [PR#1036](https://github.com/holochain/holochain-rust/pull/1036)
  - `bundle.json` & `.hcpkg` unified to `YOUR_DNA_NAME.dna.json`
  - `.build` files renamed to `.hcbuild`
  - `hc package` now builds to `dist` directory by default, to match how `hc test` works
=======
>>>>>>> 9fa604d7
- replace libzmq (zeromq) with websockets for ipc communication to networking module

### Removed

### Added
- New network setting via environment variable HC_N3H_LOG_LEVEL [#1085](https://github.com/holochain/holochain-rust/pull/1085)
- Ability to sign data via `hdk::sign` using the agent key [PR#1080](https://github.com/holochain/holochain-rust/pull/1080).
- Adds PUBLIC_TOKEN global variable for use in hdk::call in calling public functions. [PR#895](https://github.com/holochain/holochain-rust/pull/895)
- Adds an [ADR](doc/architecture/decisions/0017-capabilities.md) for capabilities.
- Added CrudStatus working over network [#1048](https://github.com/holochain/holochain-rust/pull/1048)
- Adds utils submodule of hdk which contains the following helper functions:
  - get_links_and_load_type - calls try_from for a given type when getting links
  - get_as_type - Similar but for a single entry
  - link_entries_bidir - Same as link_entries but creates link in both directions
  - commit_and_link - Save a line and commit and link in a single function
- Adds a `call` route to the json rpc for the conductor for making zome calls [PR#1090](https://github.com/holochain/holochain-rust/pull/1090).  Please note this route deprecates the `instance_id/zome/function` which will be removed in the future.
- The `admin/dna/install_from_file` RPC method now takes an optional `expected_hash`, which performs an integrity check of the DNA file before installing it in the conductor [PR#1093](https://github.com/holochain/holochain-rust/pull/1093).

### Fixed
- Validation of link entries gets retried now if base or target of the link were not yet accessible on the validating node. This fixes a bug where links have been invalid due to network timing issues [PR#1054](https://github.com/holochain/holochain-rust/pull/1054).
- Validation of any entry gets retried now if the validation package could not be retrieved from the source [PR#1059](https://github.com/holochain/holochain-rust/pull/1059).
- Scenario tests are more lenient to SyntaxError, TypeError, and other JS errors: buggy tests now merely fail rather than hanging indefinitely

## [0.0.5-alpha] - 2019-03-01

### Changed
- Relaxes Node JS version to 8.x in nix-shell [PR#955](https://github.com/holochain/holochain-rust/pull/955)
- Updates develop docker tag to use nix [PR#955](https://github.com/holochain/holochain-rust/pull/955)
- Updates bash script shebang to be nixos friendly [PR#955](https://github.com/holochain/holochain-rust/pull/955)
- Changes file name for cli packaging [PR#1036](https://github.com/holochain/holochain-rust/pull/1036)
  - `bundle.json` & `.hcpkg` unified to `YOUR_DNA_NAME.dna.json`
  - `.build` files renamed to `.hcbuild`
  - `hc package` now builds to `dist` directory by default, to match how `hc test` works

### Removed
- Removes legacy docker files [PR#955](https://github.com/holochain/holochain-rust/pull/955)

### Added
- Adds a panic handler to HDK-Rust and that reroutes infos about panics happening inside the WASM Ribosome to the instances logger [PR#1029](https://github.com/holochain/holochain-rust/pull/1029)
- Adds cmake and qt to mac os x install script [PR#955](https://github.com/holochain/holochain-rust/pull/955)
- Adds the current git-commit hash to the compile code of the core, and checks (with warning) for the same hash that was used to compile the wasm [PR#1050](https://github.com/holochain/holochain-rust/pull/1036)

## [0.0.4-alpha] - 2019-02-15

### Fixed
- Futures handling and zome function execution refactored which enables using complex API functions like `commit_entry` in callbacks such as `receive`.  This also fixes long standing flaky tests and blocking behaviors we have been experiencing. [#991](https://github.com/holochain/holochain-rust/pull/991)
### Changed
- Capabilities now separated from function declarations and renamed to `traits` in `define_zome!` and calling zome functions no longer uses capability name parameter [#997](https://github.com/holochain/holochain-rust/pull/997) & [#791](https://github.com/holochain/holochain-rust/pull/791)
- `hash` properties for `UiBundleConfiguration` and `DnaConfiguration` in Conductor config files is now optional
- `ChainHeader::sources()` is now `ChainHeader::provenances()` which stores both source address, and signature  [#932](https://github.com/holochain/holochain-rust/pull/932)
- `hdk::get_entry_results` supports return of ChainHeaders for all agents who have committed the same entry [#932](https://github.com/holochain/holochain-rust/pull/932)
- Renames the term Container and all references to it to Conductor [#942](https://github.com/holochain/holochain-rust/pull/942)
- Renames the `holochain_container` executable to simply `holochain`
- Renames the `cmd` crate (which implements the `hc` command line tool) to `cli` [#940](https://github.com/holochain/holochain-rust/pull/940)
- Encoded values in ribosome function's input/output are u64 (up from u32) [#915](https://github.com/holochain/holochain-rust/pull/915)
- Updated dependencies:
  * Rust nightly to `2019-01-24`
  * futures to `0.3.0-alpha.12`
- All chain headers are sent in the validation package, not just those for public entry types. [#926](https://github.com/holochain/holochain-rust/pull/926)
### Added
- Adds centralized documentation for environment variables in use by Holochain [#990](https://github.com/holochain/holochain-rust/pull/990)
- Adds command `hc keygen` which creates a new key pair, asks for a passphrase and writes an encrypted key bundle file to `~/.holochain/keys`. [#974](https://github.com/holochain/holochain-rust/pull/974)
- Adds an environment variable `NETWORKING_CONFIG_FILE` for specifing the location of the json file containing the network settings used by n3h. [#976](https://github.com/holochain/holochain-rust/pull/976)
- Adds an environment variable `HC_SIMPLE_LOGGER_MUTE` for use in testing which silences logging output so CI logs won't be too big. [#960](https://github.com/holochain/holochain-rust/pull/960)
- Adds Zome API function `hdk::sleep(std::time::Duration)` which works the same as `std::thread::sleep`.[#935](https://github.com/holochain/holochain-rust/pull/935)
- All structs/values to all HDK functions must implement `Into<JsonString>` and `TryFrom<JsonString>` (derive `DefaultJson` to do this automatically)
- HDK globals `AGENT_ADDRESS`, `AGENT_ID_STR`, `DNA_NAME` and `DNA_ADDRESS` are now set to real, correct values.
- `hc run` now looks for the --interface flag or `HC_INTERFACE` env var if you want to specify the `http` interface [#846]((https://github.com/holochain/holochain-rust/pull/846)
- NodeJS Conductor added to allow running conductors for testing purposes in JavaScript.
- Scenario API added to enable deterministic scenario tests for zome functions. See the [NodeJS Conductor README](nodejs_conductor/README.md) for details.
- `hdk::holochain_core_types::time::Iso8601` now supports validation and conversion to DateTime, and is sortable. [#917](https://github.com/holochain/holochain-rust/pull/917)
- `hdk::query_result` API supports return of ChainHeader and/or Entry data for the matched EntryType(s) [#868](https://github.com/holochain/holochain-rust/pull/868)
- Admin RPC functions added to container interface. Any (websocket) container interface that is configured with  `admin = true`  now can call a number of functions to remotely change any aspect of the container config. [#840](https://github.com/holochain/holochain-rust/pull/840)
- Adds a set of functions to the container RPC for managing static UI bundles and HTTP interfaces to these.  See rustdoc of `conductor_api::interface::ConductorApiBuilder` for a full description of these functions. [#919](https://github.com/holochain/holochain-rust/pull/919)
- Conductor can now serve static directories called ui_bundles over HTTP that can be configured in the container config toml file. This HTTP server also implements a virtual json file at "/_dna_connections.json" that returns the DNA interface (if any) the UI is configured to connect to. Hc-web-client will use this to automatically connect to the correct DNA interface on page load.  [#885](https://github.com/holochain/holochain-rust/pull/885)
- Adds Zome API function `hdk::remove_link(base,target,tag)` for removing links.  [#780](https://github.com/holochain/holochain-rust/pull/780)

## [0.0.3] - 2019-01-15
### Fixed
- build problems because of changes to upstream futures-preview crate
### Added
- Networking: beyond mock, using [n3h](https://github.com/holochain/n3h)
- Bridging now works and is configurable in the container (no capabilities yet) [#779](https://github.com/holochain/holochain-rust/pull/779) & [#776](https://github.com/holochain/holochain-rust/pull/776)
- Validation across network [#727](https://github.com/holochain/holochain-rust/pull/727)
- API/HDK:
    - CRUD for entries working
    - Node-to-node messaging [#746](https://github.com/holochain/holochain-rust/pull/746)
    - GetEntryOptions:
        - retrieve CRUD history & status
        - meta data: sources
    - GetLinksOptions
        - meta data: sources
    - GetLinks helpers: get_links_and_load
    - Query: return multiple entry types with glob matching [#781](https://github.com/holochain/holochain-rust/pull/781)
- Conductor:
    - configuration builder and config files
    - http interface [#823](https://github.com/holochain/holochain-rust/pull/823)
- hc command-line tool:
    - `run --persist` flag for keeping state across runs [#729](https://github.com/holochain/holochain-rust/pull/729/files)
    - Added env variables to activate real networking [#826](https://github.com/holochain/holochain-rust/pull/826)
- Groundwork for: capabilities & signals [#762](https://github.com/holochain/holochain-rust/pull/826) & [#732](https://github.com/holochain/holochain-rust/pull/732)
- Improved debug logging with log rules and colorization [#819](https://github.com/holochain/holochain-rust/pull/819)
- This change log!

### Changed
- API/HDK:
    - native return types (JsonStrings)
    - many places where we referred to "Hash" we now use the more correct term "Address"

## [0.0.2] - 2018-11-28
### Added
- mock networking
- `hc run` with support for
- multi-instance scenario testing<|MERGE_RESOLUTION|>--- conflicted
+++ resolved
@@ -5,18 +5,6 @@
 ## [Unreleased]
 
 ### Changed
-<<<<<<< HEAD
-- Added empty API function definitions to HDK that are only compiled for test targets to enable Rust native unit tests for Zomes.
-- Node JS version relaxed to 8.x in nix shell
-- develop docker tag now uses nix
-- legacy docker files removed
-- nixos friendly shebang added to bash scripts
-- file name for cli packaging changed: [PR#1036](https://github.com/holochain/holochain-rust/pull/1036)
-  - `bundle.json` & `.hcpkg` unified to `YOUR_DNA_NAME.dna.json`
-  - `.build` files renamed to `.hcbuild`
-  - `hc package` now builds to `dist` directory by default, to match how `hc test` works
-=======
->>>>>>> 9fa604d7
 - replace libzmq (zeromq) with websockets for ipc communication to networking module
 
 ### Removed
@@ -34,6 +22,7 @@
   - commit_and_link - Save a line and commit and link in a single function
 - Adds a `call` route to the json rpc for the conductor for making zome calls [PR#1090](https://github.com/holochain/holochain-rust/pull/1090).  Please note this route deprecates the `instance_id/zome/function` which will be removed in the future.
 - The `admin/dna/install_from_file` RPC method now takes an optional `expected_hash`, which performs an integrity check of the DNA file before installing it in the conductor [PR#1093](https://github.com/holochain/holochain-rust/pull/1093).
+- Adds empty API function definitions to HDK that are only compiled for test targets to enable Rust native unit tests for Zomes.
 
 ### Fixed
 - Validation of link entries gets retried now if base or target of the link were not yet accessible on the validating node. This fixes a bug where links have been invalid due to network timing issues [PR#1054](https://github.com/holochain/holochain-rust/pull/1054).
