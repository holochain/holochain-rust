--- conflicted
+++ resolved
@@ -4,16 +4,12 @@
 
 ## [Unreleased]
 ### Changed
-<<<<<<< HEAD
 - core now depends on `pretty_assertions` crate
 - `ChainHeader::sources()` is now `ChainHeader::provenances()`
 - Headers from other agents are stored in the EAV
 - `hdk::get_entry_results` supports return of ChainHeaders for all agents who have committed the same entry
-=======
 - Rename the term Container and all references to it to Conductor
 - The `holochain_container` executable has been renamed to simply `holochain`
-
->>>>>>> 2d8e98b9
 - `cmd` crate (which implements the `hc` command line tool) renamed to `cli`
 - Encoded values in ribosome function's input/output are u64 (up from u32)
 - Capabilities now separated from function declarations in `define_zome!` and calling zome functions no longer uses capability name parameter [#791](https://github.com/holochain/holochain-rust/pull/779)
