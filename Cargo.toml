--- conflicted
+++ resolved
@@ -19,9 +19,6 @@
 exclude = [
   "test_utils",
   "app_spec",
-<<<<<<< HEAD
-=======
   "app_spec_proc_macro",
   "nodejs_conductor/native",
->>>>>>> e88dcc69
 ]