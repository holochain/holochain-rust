--- conflicted
+++ resolved
@@ -1,13 +1,8 @@
 [workspace]
 
 members = [
-<<<<<<< HEAD
-  "agent",
   "container",
   "container_api",
-=======
-  "core_api",
->>>>>>> 136ff9be
   "core_api_c_binding",
   "core",
   "dna",
