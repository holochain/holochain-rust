[workspace]

members = [
  "crates/cli",
  "crates/metrics",
  "crates/common",
  "crates/holochain",
  "crates/conductor_lib",
  "crates/conductor_api",
  "crates/holochain_wasm",
  "crates/core",
  "crates/core_types",
  "crates/dpki",
  "crates/hdk_v2",
  "crates/hdk",
  "crates/in_stream",
  "crates/locksmith",
  "crates/net",
  "crates/stress",
  "crates/trycp_server",
  "crates/sim2h",
  "crates/sim2h_server",
  "crates/wasm_utils"
]
exclude = [
  "test_utils",
  "app_spec",
  "app_spec_proc_macro",
  "nodejs_conductor/native",
]

[patch.crates-io]
<<<<<<< HEAD
#lib3h = "=0.0.36"
#lib3h_protocol = "=0.0.36"
#lib3h_crypto_api = "=0.0.36"
#lib3h_sodium = "=0.0.36"
#lib3h_zombie_actor = "=0.0.36"
holochain_json_api = { git = "https://github.com/holochain/holochain-serialization", branch = "2020-01-22-wasmer" }
=======
#lib3h = "=0.0.37"
#lib3h_protocol = "=0.0.37"
#lib3h_crypto_api = "=0.0.37"
#lib3h_sodium = "=0.0.37"
#lib3h_zombie_actor = "=0.0.37"
>>>>>>> 4640c1b3
<|MERGE_RESOLUTION|>--- conflicted
+++ resolved
@@ -30,17 +30,9 @@
 ]
 
 [patch.crates-io]
-<<<<<<< HEAD
-#lib3h = "=0.0.36"
-#lib3h_protocol = "=0.0.36"
-#lib3h_crypto_api = "=0.0.36"
-#lib3h_sodium = "=0.0.36"
-#lib3h_zombie_actor = "=0.0.36"
-holochain_json_api = { git = "https://github.com/holochain/holochain-serialization", branch = "2020-01-22-wasmer" }
-=======
 #lib3h = "=0.0.37"
 #lib3h_protocol = "=0.0.37"
 #lib3h_crypto_api = "=0.0.37"
 #lib3h_sodium = "=0.0.37"
 #lib3h_zombie_actor = "=0.0.37"
->>>>>>> 4640c1b3
+holochain_json_api = { git = "https://github.com/holochain/holochain-serialization", branch = "2020-01-22-wasmer" }