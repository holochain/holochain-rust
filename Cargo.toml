--- conflicted
+++ resolved
@@ -2,12 +2,8 @@
 
 members = [
   "crates/cli",
-<<<<<<< HEAD
-  "common",
   "crates/metrics",
-=======
   "crates/common",
->>>>>>> a751100d
   "crates/holochain",
   "crates/conductor_lib",
   "crates/conductor_api",
