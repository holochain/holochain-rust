[workspace]

members = [
  "crates/cli",
  "crates/metrics",
  "crates/common",
  "crates/holochain",
  "crates/conductor_lib",
  "crates/conductor_api",
  "crates/holochain_wasm",
  "crates/core",
  "crates/core_types",
  "crates/dpki",
  "crates/hdk_v2",
  "crates/hdk",
  "crates/in_stream",
  "crates/locksmith",
  "crates/net",
  "crates/stress",
  "crates/trycp_server",
  "crates/sim2h",
  "crates/sim2h_server",
  "crates/wasm_utils"
]
exclude = [
  "test_utils",
  "app_spec",
  "app_spec_proc_macro",
  "nodejs_conductor/native",
]

[patch.crates-io]
<<<<<<< HEAD
#lib3h = "=0.0.36"
#lib3h_protocol = "=0.0.36"
#lib3h_crypto_api = "=0.0.36"
#lib3h_sodium = "=0.0.36"
#lib3h_zombie_actor = "=0.0.36"
holochain_tracing = { path = "../holochain-tracing/crates/tracing" }
holochain_tracing_macros = { path = "../holochain-tracing/crates/tracing_macros" }
lib3h = { path= "../lib3h/crates/lib3h" }
lib3h_protocol = { path= "../lib3h/crates/lib3h_protocol" }
lib3h_crypto_api = { path= "../lib3h/crates/crypto_api" }
lib3h_sodium = { path= "../lib3h/crates/sodium" }
lib3h_zombie_actor = { path= "../lib3h/crates/zombie_actor" }
 
=======
#lib3h = "=0.0.37"
#lib3h_protocol = "=0.0.37"
#lib3h_crypto_api = "=0.0.37"
#lib3h_sodium = "=0.0.37"
#lib3h_zombie_actor = "=0.0.37"
>>>>>>> d34ba425
<|MERGE_RESOLUTION|>--- conflicted
+++ resolved
@@ -30,24 +30,12 @@
 ]
 
 [patch.crates-io]
-<<<<<<< HEAD
-#lib3h = "=0.0.36"
-#lib3h_protocol = "=0.0.36"
-#lib3h_crypto_api = "=0.0.36"
-#lib3h_sodium = "=0.0.36"
-#lib3h_zombie_actor = "=0.0.36"
-holochain_tracing = { path = "../holochain-tracing/crates/tracing" }
-holochain_tracing_macros = { path = "../holochain-tracing/crates/tracing_macros" }
-lib3h = { path= "../lib3h/crates/lib3h" }
-lib3h_protocol = { path= "../lib3h/crates/lib3h_protocol" }
-lib3h_crypto_api = { path= "../lib3h/crates/crypto_api" }
-lib3h_sodium = { path= "../lib3h/crates/sodium" }
-lib3h_zombie_actor = { path= "../lib3h/crates/zombie_actor" }
- 
-=======
 #lib3h = "=0.0.37"
 #lib3h_protocol = "=0.0.37"
 #lib3h_crypto_api = "=0.0.37"
 #lib3h_sodium = "=0.0.37"
 #lib3h_zombie_actor = "=0.0.37"
->>>>>>> d34ba425
+
+holochain_tracing = { path = "../holochain-tracing/crates/tracing" }
+holochain_tracing_macros = { path = "../holochain-tracing/crates/tracing_macros" }
+ 