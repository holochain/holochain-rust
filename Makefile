# holochain-rust Makefile
# currently only supports 'debug' builds

.PHONY: all help
all: lint build_holochain build_cmd

help:
	@echo "run 'make' to build all the libraries and binaries"
	@echo "run 'make test' to execute all the tests"
	@echo "run 'make test_app_spec' to build and test app_spec API tests"
	@echo "run 'make clean' to clean up the build environment"
	@echo "run 'make test_holochain' to test holochain builds"
	@echo "run 'make test_cmd' to build and test the command line tool builds"
	@echo "run 'make install_cmd' to build and install the command line tool builds"
	@echo "run 'make test-something' to run cargo tests matching 'something'"

SHELL = /bin/bash
CORE_RUST_VERSION ?= nightly-2018-12-26
TOOLS_RUST_VERSION ?= nightly-2018-12-26
CARGO = RUSTFLAGS="-Z external-macro-backtrace -D warnings" RUST_BACKTRACE=1 rustup run $(CORE_RUST_VERSION) cargo $(CARGO_ARGS)
CARGO_TOOLS = RUSTFLAGS="-Z external-macro-backtrace -D warnings" RUST_BACKTRACE=1 rustup run $(TOOLS_RUST_VERSION) cargo $(CARGO_ARGS)
CARGO_TARPULIN_INSTALL = RUSTFLAGS="--cfg procmacro2_semver_exempt -D warnings" RUST_BACKTRACE=1 cargo $(CARGO_ARGS) +$(CORE_RUST_VERSION)

# list all the "C" binding tests that have been written
C_BINDING_DIRS = $(sort $(dir $(wildcard c_binding_tests/*/)))

# list all the "C" binding test executables that should be produced
C_BINDING_TESTS = $(foreach dir,$(C_BINDING_DIRS),target/debug/c_binding_tests/$(shell basename $(dir))/test_executable)

# list all the extraneous files that will be generated when running tests
C_BINDING_CLEAN = $(foreach dir,$(C_BINDING_DIRS),$(dir)Makefile $(dir).qmake.stash)

# build artifact / dependency checking is handled by our sub-tools
# we can just try to build everything every time, it should be efficient
.PHONY: lint \
	c_binding_tests ${C_BINDING_DIRS} \
	test ${C_BINDING_TESTS} \
	test_holochain \
	clean ${C_BINDING_CLEAN}

# apply formatting / style guidelines
lint: fmt_check clippy

<<<<<<< HEAD
# idempotent install rustup with the default toolchain set for tooling
# best for CI based on tools only
.PHONY: install_rustup
install_rustup:
	if ! which rustup ; then \
		curl https://sh.rustup.rs -sSf | sh -s -- --default-toolchain $(CORE_RUST_VERSION) -y; \
		export PATH="${HOME}/.cargo/bin:${PATH}"; \
		source $HOME/.cargo/env; \
=======
# Check if Rust version is correct, and prompts to offer to change to the correct version.  Requires
# RUST_VERSION to be set, as appropriate for whatever target is being installed (defaults to
# CORE_RUST_VERSION; see install_rustup..., below).  We'll also export PATH to default location of
# Rust installation for use here in the Makefile, in case this is the first time rustup has been
# installed/run, and we don't have a rustup-modified .profile loaded yet.  If not connected to a
# terminal (stdin is a tty), or running under a Continuous Integration test (CI), defaults to
# automatically installing and changing the default Rust version (under the assumption that the
# invoker of the Makefile target knows what they want, under headless automated procedures like
# CI). Otherwise, entering "no<return>" rejects installing/changing the Rust version (and we assume
# you know what you're doing, eg. testing some new Rust toolchain version that you've installed)
export PATH := $(HOME)/.cargo/bin:$(PATH)
RUST_VERSION = $(CORE_RUST_VERSION)
.PHONY: version_rustup

version_rustup:
	@if which rustup >/dev/null; then \
	    echo -e "\033[0;93m## Current Rust version installed (need: '$(RUST_VERSION)'): ##\033[0m"; \
	    if ! rustup override list 2>/dev/null | grep "^$(PWD)\s*$(RUST_VERSION)"; then \
		rustup show; rustup override list; \
		echo -e "\033[0;93m## Change $(PWD) Rust version override to '$(RUST_VERSION)' ##\033[0m"; \
		[ -t 1 ] && [ -t 0 ] && [[ "$(CI)" == "" ]] && read -p "Continue? (Y/n) " yes; \
		if [[ "$${yes:0:1}" != "n" ]] && [[ "$${yes:0:1}" != "N" ]]; then \
		    echo -e "\033[0;93m## Selecting Rust version '$(RUST_VERSION)'... ##\033[0m"; \
		    rustup override set $(RUST_VERSION); \
		fi; \
	    fi; \
	fi


# Actual installation of Rust $(RUST_VERSION) via curl
.PHONY: curl_rustup
curl_rustup:
	@if ! which rustup >/dev/null; then \
	    echo -e "\033[0;93m## Installing Rust $(RUST_VERSION)... ##\033[0m"; \
	    curl https://sh.rustup.rs -sSf | sh -s -- --default-toolchain $(RUST_VERSION) -y; \
>>>>>>> 4c4671ef
	fi

# idempotent install rustup with the default toolchain set for Holochain core
# best for green fields Rust installation
.PHONY: install_rustup
install_rustup:		RUST_VERSION = $(CORE_RUST_VERSION)
install_rustup: version_rustup curl_rustup

# idempotent install rustup with the default toolchain set for tooling
# best for CI based on tools only.
.PHONY: install_rustup_tools
<<<<<<< HEAD
install_rustup_tools:
	if ! which rustup ; then \
		curl https://sh.rustup.rs -sSf | sh -s -- --default-toolchain $(TOOLS_RUST_VERSION) -y; \
		export PATH="${HOME}/.cargo/bin:${PATH}"; \
		source $HOME/.cargo/env; \
	fi
=======
install_rustup_tools:	RUST_VERSION = $(TOOLS_RUST_VERSION)
install_rustup_tools: version_rustup curl_rustup


# idempotent installation of libzmq system library
# note, this is complicated by our use of travis-ci ubuntu trusty
# we need to install a newer version than is otherwise available
.PHONY: install_system_libzmq
install_system_libzmq:
	@if ! (pkg-config libzmq --libs >/dev/null) ; then \
		if ! which apt-get ; then \
			if which brew ; then \
				echo -e "\033[0;93m## Attempting to install zmq using homebrew ##\033[0m"; \
				brew install zmq; \
			else \
				echo -e "\033[0;93m## libzmq couldn't be installed, build probably won't work ##\033[0m"; \
			fi; \
		else \
			if [ "x${TRAVIS}" = "x" ]; then \
				echo -e "\033[0;93m## Attempting to install libzmq3-dev with apt-get ##\033[0m"; \
				sudo apt-get install -y libzmq3-dev; \
			else \
				echo -e "\033[0;93m## Attempting to install libzmq3-dev on UBUNTU TRUSTY ##\033[0m"; \
				echo "deb http://download.opensuse.org/repositories/network:/messaging:/zeromq:/release-stable/xUbuntu_14.04/ ./" >> /etc/apt/sources.list; \
				wget https://download.opensuse.org/repositories/network:/messaging:/zeromq:/release-stable/xUbuntu_14.04/Release.key -O- | sudo apt-key add; \
				sudo apt-get update -qq; \
				sudo apt-get install libzmq3-dev; \
			fi; \
		fi; \
	fi; \

# idempotent install of any required system libraries
.PHONY: install_system_libs
install_system_libs: install_system_libzmq
>>>>>>> 4c4671ef

# idempotent installation of core toolchain.  Changes default toolchain to CORE_RUST_VERSION.
.PHONY: core_toolchain
<<<<<<< HEAD
core_toolchain: install_rustup
	rustup toolchain install ${CORE_RUST_VERSION}
=======
core_toolchain: RUST_VERSION=$(CORE_RUST_VERSION)
core_toolchain: version_rustup install_rustup install_system_libs
>>>>>>> 4c4671ef

# idempotent installation of tools toolchain.  Changes default toolchain to TOOLS_RUST_VERSION.
.PHONY: tools_toolchain
<<<<<<< HEAD
tools_toolchain: install_rustup_tools
	rustup toolchain install ${TOOLS_RUST_VERSION}
=======
tools_toolchain: RUST_VERSION=$(TOOLS_RUST_VERSION)
tools_toolchain: version_rustup install_rustup_tools install_system_libs
>>>>>>> 4c4671ef

# idempotent addition of wasm target in current (default: CORE_RUST_VERSION) toolchain
.PHONY: ensure_wasm_target
ensure_wasm_target: core_toolchain
	rustup target add wasm32-unknown-unknown

# idempotent installation of development tooling; RUST_VERSION defaults to TOOLS_RUST_VERSION
# Since the default toolchain has been changed (see: tools_toolchain, version_rustup), we can
# install the component without specifying which toolchain version to use)
.PHONY: install_rust_tools
install_rust_tools: tools_toolchain
	@if ! rustup component list | grep -q 'rustfmt-preview.*(installed)'; then \
		echo -e "\033[0;93m## Installing rustfmt (rust formatting) tools ##\033[0m"; \
		rustup component add rustfmt-preview; \
	fi
	@if ! rustup component list | grep -q 'clippy-preview.*(installed)'; then \
		echo -e "\033[0;93m## Installing clippy (rust linting) tools ##\033[0m"; \
		rustup component add clippy-preview; \
	fi

# idempotent installation of code coverage CI/testing tools
.PHONY: install_ci
install_ci: core_toolchain
	@if ! $(CARGO) install --list | grep -q 'cargo-tarpaulin'; then \
		echo -e "\033[0;93m## Installing cargo-tarpaulin (code coverage) tools ##\033[0m"; \
		$(CARGO_TARPULIN_INSTALL) install cargo-tarpaulin --force; \
	fi

.PHONY: install_mdbook
install_mdbook: tools_toolchain
	@if ! $(CARGO_TOOLS) install --list | grep -q 'mdbook'; then \
		echo -e "\033[0;93m## Installing mdbook (documentation generation) tools ##\033[0m"; \
		$(CARGO_TOOLS) install mdbook --vers "^0.2.2"; \
	fi

# list all our found "C" binding tests
c_binding_tests: ${C_BINDING_DIRS}

# build all our found "C" binding tests
${C_BINDING_DIRS}:
	qmake -o $@Makefile $@qmake.pro
	cd $@; $(MAKE)

# execute all tests: holochain, command-line tools, app spec, nodejs container, and "C" bindings
test: test_holochain test_cmd test_app_spec c_binding_tests ${C_BINDING_TESTS}

test_holochain: build_holochain
	RUSTFLAGS="-D warnings" $(CARGO) test --all --exclude hc

# Execute cargo tests matching %
# Eg. make test-stacked will run "cargo test stacked"
test-%: build_holochain
	RUSTFLAGS="-D warnings" $(CARGO) test $* -- --nocapture

test_cmd: build_cmd
	cd cmd && RUSTFLAGS="-D warnings" $(CARGO) test

test_app_spec: RUST_VERSION=$(CORE_RUST_VERSION)
test_app_spec: version_rustup ensure_wasm_target install_cmd build_nodejs_container
	cd app_spec && ./build_and_test.sh

build_nodejs_container: RUST_VERSION=$(CORE_RUST_VERSION)
build_nodejs_container: version_rustup core_toolchain
	./scripts/build_nodejs_container.sh

c_build: core_toolchain
	cd dna_c_binding && $(CARGO) build

test_c_ci: c_build c_binding_tests ${C_BINDING_TESTS}

.PHONY: wasm_build
wasm_build: ensure_wasm_target
	cd core/src/nucleus/actions/wasm-test && $(CARGO) build --release --target wasm32-unknown-unknown
	cd container_api/wasm-test && $(CARGO) build --release --target wasm32-unknown-unknown
	cd container_api/test-bridge-caller && $(CARGO) build --release --target wasm32-unknown-unknown
	cd hdk-rust/wasm-test && $(CARGO) build --release --target wasm32-unknown-unknown
	cd wasm_utils/wasm-test/integration-test && $(CARGO) build --release --target wasm32-unknown-unknown

.PHONY: build_holochain
build_holochain: core_toolchain wasm_build
	$(CARGO) build --all --exclude hc

.PHONY: build_cmd
build_cmd: core_toolchain ensure_wasm_target
	$(CARGO) build -p hc

.PHONY: install_cmd
install_cmd: build_cmd
	cd cmd && $(CARGO) install -f --path .

.PHONY: code_coverage
code_coverage: core_toolchain wasm_build install_ci
	$(CARGO) tarpaulin --ignore-tests --timeout 600 --all --out Xml --skip-clean -v -e holochain_core_api_c_binding -e hdk -e hc -e holochain_core_types_derive

.PHONY: code_coverage_crate
code_coverage_crate: core_toolchain wasm_build install_ci
	$(CARGO) tarpaulin --ignore-tests --timeout 600 --skip-clean -v -p $(CRATE)

fmt_check: install_rust_tools
	$(CARGO_TOOLS) fmt -- --check

clippy: install_rust_tools
	$(CARGO_TOOLS) clippy -- -A clippy::needless_return --A clippy::useless_attribute

fmt: install_rust_tools
	$(CARGO_TOOLS) fmt

# execute all the found "C" binding tests
${C_BINDING_TESTS}:
	$@

# clean up the target directory and all extraneous "C" binding test files
clean: ${C_BINDING_CLEAN}
	-@$(RM) -rf target
	-@$(RM) -rf wasm_utils/wasm-test/integration-test/target

# clean up the extraneous "C" binding test files
${C_BINDING_CLEAN}:
	-@$(RM) $@<|MERGE_RESOLUTION|>--- conflicted
+++ resolved
@@ -41,16 +41,6 @@
 # apply formatting / style guidelines
 lint: fmt_check clippy
 
-<<<<<<< HEAD
-# idempotent install rustup with the default toolchain set for tooling
-# best for CI based on tools only
-.PHONY: install_rustup
-install_rustup:
-	if ! which rustup ; then \
-		curl https://sh.rustup.rs -sSf | sh -s -- --default-toolchain $(CORE_RUST_VERSION) -y; \
-		export PATH="${HOME}/.cargo/bin:${PATH}"; \
-		source $HOME/.cargo/env; \
-=======
 # Check if Rust version is correct, and prompts to offer to change to the correct version.  Requires
 # RUST_VERSION to be set, as appropriate for whatever target is being installed (defaults to
 # CORE_RUST_VERSION; see install_rustup..., below).  We'll also export PATH to default location of
@@ -86,7 +76,6 @@
 	@if ! which rustup >/dev/null; then \
 	    echo -e "\033[0;93m## Installing Rust $(RUST_VERSION)... ##\033[0m"; \
 	    curl https://sh.rustup.rs -sSf | sh -s -- --default-toolchain $(RUST_VERSION) -y; \
->>>>>>> 4c4671ef
 	fi
 
 # idempotent install rustup with the default toolchain set for Holochain core
@@ -98,14 +87,6 @@
 # idempotent install rustup with the default toolchain set for tooling
 # best for CI based on tools only.
 .PHONY: install_rustup_tools
-<<<<<<< HEAD
-install_rustup_tools:
-	if ! which rustup ; then \
-		curl https://sh.rustup.rs -sSf | sh -s -- --default-toolchain $(TOOLS_RUST_VERSION) -y; \
-		export PATH="${HOME}/.cargo/bin:${PATH}"; \
-		source $HOME/.cargo/env; \
-	fi
-=======
 install_rustup_tools:	RUST_VERSION = $(TOOLS_RUST_VERSION)
 install_rustup_tools: version_rustup curl_rustup
 
@@ -140,27 +121,16 @@
 # idempotent install of any required system libraries
 .PHONY: install_system_libs
 install_system_libs: install_system_libzmq
->>>>>>> 4c4671ef
 
 # idempotent installation of core toolchain.  Changes default toolchain to CORE_RUST_VERSION.
 .PHONY: core_toolchain
-<<<<<<< HEAD
-core_toolchain: install_rustup
-	rustup toolchain install ${CORE_RUST_VERSION}
-=======
 core_toolchain: RUST_VERSION=$(CORE_RUST_VERSION)
 core_toolchain: version_rustup install_rustup install_system_libs
->>>>>>> 4c4671ef
 
 # idempotent installation of tools toolchain.  Changes default toolchain to TOOLS_RUST_VERSION.
 .PHONY: tools_toolchain
-<<<<<<< HEAD
-tools_toolchain: install_rustup_tools
-	rustup toolchain install ${TOOLS_RUST_VERSION}
-=======
 tools_toolchain: RUST_VERSION=$(TOOLS_RUST_VERSION)
 tools_toolchain: version_rustup install_rustup_tools install_system_libs
->>>>>>> 4c4671ef
 
 # idempotent addition of wasm target in current (default: CORE_RUST_VERSION) toolchain
 .PHONY: ensure_wasm_target
