# holochain-rust Makefile
# currently only supports 'debug' builds

.PHONY: all install help
all: build_holochain build_cli build_nodejs

install: install_cli build_nodejs

help:
	@echo "run 'make' to build all the libraries and binaries, and the nodejs bin-package"
	@echo "run 'make install' to build and install all the libraries and binaries, and the nodejs bin-package"
	@echo "run 'make test' to execute all the tests"
	@echo "run 'make test_app_spec' to build and test app_spec API tests"
	@echo "run 'make clean' to clean up the build environment"
	@echo "run 'make test_holochain' to test holochain builds"
	@echo "run 'make test_cli' to build and test the command line tool builds"
	@echo "run 'make install_cli' to build and install the command line tool builds"
	@echo "run 'make test-something' to run cargo tests matching 'something'"

SHELL = /bin/bash
CORE_RUST_VERSION ?= nightly-2019-01-24
TOOLS_RUST_VERSION ?= nightly-2019-01-24
CARGO = RUSTFLAGS="-Z external-macro-backtrace -D warnings" RUST_BACKTRACE=1 rustup run $(CORE_RUST_VERSION) cargo $(CARGO_ARGS)
CARGO_TOOLS = RUSTFLAGS="-Z external-macro-backtrace -D warnings" RUST_BACKTRACE=1 rustup run $(TOOLS_RUST_VERSION) cargo $(CARGO_ARGS)
CARGO_TARPULIN_INSTALL = RUSTFLAGS="--cfg procmacro2_semver_exempt -D warnings" RUST_BACKTRACE=1 cargo $(CARGO_ARGS) +$(CORE_RUST_VERSION)

# list all the "C" binding tests that have been written
C_BINDING_DIRS = $(sort $(dir $(wildcard c_binding_tests/*/)))

# list all the "C" binding test executables that should be produced
C_BINDING_TESTS = $(foreach dir,$(C_BINDING_DIRS),target/debug/c_binding_tests/$(shell basename $(dir))/test_executable)

# list all the extraneous files that will be generated when running tests
C_BINDING_CLEAN = $(foreach dir,$(C_BINDING_DIRS),$(dir)Makefile $(dir).qmake.stash)

# build artifact / dependency checking is handled by our sub-tools
# we can just try to build everything every time, it should be efficient
.PHONY: lint \
	c_binding_tests ${C_BINDING_DIRS} \
	test ${C_BINDING_TESTS} \
	test_holochain \
	clean ${C_BINDING_CLEAN}

# apply formatting / style guidelines
lint: fmt_check clippy

# Check if Rust version is correct, and prompts to offer to change to the correct version.  Requires
# RUST_VERSION to be set, as appropriate for whatever target is being installed (defaults to
# CORE_RUST_VERSION; see install_rustup..., below).  We'll also export PATH to default location of
# Rust installation for use here in the Makefile, in case this is the first time rustup has been
# installed/run, and we don't have a rustup-modified .profile loaded yet.  If not connected to a
# terminal (stdin is a tty), or running under a Continuous Integration test (CI), defaults to
# automatically installing and changing the default Rust version (under the assumption that the
# invoker of the Makefile target knows what they want, under headless automated procedures like
# CI). Otherwise, entering "no<return>" rejects installing/changing the Rust version (and we assume
# you know what you're doing, eg. testing some new Rust toolchain version that you've installed)
export PATH := $(HOME)/.cargo/bin:$(PATH)
RUST_VERSION = $(CORE_RUST_VERSION)
.PHONY: version_rustup

version_rustup:
	@if which rustup >/dev/null; then \
	    echo -e "\033[0;93m## Current Rust version installed (need: '$(RUST_VERSION)'): ##\033[0m"; \
	    if ! rustup override list 2>/dev/null | grep "^$(PWD)\s*$(RUST_VERSION)"; then \
		rustup show; rustup override list; \
		echo -e "\033[0;93m## Change $(PWD) Rust version override to '$(RUST_VERSION)' ##\033[0m"; \
		[ -t 1 ] && [ -t 0 ] && [[ "$(CI)" == "" ]] && read -p "Continue? (Y/n) " yes; \
		if [[ "$${yes:0:1}" != "n" ]] && [[ "$${yes:0:1}" != "N" ]]; then \
		    echo -e "\033[0;93m## Selecting Rust version '$(RUST_VERSION)'... ##\033[0m"; \
		    rustup override set $(RUST_VERSION); \
		fi; \
	    fi; \
	fi


# Actual installation of Rust $(RUST_VERSION) via curl
.PHONY: curl_rustup
curl_rustup:
	@if ! which rustup >/dev/null; then \
	    echo -e "\033[0;93m## Installing Rust $(RUST_VERSION)... ##\033[0m"; \
	    curl https://sh.rustup.rs -sSf | sh -s -- --default-toolchain $(RUST_VERSION) -y; \
	fi

# idempotent install rustup with the default toolchain set for Holochain core
# best for green fields Rust installation
.PHONY: install_rustup
install_rustup:		RUST_VERSION = $(CORE_RUST_VERSION)
install_rustup: version_rustup curl_rustup

# idempotent install rustup with the default toolchain set for tooling
# best for CI based on tools only.
.PHONY: install_rustup_tools
install_rustup_tools:	RUST_VERSION = $(TOOLS_RUST_VERSION)
install_rustup_tools: version_rustup curl_rustup

# idempotent installation of core toolchain.  Changes default toolchain to CORE_RUST_VERSION.
.PHONY: core_toolchain
core_toolchain: RUST_VERSION=$(CORE_RUST_VERSION)
core_toolchain: version_rustup install_rustup

# idempotent installation of tools toolchain.  Changes default toolchain to TOOLS_RUST_VERSION.
.PHONY: tools_toolchain
tools_toolchain: RUST_VERSION=$(TOOLS_RUST_VERSION)
tools_toolchain: version_rustup install_rustup_tools

# idempotent addition of wasm target in current (default: CORE_RUST_VERSION) toolchain
.PHONY: ensure_wasm_target
ensure_wasm_target: core_toolchain
	rustup target add wasm32-unknown-unknown

# idempotent installation of development tooling; RUST_VERSION defaults to TOOLS_RUST_VERSION
# Since the default toolchain has been changed (see: tools_toolchain, version_rustup), we can
# install the component without specifying which toolchain version to use)
.PHONY: install_rust_tools
install_rust_tools: tools_toolchain
	@if ! rustup component list | grep -q 'rustfmt-preview.*(installed)'; then \
		echo -e "\033[0;93m## Installing rustfmt (rust formatting) tools ##\033[0m"; \
		rustup component add rustfmt-preview; \
	fi
	@if ! rustup component list | grep -q 'clippy-preview.*(installed)'; then \
		echo -e "\033[0;93m## Installing clippy (rust linting) tools ##\033[0m"; \
		rustup component add clippy-preview; \
	fi

# idempotent installation of code coverage CI/testing tools
.PHONY: install_ci
install_ci: core_toolchain
	@if ! $(CARGO) install --list | grep -q 'cargo-tarpaulin'; then \
		echo -e "\033[0;93m## Installing cargo-tarpaulin (code coverage) tools ##\033[0m"; \
		$(CARGO_TARPULIN_INSTALL) install cargo-tarpaulin --force; \
	fi

.PHONY: install_mdbook
install_mdbook: tools_toolchain
	@if ! $(CARGO_TOOLS) install --list | grep -q 'mdbook'; then \
		echo -e "\033[0;93m## Installing mdbook (documentation generation) tools ##\033[0m"; \
		$(CARGO_TOOLS) install mdbook --vers "^0.2.2"; \
	fi

# list all our found "C" binding tests
c_binding_tests: ${C_BINDING_DIRS}

# build all our found "C" binding tests
${C_BINDING_DIRS}:
	qmake -o $@Makefile $@qmake.pro
	cd $@; $(MAKE)

<<<<<<< HEAD
# execute all tests: holochain, command-line tools, app spec, nodejs conductor, and "C" bindings
test: test_holochain test_cmd test_app_spec c_binding_tests ${C_BINDING_TESTS}
=======
# execute all tests: holochain, command-line tools, app spec, nodejs container, and "C" bindings
test: test_holochain test_cli test_app_spec c_binding_tests ${C_BINDING_TESTS}
>>>>>>> 292883a4

test_holochain: build_holochain
	RUSTFLAGS="-D warnings" $(CARGO) test --all --exclude hc

# Execute cargo tests matching %
# Eg. make test-stacked will run "cargo test stacked"
test-%: build_holochain
	RUSTFLAGS="-D warnings" $(CARGO) test $* -- --nocapture

test_cli: build_cli
	cd cli && RUSTFLAGS="-D warnings" $(CARGO) test

test_app_spec: RUST_VERSION=$(CORE_RUST_VERSION)
<<<<<<< HEAD
test_app_spec: version_rustup ensure_wasm_target install_cmd build_nodejs_conductor
=======
test_app_spec: version_rustup ensure_wasm_target install_cli build_nodejs_container
>>>>>>> 292883a4
	cd app_spec && ./build_and_test.sh

build_nodejs_conductor: RUST_VERSION=$(CORE_RUST_VERSION)
build_nodejs_conductor: version_rustup core_toolchain
	./scripts/build_nodejs_conductor.sh

c_build: core_toolchain
	cd dna_c_binding && $(CARGO) build

test_c_ci: c_build c_binding_tests ${C_BINDING_TESTS}

.PHONY: wasm_build
wasm_build: ensure_wasm_target
	cd core/src/nucleus/actions/wasm-test && $(CARGO) build --release --target wasm32-unknown-unknown
	cd conductor_api/wasm-test && $(CARGO) build --release --target wasm32-unknown-unknown
	cd conductor_api/test-bridge-caller && $(CARGO) build --release --target wasm32-unknown-unknown
	cd hdk-rust/wasm-test && $(CARGO) build --release --target wasm32-unknown-unknown
	cd wasm_utils/wasm-test/integration-test && $(CARGO) build --release --target wasm32-unknown-unknown

.PHONY: build_holochain
build_holochain: core_toolchain wasm_build
	$(CARGO) build --all --exclude hc

.PHONY: build_cli
build_cli: core_toolchain ensure_wasm_target
	$(CARGO) build -p hc

.PHONY: build_nodejs
build_nodejs:
	cd nodejs_conductor && npm run compile && mkdir -p bin-package && cp native/index.node bin-package

.PHONY: install_cli
install_cli: build_cli
	cd cli && $(CARGO) install -f --path .

.PHONY: code_coverage
code_coverage: core_toolchain wasm_build install_ci
	$(CARGO) tarpaulin --ignore-tests --timeout 600 --all --out Xml --skip-clean -v -e holochain_core_api_c_binding -e hdk -e hc -e holochain_core_types_derive

.PHONY: code_coverage_crate
code_coverage_crate: core_toolchain wasm_build install_ci
	$(CARGO) tarpaulin --ignore-tests --timeout 600 --skip-clean -v -p $(CRATE)

fmt_check: install_rust_tools
	$(CARGO_TOOLS) fmt -- --check

clippy: install_rust_tools
	$(CARGO_TOOLS) clippy -- -A clippy::needless_return --A clippy::useless_attribute

fmt: install_rust_tools
	$(CARGO_TOOLS) fmt

# execute all the found "C" binding tests
${C_BINDING_TESTS}:
	$@

# clean up the target directory and all extraneous "C" binding test files
clean: ${C_BINDING_CLEAN}
	@for target in $$( find . -type d -a -name 'target' ); do \
	    echo -e "\033[0;93m## Removing $${target} ##\033[0m"; \
	    $(RM) -rf $${target}; \
        done
	@$(RM) -rf nodejs_conductor/dist
	@$(RM) -rf app_spec/dist
	@for cargo in $$( find . -name 'Cargo.toml' ); do \
	    echo -e "\033[0;93m## 'cargo update' in $${cargo%/*} ##\033[0m"; \
	    ( cd $${cargo%/*} && cargo update ); \
	done

# clean up the extraneous "C" binding test files
${C_BINDING_CLEAN}:
	-@$(RM) $@<|MERGE_RESOLUTION|>--- conflicted
+++ resolved
@@ -145,13 +145,8 @@
 	qmake -o $@Makefile $@qmake.pro
 	cd $@; $(MAKE)
 
-<<<<<<< HEAD
 # execute all tests: holochain, command-line tools, app spec, nodejs conductor, and "C" bindings
-test: test_holochain test_cmd test_app_spec c_binding_tests ${C_BINDING_TESTS}
-=======
-# execute all tests: holochain, command-line tools, app spec, nodejs container, and "C" bindings
 test: test_holochain test_cli test_app_spec c_binding_tests ${C_BINDING_TESTS}
->>>>>>> 292883a4
 
 test_holochain: build_holochain
 	RUSTFLAGS="-D warnings" $(CARGO) test --all --exclude hc
@@ -165,11 +160,7 @@
 	cd cli && RUSTFLAGS="-D warnings" $(CARGO) test
 
 test_app_spec: RUST_VERSION=$(CORE_RUST_VERSION)
-<<<<<<< HEAD
-test_app_spec: version_rustup ensure_wasm_target install_cmd build_nodejs_conductor
-=======
-test_app_spec: version_rustup ensure_wasm_target install_cli build_nodejs_container
->>>>>>> 292883a4
+test_app_spec: version_rustup ensure_wasm_target install_cli build_nodejs_conductor
 	cd app_spec && ./build_and_test.sh
 
 build_nodejs_conductor: RUST_VERSION=$(CORE_RUST_VERSION)
