{ pkgs }:
let
  name-n3h = "hc-app-spec-test-n3h";

  script-n3h = pkgs.writeShellScriptBin name-n3h ''
  set -euo pipefail
  hc-cli-install
  hc-conductor-install
  (cd app_spec && APP_SPEC_NETWORK_TYPE="n3h" ./build_and_test.sh);
<<<<<<< HEAD
  '';

  name-memory = "hc-app-spec-test-memory";

  script-memory = pkgs.writeShellScriptBin name-memory ''
  set -euo pipefail
  hc-cli-install
  hc-conductor-install
  (cd app_spec && APP_SPEC_NETWORK_TYPE="memory" ./build_and_test.sh);
  '';

  name-sim1h = "hc-app-spec-test-sim1h";

  script-sim1h = pkgs.writeShellScriptBin name-sim1h ''
  set -euo pipefail
  hc-cli-install
  hc-conductor-install
  (cd app_spec && APP_SPEC_NETWORK_TYPE="sim1h" ./build_and_test.sh);
=======
>>>>>>> aa1b7c70
  '';

  name-memory = "hc-app-spec-test-memory";

  script-memory = pkgs.writeShellScriptBin name-memory ''
  set -euo pipefail
  hc-cli-install
  hc-conductor-install
  (cd app_spec && APP_SPEC_TRANSPORT_TYPE="memory" ./build_and_test.sh);
  '';

  name-websocket = "hc-app-spec-test-websocket";

  script-websocket = pkgs.writeShellScriptBin name-websocket ''
  set -euo pipefail
  hc-cli-install
  hc-conductor-install
  (cd app_spec && APP_SPEC_TRANSPORT_TYPE="websocket" ./build_and_test.sh);
  '';

in
{
<<<<<<< HEAD
 buildInputs = [ script-n3h script-memory script-sim1h ];
=======
 buildInputs = [ script-n3h script-memory script-websocket ];
>>>>>>> aa1b7c70
}<|MERGE_RESOLUTION|>--- conflicted
+++ resolved
@@ -1,58 +1,14 @@
 { pkgs }:
 let
-  name-n3h = "hc-app-spec-test-n3h";
+  name = "hc-app-spec-test";
 
-  script-n3h = pkgs.writeShellScriptBin name-n3h ''
+  script = pkgs.writeShellScriptBin name ''
   set -euo pipefail
   hc-cli-install
   hc-conductor-install
-  (cd app_spec && APP_SPEC_NETWORK_TYPE="n3h" ./build_and_test.sh);
-<<<<<<< HEAD
+  (cd app_spec && APP_SPEC_NETWORK_TYPE="$@" ./build_and_test.sh);
   '';
-
-  name-memory = "hc-app-spec-test-memory";
-
-  script-memory = pkgs.writeShellScriptBin name-memory ''
-  set -euo pipefail
-  hc-cli-install
-  hc-conductor-install
-  (cd app_spec && APP_SPEC_NETWORK_TYPE="memory" ./build_and_test.sh);
-  '';
-
-  name-sim1h = "hc-app-spec-test-sim1h";
-
-  script-sim1h = pkgs.writeShellScriptBin name-sim1h ''
-  set -euo pipefail
-  hc-cli-install
-  hc-conductor-install
-  (cd app_spec && APP_SPEC_NETWORK_TYPE="sim1h" ./build_and_test.sh);
-=======
->>>>>>> aa1b7c70
-  '';
-
-  name-memory = "hc-app-spec-test-memory";
-
-  script-memory = pkgs.writeShellScriptBin name-memory ''
-  set -euo pipefail
-  hc-cli-install
-  hc-conductor-install
-  (cd app_spec && APP_SPEC_TRANSPORT_TYPE="memory" ./build_and_test.sh);
-  '';
-
-  name-websocket = "hc-app-spec-test-websocket";
-
-  script-websocket = pkgs.writeShellScriptBin name-websocket ''
-  set -euo pipefail
-  hc-cli-install
-  hc-conductor-install
-  (cd app_spec && APP_SPEC_TRANSPORT_TYPE="websocket" ./build_and_test.sh);
-  '';
-
 in
 {
-<<<<<<< HEAD
- buildInputs = [ script-n3h script-memory script-sim1h ];
-=======
- buildInputs = [ script-n3h script-memory script-websocket ];
->>>>>>> aa1b7c70
+ buildInputs = [ script ];
 }