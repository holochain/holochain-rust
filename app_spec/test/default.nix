{ pkgs }:
let
  name-n3h = "hc-app-spec-test-n3h";

  script-n3h = pkgs.writeShellScriptBin name-n3h ''
  set -euo pipefail
  hc-cli-install
<<<<<<< HEAD
  hc-conductor-rust-install
  (cd app_spec && APP_SPEC_NETWORK_TYPE="n3h" ./build_and_test.sh);
  '';

  name-memory = "hc-app-spec-test-memory";

  script-memory = pkgs.writeShellScriptBin name-memory ''
  set -euo pipefail
  hc-cli-install
  hc-conductor-rust-install
  (cd app_spec && APP_SPEC_NETWORK_TYPE="memory" ./build_and_test.sh);
=======
  hc-conductor-install
  (cd app_spec && ./build_and_test.sh);
>>>>>>> 78aedefa
  '';
in
{
 buildInputs = [ script-n3h script-memory ];
}<|MERGE_RESOLUTION|>--- conflicted
+++ resolved
@@ -5,8 +5,7 @@
   script-n3h = pkgs.writeShellScriptBin name-n3h ''
   set -euo pipefail
   hc-cli-install
-<<<<<<< HEAD
-  hc-conductor-rust-install
+  hc-conductor-install
   (cd app_spec && APP_SPEC_NETWORK_TYPE="n3h" ./build_and_test.sh);
   '';
 
@@ -17,10 +16,6 @@
   hc-cli-install
   hc-conductor-rust-install
   (cd app_spec && APP_SPEC_NETWORK_TYPE="memory" ./build_and_test.sh);
-=======
-  hc-conductor-install
-  (cd app_spec && ./build_and_test.sh);
->>>>>>> 78aedefa
   '';
 in
 {
