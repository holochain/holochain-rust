--- conflicted
+++ resolved
@@ -72,9 +72,6 @@
   // test cases if there is any Promise awaiting in between test declarations.
   let numRegistered = 0
 
-<<<<<<< HEAD
-const run = async () => {
-=======
   const registerer = orchestrator => (...info) => {
     numRegistered += 1
     return orchestrator.registerScenario(...info)
@@ -101,7 +98,6 @@
   console.log("Waiting for conductors to settle...")
   await delay(5000)
   console.log("Ok, starting tests!")
->>>>>>> 2e5a2844
 
   await orchestratorSimple.run()
 
