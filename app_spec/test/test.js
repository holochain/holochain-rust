--- conflicted
+++ resolved
@@ -99,8 +99,7 @@
   t.equal(result.Ok.properties, '{"test_property":"test-property-value"}')
 
   // don't compare the public token because it changes every time we change the dna.
-  t.deepEqual(result.Ok.cap_request.provenance, [ alice.agentAddress, '+78GKy9y3laBbCNK1ajrj2rYVV3lBOxzGAZuuLDqXL2MLJUbMaB4lv7ut/UPWSoEeHx7OuXrTFXfu+PihtMMBQ==' ]
-);
+  t.deepEqual(result.Ok.cap_request.provenance, [ alice.agentAddress, '+78GKy9y3laBbCNK1ajrj2rYVV3lBOxzGAZuuLDqXL2MLJUbMaB4lv7ut/UPWSoEeHx7OuXrTFXfu+PihtMMBQ==' ])
 
 })
 
@@ -168,62 +167,63 @@
   t.equal(result.Ok, "QmY6MfiuhHnQ1kg7RwNZJNUQhwDxTFL45AAPnpJMNPEoxk")
 })
 
-<<<<<<< HEAD
 scenario('create_post_countersigned', async (s, t, { alice, bob }) => {
-=======
-scenario1.runTape('create_tagged_post and retrieve all tags', async (t, { alice }) => {
-  const result1 = await alice.callSync("blog", "create_tagged_post", {
+  const result1 = await alice.call("blog", "create_tagged_post", {
     content: "Tutorial on amazing Holochain design patterns",
     tag: "work"
   })
   t.ok(result1.Ok)
-  
-  const result2 = await alice.callSync("blog", "create_tagged_post", {
+  await s.consistent()
+
+  const result2 = await alice.call("blog", "create_tagged_post", {
     content: "Fly tying, is it for you?",
     tag: "fishing"
   })
   t.ok(result2.Ok)
-
-  const getResult = await alice.callSync("blog", "my_posts", {})
+  await s.consistent()
+
+  const getResult = await alice.call("blog", "my_posts", {})
   t.equal(getResult.Ok.links.length, 2)
   let tags = getResult.Ok.links.map(l => l.tag)
   t.ok(tags.includes("work"))
   t.ok(tags.includes("fishing"))
 })
 
-scenario1.runTape('create_tagged_post and retrieve exact tag match', async (t, { alice }) => {
-  const result1 = await alice.callSync("blog", "create_tagged_post", {
+scenario('create_tagged_post and retrieve exact tag match', async (s, t, { alice }) => {
+  const result1 = await alice.call("blog", "create_tagged_post", {
     content: "Tutorial on amazing Holochain design patterns",
     tag: "work"
   })
   t.ok(result1.Ok)
-  
-  const result2 = await alice.callSync("blog", "create_tagged_post", {
+  await s.consistent()
+
+  const result2 = await alice.call("blog", "create_tagged_post", {
     content: "Fly tying, is it for you?",
     tag: "fishing"
   })
   t.ok(result2.Ok)
-
-  const getResult = await alice.callSync("blog", "my_posts", {tag: "fishing"})
+  await s.consistent()
+
+  const getResult = await alice.call("blog", "my_posts", {tag: "fishing"})
   t.equal(getResult.Ok.links.length, 1)
   let tags = getResult.Ok.links.map(l => l.tag)
   t.notOk(tags.includes("work"))
   t.ok(tags.includes("fishing"))
 })
 
-scenario1.runTape('tagged link validation', async (t, { alice }) => {
-  const result1 = await alice.callSync("blog", "create_tagged_post", {
+scenario('tagged link validation', async (s, t, { alice }) => {
+  const result1 = await alice.call("blog", "create_tagged_post", {
     content: "Achieving a light and fluffy texture",
     tag: "muffins"
   })
   t.ok(result1.Err)  // the linking of the entry should fail because `muffins` is the banned tag
-  
-  const getResult = await alice.callSync("blog", "my_posts", {})
+  await s.consistent()
+
+  const getResult = await alice.call("blog", "my_posts", {})
   t.equal(getResult.Ok.links.length, 0)
 })
 
-scenario2.runTape('create_post_countersigned', async (t, { alice, bob }) => {
->>>>>>> d76f97a0
+scenario('create_post_countersigned', async (s, t, { alice, bob }) => {
 
   const content = "Holo world"
   const in_reply_to = null
@@ -234,6 +234,7 @@
   t.ok(address_result.Ok)
   const SignResult = await bob.call("converse", "sign_message", { key_id:"", message: address_result.Ok });
   t.ok(SignResult.Ok)
+  await s.consistent()
 
   const counter_signature = [bob.agentAddress, SignResult.Ok];
 
