module.exports = scenario => {

scenario('capabilities grant and claim', async (s, t, { alice, bob }) => {

    // Ask for alice to grant a token for bob  (it's hard-coded for bob in re function for now)
    const result = await alice.call("blog", "request_post_grant", {})
    t.ok(result.Ok)
    t.notOk(result.Err)

    // Confirm that we can get back the grant
    const grants = await alice.call("blog", "get_grants", {})
    t.ok(grants.Ok)
    t.notOk(grants.Err)
    t.equal(result.Ok, grants.Ok[0])

    // Bob stores the grant as a claim
    const claim = await bob.call("blog", "commit_post_claim", { grantor: alice.agentId, claim: result.Ok })
    t.deepEqual(claim, { Ok: 'Qmebh1y2kYgVG1RPhDDzDFTAskPcRWvz5YNhiNEi17vW9G' });

    // Bob can now create a post on alice's chain via a node-to-node message with the claim
    const post_content = "Holo world"
    const params = { grantor: alice.agentId, content: post_content, in_reply_to: null }
    const create_result = await bob.call("blog", "create_post_with_claim", params)
    t.deepEqual(create_result, {Ok: "QmY6MfiuhHnQ1kg7RwNZJNUQhwDxTFL45AAPnpJMNPEoxk"})

    // Confirm that the post was actually added to alice's chain
    const get_post_result = await alice.call("blog", "get_post", { post_address: create_result.Ok })
    const value = JSON.parse(get_post_result.Ok.App[1])
    t.equal(value.content, post_content)


    // Check that when bob tries to make this call it fails because there is no grant stored
    const params2 = { grantor: bob.agentId, content: post_content, in_reply_to: null }
    const create2_result = await bob.call("blog", "create_post_with_claim", params2)
    t.deepEqual(create2_result, {Ok: "error: no matching grant for claim"})

})

scenario('sign_and_verify_message', async (s, t, { alice, bob }) => {
    const message = "Hello everyone! Time to start the secret meeting";

    const SignResult = await bob.call("converse", "sign_message", { key_id:"", message: message });
    t.deepEqual(SignResult, { Ok: 'YVystBCmNEJGW/91bg43cUUybbtiElex0B+QWYy+PlB+nE3W8TThYGE4QzuUexvzkGqSutV04dSN8oyZxTJiBg==' });

    const provenance = [bob.agentId, SignResult.Ok];

    const VerificationResult = await alice.call("converse", "verify_message", { message, provenance });
    t.deepEqual(VerificationResult, { Ok: true });
})

scenario('secrets', async (s, t, { alice }) => {
    const ListResult = await alice.call("converse", "list_secrets", { });
    // it should start out with the genesis made seed
    t.deepEqual(ListResult, { Ok: [ 'app_root_seed', 'primary_keybundle:enc_key', 'primary_keybundle:sign_key', 'root_seed' ]  });

    const AddSeedResult = await alice.call("converse", "add_seed", {src_id: "app_root_seed", dst_id: "app_seed:1", index: 1 });
    t.ok(AddSeedResult)

    const AddKeyResult = await alice.call("converse", "add_key", {src_id: "app_seed:1", dst_id: "app_key:1" });
    t.ok(AddKeyResult)

    const ListResult1 = await alice.call("converse", "list_secrets", { });
    // it should start out with the genesis made seed
    t.deepEqual(ListResult1, { Ok: [ 'app_key:1', 'app_root_seed', 'app_seed:1', 'primary_keybundle:enc_key', 'primary_keybundle:sign_key', 'root_seed' ]  });

    const message = "Hello everyone! Time to start the secret meeting";

    const SignResult = await alice.call("converse", "sign_message", { key_id:"app_key:1", message: message });
    t.ok(SignResult)

    // use the public key returned by add key as the provenance source
    const provenance = [AddKeyResult.Ok, SignResult.Ok];
    const VerificationResult = await alice.call("converse", "verify_message", { message, provenance });
    t.deepEqual(VerificationResult, { Ok: true });

    // use the agent key as the provenance source (which should fail)
    const provenance1 = [alice.agentId, SignResult.Ok];
    const VerificationResult1 = await alice.call("converse", "verify_message", { message, provenance: provenance1 });
    t.deepEqual(VerificationResult1, { Ok: false });

    const GetKeyResult = await alice.call("converse", "get_pubkey", {src_id: "app_key:1" });
    t.ok(GetKeyResult)
    t.deepEqual(GetKeyResult,AddKeyResult)

})

scenario('agentId', async (s, t, { alice, bob }) => {
  t.ok(alice.agentId)
  t.notEqual(alice.agentId, bob.agentId)
})

scenario('show_env', async (s, t, { alice }) => {
  const result = await alice.call("blog", "show_env", {})

  t.equal(result.Ok.dna_address, alice.dnaAddress)
  t.equal(result.Ok.dna_name, "HDK-spec-rust")
  t.equal(result.Ok.agent_address, alice.agentId)
  t.equal(result.Ok.agent_id, '{"nick":"alice","pub_sign_key":"' + alice.agentId + '"}')
  t.equal(result.Ok.properties, '{"test_property":"test-property-value"}')

  // don't compare the public token because it changes every time we change the dna.
  t.deepEqual(result.Ok.cap_request.provenance, [ alice.agentId, '+78GKy9y3laBbCNK1ajrj2rYVV3lBOxzGAZuuLDqXL2MLJUbMaB4lv7ut/UPWSoEeHx7OuXrTFXfu+PihtMMBQ==' ]
);

})

scenario('get sources', async (s, t, { alice, bob, carol }) => {
  const params = { content: 'whatever', in_reply_to: null }
  const address = await alice.callSync('blog', 'create_post', params).then(x => x.Ok)
  const address1 = await alice.callSync('blog', 'create_post', params).then(x => x.Ok)
  const address2 = await bob.callSync('blog', 'create_post', params).then(x => x.Ok)
  const address3 = await carol.callSync('blog', 'create_post', params).then(x => x.Ok)
  t.equal(address, address1)
  t.equal(address, address2)
  t.equal(address, address3)
  const sources1 = (await alice.call('blog', 'get_sources', { address })).Ok.sort()
  const sources2 = (await bob.call('blog', 'get_sources', { address })).Ok.sort()
  const sources3 = (await carol.call('blog', 'get_sources', { address })).Ok.sort()
  // NB: alice shows up twice because she published the same entry twice
  const expected = [alice.agentId, alice.agentId, bob.agentId, carol.agentId].sort()
  t.deepEqual(sources1, expected)
  t.deepEqual(sources2, expected)
  t.deepEqual(sources3, expected)
})

scenario('cross zome call', async (s, t, { alice }) => {

  const num1 = 2
  const num2 = 2
  const params = { num1, num2 }
  const result = await alice.call("blog", "check_sum", params)
  t.notOk(result.Err)
  t.equal(result.Ok, 4)
})

scenario('send ping', async (s, t, { alice, bob }) => {
  const params = { to_agent: bob.agentId, message: "hello" }
  const result = await alice.call("blog", "ping", params)
    t.deepEqual(result, { Ok: { msg_type:"response", body: "got hello from HcScjwO9ji9633ZYxa6IYubHJHW6ctfoufv5eq4F7ZOxay8wR76FP4xeG9pY3ui" } })
})

scenario('hash_post', async (s, t, { alice }) => {

  const params = { content: "Holo world" }
  const result = await alice.call("blog", "post_address", params)

  t.equal(result.Ok, "QmY6MfiuhHnQ1kg7RwNZJNUQhwDxTFL45AAPnpJMNPEoxk")
})

scenario('hash_memo', async (s, t, { alice }) => {

  const params = { content: "Reminder: Buy some HOT." }
  const result = await alice.call("blog", "memo_address", params)

  t.equal(result.Ok, "QmV8f47UiisfMYxqpTe7DA65eLJ9jqNvaeTNSVPC7ZVd4i")
})

scenario('create_post', async (s, t, { alice }) => {

  const content = "Holo world"
  const in_reply_to = null
  const params = { content, in_reply_to }
  const result = await alice.call("blog", "create_post", params)

  t.ok(result.Ok)
  t.notOk(result.Err)
  t.equal(result.Ok, "QmY6MfiuhHnQ1kg7RwNZJNUQhwDxTFL45AAPnpJMNPEoxk")
})

scenario('create_tagged_post and retrieve all tags', async (s, t, { alice }) => {
  const result1 = await alice.callSync("blog", "create_tagged_post", {
    content: "Tutorial on amazing Holochain design patterns",
    tag: "work"
  })
  t.ok(result1.Ok)

  const result2 = await alice.callSync("blog", "create_tagged_post", {
    content: "Fly tying, is it for you?",
    tag: "fishing"
  })
  t.ok(result2.Ok)

  const getResult = await alice.callSync("blog", "my_posts", {})
  t.equal(getResult.Ok.links.length, 2)
  let tags = getResult.Ok.links.map(l => l.tag)
  t.ok(tags.includes("work"))
  t.ok(tags.includes("fishing"))
})

scenario('create_tagged_post and retrieve exact tag match', async (s, t, { alice }) => {
  const result1 = await alice.callSync("blog", "create_tagged_post", {
    content: "Tutorial on amazing Holochain design patterns",
    tag: "work"
  })
  t.ok(result1.Ok)

  const result2 = await alice.callSync("blog", "create_tagged_post", {
    content: "Fly tying, is it for you?",
    tag: "fishing"
  })
  t.ok(result2.Ok)

  const getResult = await alice.callSync("blog", "my_posts", {tag: "fishing"})
  t.equal(getResult.Ok.links.length, 1)
  let tags = getResult.Ok.links.map(l => l.tag)
  t.notOk(tags.includes("work"))
  t.ok(tags.includes("fishing"))
})

scenario('tagged link validation', async (s, t, { alice }) => {
  const result1 = await alice.callSync("blog", "create_tagged_post", {
    content: "Achieving a light and fluffy texture",
    tag: "muffins"
  })
  t.ok(result1.Err)  // the linking of the entry should fail because `muffins` is the banned tag

  const getResult = await alice.callSync("blog", "my_posts", {})
  t.equal(getResult.Ok.links.length, 0)
})

scenario('create_post_countersigned', async (s, t, { alice, bob }) => {

  const content = "Holo world"
  const in_reply_to = null

  const address_params = { content }
  const address_result = await bob.call("blog", "post_address", address_params)

  t.ok(address_result.Ok)
  const SignResult = await bob.call("converse", "sign_message", { key_id:"", message: address_result.Ok });
  t.ok(SignResult.Ok)

  const counter_signature = [bob.agentId, SignResult.Ok];

  const params = { content, in_reply_to, counter_signature }
  const result = await alice.call("blog", "create_post_countersigned", params)

  t.ok(result.Ok)
  t.notOk(result.Err)
  t.equal(result.Ok, "QmY6MfiuhHnQ1kg7RwNZJNUQhwDxTFL45AAPnpJMNPEoxk")
})


scenario('create_memo', async (s, t, { alice }) => {

  const content = "Reminder: Buy some HOT."
  const params = { content }
  const result = await alice.call("blog", "create_memo", params)

  t.ok(result.Ok)
  t.notOk(result.Err)
  t.equal(result.Ok, "QmV8f47UiisfMYxqpTe7DA65eLJ9jqNvaeTNSVPC7ZVd4i")
})

scenario('my_memos', async (s, t, { alice }) => {

  const content = "Reminder: Buy some HOT."
  const params = { content }
  const create_memo_result = await alice.call("blog", "create_memo", params)

  t.ok(create_memo_result.Ok)
  t.notOk(create_memo_result.Err)
  t.equal(create_memo_result.Ok, "QmV8f47UiisfMYxqpTe7DA65eLJ9jqNvaeTNSVPC7ZVd4i")

  const my_memos_result = await alice.call("blog", "my_memos", {})

  t.ok(my_memos_result.Ok)
  t.notOk(my_memos_result.Err)
  t.deepEqual(my_memos_result.Ok, ["QmV8f47UiisfMYxqpTe7DA65eLJ9jqNvaeTNSVPC7ZVd4i"])
})


scenario('get_memo_returns_none', async (s, t, { alice, bob}) => {

  const content = "Reminder: Buy some HOT."
  const params = { content }
  const create_memo_result = await alice.call("blog", "create_memo", params)

  t.ok(create_memo_result.Ok)
  t.notOk(create_memo_result.Err)
  t.equal(create_memo_result.Ok, "QmV8f47UiisfMYxqpTe7DA65eLJ9jqNvaeTNSVPC7ZVd4i")

  const alice_get_memo_result = await alice.call("blog", "get_memo",
    { memo_address:create_memo_result.Ok })

  t.ok(alice_get_memo_result.Ok)
  t.notOk(alice_get_memo_result.Err)
  t.deepEqual(alice_get_memo_result.Ok,
    { App: [ 'memo', '{"content":"Reminder: Buy some HOT.","date_created":"now"}' ] })

  const bob_get_memo_result = await bob.call("blog", "get_memo",
    { memo_address:create_memo_result.Ok })

  t.equal(bob_get_memo_result.Ok, null)
  t.notOk(bob_get_memo_result.Err)

})

scenario('my_memos_are_private', async (s, t, { alice, bob }) => {

  const content = "Reminder: Buy some HOT."
  const params = { content }
  const create_memo_result = await alice.call("blog", "create_memo", params)

  t.ok(create_memo_result.Ok)
  t.notOk(create_memo_result.Err)
  t.equal(create_memo_result.Ok, "QmV8f47UiisfMYxqpTe7DA65eLJ9jqNvaeTNSVPC7ZVd4i")

  const alice_memos_result = await alice.call("blog", "my_memos", {})

  t.ok(alice_memos_result.Ok)
  t.notOk(alice_memos_result.Err)
  t.deepEqual(alice_memos_result.Ok,
    ["QmV8f47UiisfMYxqpTe7DA65eLJ9jqNvaeTNSVPC7ZVd4i"])

  const bob_memos_result = await bob.call("blog", "my_memos", {})

  t.ok(bob_memos_result.Ok)
  t.notOk(bob_memos_result.Err)
  t.deepEqual(bob_memos_result.Ok, [])

})


scenario('delete_post', async (s, t, { alice, bob }) => {

  //creates a simple link with alice as author with chain header
  let check = await alice.callSync("simple", "create_link",
    { "base":alice.agentId, "content": "Posty" }
  )

  console.log("alice posts" + JSON.stringify(check))

  //creates a simple link with bob as author with chain header
  await bob.callSync("simple", "create_link",
    { "base":alice.agentId, "content": "Posty" }
  )
  
  //get all created links so far alice
  const alice_posts = bob.call("simple", "get_my_links",
    { "base": alice.agentId }
  )

  console.log("check posts" + JSON.stringify(alice_posts))

  //expect two links from alice
  t.ok(alice_posts.Ok)
  t.equal(alice_posts.Ok.links.length,2 );

  //get all created links so far for bob
  const bob_posts = bob.call("simple", "get_my_links",
    { "base": alice.agentId }
  )

<<<<<<< HEAD
=======
  // get posts by bob
  const bob_agent_posts_expect_empty = await bob.call("blog", "posts_by_agent", { "agent": alice.agentId })
>>>>>>> 40e1c6dd

  //expected two links from bob
  t.ok(bob_posts.Ok)
  t.equal(bob_posts.Ok.links.length,2 );

  //alice removes both links
  await alice.callSync("simple", "delete_link", { "base":alice.agentId, "content": "Posty" })

  // get links from bob
  const bob_agent_posts_expect_empty = bob.call("simple", "get_my_links",{ "base": alice.agentId })
  //get links from alice
  const alice_agent_posts_expect_empty = alice.call("simple", "get_my_links",{ "base": alice.agentId })
  
  //bob expects zero links
  t.ok(bob_agent_posts_expect_empty.Ok)
  t.equal(bob_agent_posts_expect_empty.Ok.links.length, 0);
  //alice expects zero alice
  t.ok(alice_agent_posts_expect_empty.Ok)
  t.equal(alice_agent_posts_expect_empty.Ok.links.length, 0);


  //different chain hash up to this point so we should be able to create a link with the same data
  await alice.callSync("simple", "create_link",{ "base":alice.agentId, "content": "Posty" })

  //get alice posts 
  const alice_posts_not_empty = bob.call("simple", "get_my_links",{ "base": alice.agentId })
  
   //expect 1 post
  t.ok(alice_posts_not_empty.Ok)
  t.equal(alice_posts_not_empty.Ok.links.length, 1);


})

scenario('get_links_and_load with a delete_post', async (s, t, { alice }) => {

  //create post
  const alice_create_post_result = await alice.callSync("blog", "create_post",
    { "content": "Posty", "in_reply_to": "" }
  )

  const alice_get_post_result1 = await alice.callSync("blog", "my_posts_with_load",
    { "tag": null }
  )

  t.ok(alice_get_post_result1.Ok)
  t.equal(alice_get_post_result1.Ok.length, 1);

  //remove link by alicce
  await alice.callSync("blog", "delete_post", { "content": "Posty", "in_reply_to": "" })

  const alice_get_post_result2 = await alice.callSync("blog", "my_posts_with_load",
    { "tag": null }
  )
  t.ok(alice_get_post_result2.Ok)
  t.equal(alice_get_post_result2.Ok.length, 0);
})

scenario('delete_entry_post', async (s, t, { alice, bob }) => {
  const content = "Hello Holo world 321"
  const in_reply_to = null
  const params = { content, in_reply_to }

  //commit create_post
  const createResult = await alice.callSync("blog", "create_post", params)

  t.ok(createResult.Ok)


  //delete entry post
  const deletionParams = { post_address: createResult.Ok }
  const deletionResult = await alice.callSync("blog", "delete_entry_post", deletionParams)

  t.ok(deletionResult.Ok)


  //delete should fail
  const failedDelete = await bob.callSync("blog", "delete_entry_post", { post_address: createResult.Ok })
  t.deepEqual(failedDelete.Err, { Internal: 'Entry Could Not Be Found' });

  //get initial entry
  const GetInitialParamsResult = await bob.call("blog", "get_initial_post", { post_address: createResult.Ok })
  t.deepEqual(JSON.parse(GetInitialParamsResult.Ok.App[1]), { content: "Hello Holo world 321", date_created: "now" });

  const entryWithOptionsGet = { post_address: createResult.Ok }
  const entryWithOptionsGetResult = await bob.call("blog", "get_post_with_options", entryWithOptionsGet);
  t.deepEqual(JSON.parse(entryWithOptionsGetResult.Ok.result.All.items[0].entry.App[1]), { content: "Hello Holo world 321", date_created: "now" })
})

scenario('update_entry_validation', async (s, t, { alice, bob }) => {
  //update entry does not exist
  const updateParams = { post_address: "1234", new_content: "Hello Holo V2" }
  const UpdateResult = await bob.callSync("blog", "update_post", updateParams)

  t.deepEqual(UpdateResult.Err, { Internal: 'failed to update post' });

  const content = "Hello Holo world 321"
  const in_reply_to = null
  const params = { content, in_reply_to }

  //commit create_post
  const createResult = await alice.callSync("blog", "create_post", params)

  t.ok(createResult.Ok)

  const updateParamsV2 = { post_address: createResult.Ok, new_content: "Hello Holo world 321" }
  const UpdateResultV2 = await bob.callSync("blog", "update_post", updateParamsV2)
  t.deepEqual(JSON.parse(UpdateResultV2.Err.Internal).kind.ValidationFailed, "Trying to modify with same data");


})

scenario('update_post', async (s, t, { alice, bob }) => {
  const content = "Hello Holo world 123"
  const in_reply_to = null
  const params = { content, in_reply_to }

  //commit version 1
  const createResult = await alice.callSync("blog", "create_post", params)
  t.ok(createResult.Ok)

  //get v1
  const updatedPostV1 = await alice.call("blog", "get_post", { post_address: createResult.Ok })
  const UpdatePostV1Content = { content: "Hello Holo world 123", date_created: "now" };
  t.ok(updatedPostV1.Ok)
  t.deepEqual(JSON.parse(updatedPostV1.Ok.App[1]), UpdatePostV1Content)

  //update to version 2
  const updatePostContentV2 = { content: "Hello Holo V2", date_created: "now" };
  const updateParamsV2 = { post_address: createResult.Ok, new_content: "Hello Holo V2" }
  const UpdateResultV2 = await bob.callSync("blog", "update_post", updateParamsV2)
  t.ok(UpdateResultV2.Ok)
  t.notOk(UpdateResultV2.Err)

  //get v2 using initial adderss
  const updatedPostv2Initial = await alice.call("blog", "get_post", { post_address: createResult.Ok })
  t.ok(updatedPostv2Initial.Ok)
  t.notOk(updatedPostv2Initial.Err)
  t.deepEqual(JSON.parse(updatedPostv2Initial.Ok.App[1]), updatePostContentV2)

  //get v2 latest address
  const updatedPostv2Latest = await alice.call("blog", "get_post", { post_address: UpdateResultV2.Ok })
  t.ok(updatedPostv2Latest.Ok)
  t.notOk(updatedPostv2Latest.Err)
  t.deepEqual(JSON.parse(updatedPostv2Latest.Ok.App[1]), updatePostContentV2)


  //get v1 using initial address
  const GetInitialPostV1Initial = await alice.call("blog", "get_initial_post", { post_address: createResult.Ok })
  t.ok(GetInitialPostV1Initial.Ok)
  t.notOk(GetInitialPostV1Initial.Err)
  t.deepEqual(JSON.parse(GetInitialPostV1Initial.Ok.App[1]), { content: "Hello Holo world 123", date_created: "now" })

  //get v2 latest address
  const GetInitialPostV2Latest = await alice.call("blog", "get_initial_post", { post_address: UpdateResultV2.Ok })
  t.ok(GetInitialPostV2Latest.Ok)
  t.notOk(GetInitialPostV2Latest.Err)
  t.deepEqual(JSON.parse(GetInitialPostV2Latest.Ok.App[1]), updatePostContentV2)

  //update to version 3
  const UpdatePostV3Content = { content: "Hello Holo V3", date_created: "now" };
  const updateParamsV3 = { post_address: createResult.Ok, new_content: "Hello Holo V3" }
  const UpdateResultV3 = await alice.callSync("blog", "update_post", updateParamsV3)
  t.ok(UpdateResultV3.Ok)
  t.notOk(UpdateResultV3.Err)

  //get v3 using initial adderss
  const updatedPostV3Initial = await alice.call("blog", "get_post", { post_address: createResult.Ok })
  t.ok(updatedPostV3Initial.Ok)
  t.notOk(updatedPostV3Initial.Err)
  t.deepEqual(JSON.parse(updatedPostV3Initial.Ok.App[1]), UpdatePostV3Content)

  //get v3 using address of v2
  const updatedPostV3Latest = await alice.call("blog", "get_post", { post_address: UpdateResultV2.Ok })
  t.ok(updatedPostV3Latest.Ok)
  t.notOk(updatedPostV3Latest.Err)
  t.deepEqual(JSON.parse(updatedPostV3Latest.Ok.App[1]), UpdatePostV3Content)

  //update to version 4
  const updatePostV4Content = { content: "Hello Holo V4", date_created: "now" };
  const updateParamsV4 = { post_address: createResult.Ok, new_content: "Hello Holo V4" }
  const UpdateResultV4 = await alice.callSync("blog", "update_post", updateParamsV4)
  t.notOk(UpdateResultV4.Err)
  t.ok(UpdateResultV4.Ok)

  //get history entry v4
  const entryHistoryV4Params = { post_address: UpdateResultV4.Ok }
  const entryHistoryV4 = await alice.call("blog", "get_history_post", entryHistoryV4Params)
  t.ok(UpdateResultV4.Ok)
  t.notOk(UpdateResultV4.Err)
  t.deepEqual(entryHistoryV4.Ok.items.length, 1);
  t.deepEqual(JSON.parse(entryHistoryV4.Ok.items[0].entry.App[1]), updatePostV4Content);
  t.deepEqual(entryHistoryV4.Ok.items[0].meta.address, UpdateResultV4.Ok);
  t.deepEqual(entryHistoryV4.Ok.items[0].meta.crud_status, "live");

  //get history entry all
  const entryHistoryAllParams = { post_address: createResult.Ok }
  const entryHistoryAll = await alice.call("blog", "get_history_post", entryHistoryAllParams)

  t.deepEqual(entryHistoryAll.Ok.items.length, 4);
  t.deepEqual(JSON.parse(entryHistoryAll.Ok.items[0].entry.App[1]), { content: "Hello Holo world 123", date_created: "now" });
  t.deepEqual(entryHistoryAll.Ok.items[0].meta.address, createResult.Ok);
  t.deepEqual(entryHistoryAll.Ok.items[0].meta.crud_status, "modified");
  t.deepEqual(entryHistoryAll.Ok.crud_links[createResult.Ok], UpdateResultV2.Ok)

  t.deepEqual(JSON.parse(entryHistoryAll.Ok.items[1].entry.App[1]), updatePostContentV2);
  t.deepEqual(entryHistoryAll.Ok.items[1].meta.address, UpdateResultV2.Ok);
  t.deepEqual(entryHistoryAll.Ok.items[1].meta.crud_status, "modified");
  t.deepEqual(entryHistoryAll.Ok.crud_links[UpdateResultV2.Ok], UpdateResultV3.Ok)

  t.deepEqual(JSON.parse(entryHistoryAll.Ok.items[2].entry.App[1]), UpdatePostV3Content);
  t.deepEqual(entryHistoryAll.Ok.items[2].meta.address, UpdateResultV3.Ok);
  t.deepEqual(entryHistoryAll.Ok.items[2].meta.crud_status, "modified");
  t.deepEqual(entryHistoryAll.Ok.crud_links[UpdateResultV3.Ok], UpdateResultV4.Ok)

  t.deepEqual(JSON.parse(entryHistoryAll.Ok.items[3].entry.App[1]), updatePostV4Content);
  t.deepEqual(entryHistoryAll.Ok.items[3].meta.address, UpdateResultV4.Ok);
  t.deepEqual(entryHistoryAll.Ok.items[3].meta.crud_status, "live");
  t.notOk(entryHistoryAll.Ok.crud_links[UpdateResultV4.Ok])

  const entryWithOptionsGet = { post_address: createResult.Ok }
  const entryWithOptionsGetResult = await alice.call("blog", "get_post_with_options_latest", entryWithOptionsGet);

  t.deepEqual(JSON.parse(entryWithOptionsGetResult.Ok.App[1]), updatePostV4Content);
})


scenario('remove_update_modifed_entry', async (s, t, { alice, bob }) => {
  const content = "Hello Holo world 123"
  const in_reply_to = null
  const params = { content, in_reply_to }

  //commit version 1
  const createResult = await alice.callSync("blog", "create_post", params)
  t.ok(createResult.Ok)
  //get entry
  const updatedPostV1 = await alice.call("blog", "get_post", { post_address: createResult.Ok })
  t.ok(updatedPostV1.Ok)
  t.deepEqual(JSON.parse(updatedPostV1.Ok.App[1]), { content: "Hello Holo world 123", date_created: "now" })

  //delete
  const removeParamsV2 = { post_address: createResult.Ok }
  const removeResultV2 = await bob.callSync("blog", "delete_entry_post", removeParamsV2)
  t.ok(removeResultV2.Ok)

  //get v2 using initial adders
  const Postv2Initial = await alice.call("blog", "get_initial_post", { post_address: createResult.Ok })
  t.ok(Postv2Initial.Ok)
  t.deepEqual(JSON.parse(Postv2Initial.Ok.App[1]), { content: "Hello Holo world 123", date_created: "now" })

  //failed delete
  const failedDelete = await alice.callSync("blog", "delete_entry_post", { post_address: createResult.Ok })
  t.deepEqual(failedDelete.Err, { Internal: 'Entry Could Not Be Found' });
})

scenario('create_post with bad reply to', async (s, t, { alice }) => {
  const content = "Holo world"
  const in_reply_to = "bad"
  const params = { content, in_reply_to }
  const result = await alice.call("blog", "create_post", params)

  // bad in_reply_to is an error condition
  t.ok(result.Err)
  t.notOk(result.Ok)
  const error = JSON.parse(result.Err.Internal)
  t.deepEqual(error.kind, { ErrorGeneric: "Base for link not found" })
  t.ok(error.file)
  t.ok(error.line)
})

scenario('delete_post_with_bad_link', async (s, t, { alice, bob }) => {

  const result_bob_delete = await bob.callSync("blog", "delete_post", {
    "content": "Bad"
  })

  // bad in_reply_to is an error condition
  t.ok(result_bob_delete.Err)
  t.notOk(result_bob_delete.Ok)
  const error = JSON.parse(result_bob_delete.Err.Internal)
  t.deepEqual(error.kind, { ErrorGeneric: "Target for link not found" })
  t.ok(error.file)
  t.ok(error.line)
})

scenario('post max content size 280 characters', async (s, t, { alice }) => {

  const content = "Lorem Ipsum is simply dummy text of the printing and typesetting industry. Lorem Ipsum has been the industry's standard dummy text ever since the 1500s, when an unknown printer took a galley of type and scrambled it to make a type specimen book. It has survived not only five centuries, but also the leap into electronic typesetting, remaining essentially unchanged. It was popularised in the 1960s with the release of Letraset sheets containing Lorem Ipsum passages, and more recently with desktop publishing software like Aldus PageMaker including versions of Lorem Ipsum."
  const in_reply_to = null
  const params = { content, in_reply_to }
  const result = await alice.call("blog", "create_post", params)

  // result should be an error
  t.ok(result.Err);
  t.notOk(result.Ok)

  const inner = JSON.parse(result.Err.Internal)

  t.ok(inner.file)
  t.deepEqual(inner.kind, { "ValidationFailed": "Content too long" })
  t.ok(inner.line)
})

scenario('posts_by_agent', async (s, t, { alice }) => {

  const agent = "Bob"
  const params = { agent }

  const result = await alice.call("blog", "posts_by_agent", params)

  t.deepEqual(result.Ok, { links: [] })
})

scenario('my_posts', async (s, t, { alice }) => {

  await alice.callSync("blog", "create_post",
    { "content": "Holo world", "in_reply_to": "" }
  )

  await alice.callSync("blog", "create_post",
    { "content": "Another post", "in_reply_to": "" }
  )

  const result = await alice.call("blog", "my_posts", {})

  t.equal(result.Ok.links.length, 2)
})


scenario('my_posts_immediate_timeout', async (s, t, { alice }) => {

  await alice.call("blog", "create_post",
    { "content": "Holo world", "in_reply_to": "" }
  )

  const result = await alice.call("blog", "my_posts_immediate_timeout", {})

  t.ok(result.Err)
  console.log(result)
  t.equal(JSON.parse(result.Err.Internal).kind, "Timeout")
})

scenario('get_sources_from_link', async (s, t, { alice, bob }) => {

  await alice.callSync("blog", "create_post", {
    "content": "Holo world", "in_reply_to": null
  });

  await bob.callSync("blog", "create_post", {
    "content": "Another one", "in_reply_to": null
  });
  const alice_posts = await bob.call("blog","authored_posts_with_sources", {
    "agent" : alice.agentId
  });

  const bob_posts = await alice.call("blog","authored_posts_with_sources", {
    "agent" : bob.agentId
  });

  t.equal(bob_posts.Ok.links.length, 1)
  t.equal(bob.agentId,bob_posts.Ok.links[0].headers[0].provenances[0][0]);
  t.equal(alice_posts.Ok.links.length, 1)
  t.equal(alice.agentId,alice_posts.Ok.links[0].headers[0].provenances[0][0]);

})

scenario('get_sources_after_same_link', async (s, t, { alice, bob }) => {

  await bob.callSync("blog", "create_post_with_agent",
    { "agent_id": alice.agentId ,"content": "Holo world", "in_reply_to": null }
  );
  await bob.callSync("blog", "create_post_with_agent",
  { "agent_id": alice.agentId ,"content": "Holo world", "in_reply_to": null }
  );

  const alice_posts = await bob.call("blog","authored_posts_with_sources",
  {
    "agent" : alice.agentId
  });
  const bob_posts = await alice.call("blog","authored_posts_with_sources",
  {
    "agent" : alice.agentId
  });

  t.equal(bob.agentId,alice_posts.Ok.links[0].headers[0].provenances[0][0]);
  t.equal(bob.agentId,bob_posts.Ok.links[0].headers[0].provenances[0][0]);

})

scenario('create/get_post roundtrip', async (s, t, { alice }) => {

  const content = "Holo world"
  const in_reply_to = null
  const params = { content, in_reply_to }
  const create_post_result = await alice.call("blog", "create_post", params)
  const post_address = create_post_result.Ok

  const params_get = { post_address }
  const result = await alice.call("blog", "get_post", params_get)

  const entry_value = JSON.parse(result.Ok.App[1])
  t.comment("get_post() entry_value = " + entry_value + "")
  t.equal(entry_value.content, content)
  t.equal(entry_value.date_created, "now")

})

scenario('get_post with non-existant address returns null', async (s, t, { alice }) => {

  const post_address = "RANDOM"
  const params_get = { post_address }
  const result = await alice.call("blog", "get_post", params_get)

  // should be Ok value but null
  // lookup did not error
  // successfully discovered the entry does not exity
  const entry = result.Ok
  t.same(entry, null)
})

scenario('scenario test create & publish post -> get from other instance', async (s, t, { alice, bob }) => {

  const initialContent = "Holo world"
  const params = { content: initialContent, in_reply_to: null }
  const create_result = await alice.callSync("blog", "create_post", params)

  const params2 = { content: "post 2", in_reply_to: null }
  const create_result2 = await bob.callSync("blog", "create_post", params2)

  t.equal(create_result.Ok.length, 46)
  t.equal(create_result.Ok, "QmY6MfiuhHnQ1kg7RwNZJNUQhwDxTFL45AAPnpJMNPEoxk")

  const post_address = create_result.Ok
  const params_get = { post_address }

  const result = await bob.call("blog", "get_post", params_get)
  const value = JSON.parse(result.Ok.App[1])
  t.equal(value.content, initialContent)
})

scenario('scenario test create & publish -> getting post via bridge', async (s, t, {alice, bob}) => {

  const initialContent = "Holo world"
  const params = { content: initialContent, in_reply_to: null }
  const create_result = await bob.callSync("blog", "create_post", params)

  t.equal(create_result.Ok, "QmY6MfiuhHnQ1kg7RwNZJNUQhwDxTFL45AAPnpJMNPEoxk")

  const post_address = create_result.Ok
  const params_get = { post_address }

  const result = await alice.call("blog", "get_post_bridged", params_get)
  console.log("BRIDGE CALL RESULT: " + JSON.stringify(result))
  const value = JSON.parse(result.Ok.App[1])
  t.equal(value.content, initialContent)
})

scenario('request grant', async (s, t, { alice, bob }) => {

    /*
      This is not a complete test of requesting a grant because currently there
      is no way in the test conductor to actually pass in the provenance of the
      call.  That will be added when we convert the test framework to being built
      on top of the rust conductor.   For now this is more a placeholder test, but
      note that the value returned is actually the capbability token value.
    */
    const result = await alice.call("blog", "request_post_grant", {})
    t.ok(result.Ok)
    t.notOk(result.Err)

    const grants = await alice.call("blog", "get_grants", {})
    t.ok(grants.Ok)
    t.notOk(grants.Err)

    t.equal(result.Ok, grants.Ok[0])
})

}<|MERGE_RESOLUTION|>--- conflicted
+++ resolved
@@ -352,11 +352,6 @@
     { "base": alice.agentId }
   )
 
-<<<<<<< HEAD
-=======
-  // get posts by bob
-  const bob_agent_posts_expect_empty = await bob.call("blog", "posts_by_agent", { "agent": alice.agentId })
->>>>>>> 40e1c6dd
 
   //expected two links from bob
   t.ok(bob_posts.Ok)
