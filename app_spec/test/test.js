--- conflicted
+++ resolved
@@ -207,8 +207,7 @@
   t.ok(tags.includes("fishing"))
 })
 
-<<<<<<< HEAD
-scenario1.runTape('create_tagged_post and retrieve regex tag match', async (t, { alice }) => {
+scenario('create_tagged_post and retrieve regex tag match', async (s, t, { alice }) => {
   const result1 = await alice.callSync("blog", "create_tagged_post", {
     content: "A post made on the 10th of October",
     tag: "10/10/2019"
@@ -228,10 +227,7 @@
   t.ok(tags.includes("10/9/2019"))
 })
 
-scenario1.runTape('tagged link validation', async (t, { alice }) => {
-=======
 scenario('tagged link validation', async (s, t, { alice }) => {
->>>>>>> 165d524a
   const result1 = await alice.callSync("blog", "create_tagged_post", {
     content: "Achieving a light and fluffy texture",
     tag: "muffins"
