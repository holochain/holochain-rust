<<<<<<< HEAD
const test = require('tape');
const { pollFor } = require('./util');

const { ConfigBuilder, Habitat } = require('../../nodejs_container');

const agentAlice = ConfigBuilder.agent("alice");
const agentBob = ConfigBuilder.agent("bob");

const dnaPath = "./dist/app_spec.hcpkg";
const dna = ConfigBuilder.dna(dnaPath);

const instanceAlice = ConfigBuilder.instance(agentAlice, dna);
const instanceBob = ConfigBuilder.instance(agentBob, dna);

const config = ConfigBuilder.habitat(instanceAlice, instanceBob);

const hab = new Habitat(config);
hab.start();

const caller = (id, method) => (zome, cap, fn, params) => {
  return hab[method](id, zome, cap, fn, params)
}

const app = {
  call: caller('alice-' + dnaPath, 'call'),
  callSync: caller('alice-' + dnaPath, 'callSync')
}
const app2 = {
  call: caller('bob-' + dnaPath, 'call'),
  callSync: caller('bob-' + dnaPath, 'callSync')
}
=======
const test = require('tape')
const { pollFor } = require('./util')

const { ConfigBuilder, Habitat } = require('../../nodejs_container')

const dnaPath = "./dist/app_spec.hcpkg"

// IIFE to keep config-only stuff out of test scope
const config = (() => {
  const agentAlice = ConfigBuilder.agent("alice")
  const agentBob = ConfigBuilder.agent("bob")

  const dna = ConfigBuilder.dna(dnaPath)

  const instanceAlice = ConfigBuilder.instance(agentAlice, dna)
  const instanceBob = ConfigBuilder.instance(agentBob, dna)

  return ConfigBuilder.habitat(instanceAlice, instanceBob)
})()

// Initialize the Container (Habitat)
const hab = new Habitat(config)
hab.start()

// This function is a bit of temporary boilerplate to construct a convenient object
// for testing. These objects will be created automatically with the new Scenario API,
// and then this function will go away. (TODO)
const makeCaller = (agentId) => {
  const instanceId = agentId + '-' + dnaPath
  return {
    call: (zome, cap, fn, params) => hab.call(instanceId, zome, cap, fn, params),
    agentId: hab.agent_id(instanceId)
  }
}

const app = makeCaller('alice')
const app2 = makeCaller('bob')

test('agentId', (t) => {
  t.plan(2)
  t.ok(app.agentId)
  t.notEqual(app.agentId, app2.agentId)
})
>>>>>>> d6f2124c

test('call', (t) => {
  t.plan(1)

  const num1 = 2
  const num2 = 2
  const params = { num1, num2 }
  const result = app.call("blog", "main", "check_sum", params)
  t.equal(result.Ok.value, JSON.stringify({ "sum": "4" }))
})

test('hash_post', (t) => {
  t.plan(1)

  const params = { content: "Holo world" }
  const result = app.call("blog", "main", "post_address", params)

  t.equal(result.Ok, "QmY6MfiuhHnQ1kg7RwNZJNUQhwDxTFL45AAPnpJMNPEoxk")
})

test('create_post', (t) => {
  t.plan(3)

  const content = "Holo world"
  const in_reply_to = null
  const params = { content, in_reply_to }
  const result = app.call("blog", "main", "create_post", params)

  t.ok(result.Ok)
  t.notOk(result.Err)
  t.equal(result.Ok, "QmY6MfiuhHnQ1kg7RwNZJNUQhwDxTFL45AAPnpJMNPEoxk")
})

test('create_post with bad reply to', (t) => {
  t.plan(5)

  const content = "Holo world"
  const in_reply_to = "bad"
  const params = { content, in_reply_to }
  const result = app.call("blog", "main", "create_post", params)

  // bad in_reply_to is an error condition
  t.ok(result.Err)
  t.notOk(result.Ok)
  const error = JSON.parse(result.Err.Internal)
  t.deepEqual(error.kind, { ErrorGeneric: "Base for link not found" })
  t.ok(error.file)
  t.equal(error.line, "86")
})

test('post max content size 280 characters', (t) => {
  t.plan(5)

  const content = "Lorem Ipsum is simply dummy text of the printing and typesetting industry. Lorem Ipsum has been the industry's standard dummy text ever since the 1500s, when an unknown printer took a galley of type and scrambled it to make a type specimen book. It has survived not only five centuries, but also the leap into electronic typesetting, remaining essentially unchanged. It was popularised in the 1960s with the release of Letraset sheets containing Lorem Ipsum passages, and more recently with desktop publishing software like Aldus PageMaker including versions of Lorem Ipsum."
  const in_reply_to = null
  const params = { content, in_reply_to }
  const result = app.call("blog", "main", "create_post", params)

  // result should be an error
  t.ok(result.Err);
  t.notOk(result.Ok)

  const inner = JSON.parse(result.Err.Internal)

  t.ok(inner.file)
  t.deepEqual(inner.kind, { "ValidationFailed": "Content too long" })
  t.equals(inner.line, "86")
})

test('posts_by_agent', (t) => {
  t.plan(1)

  const agent = "Bob"
  const params = { agent }

  const result = app.call("blog", "main", "posts_by_agent", params)

  t.deepEqual(result.Ok, { "addresses": [] })
})

test('my_posts', async (t) => {
  t.plan(1)

  app.call("blog", "main", "create_post",
    { "content": "Holo world", "in_reply_to": "" }
  )

  app.call("blog", "main", "create_post",
    { "content": "Another post", "in_reply_to": "" }
  )

  const result = await pollFor(
    () => app.call("blog", "main", "my_posts", {}),
    (result) => {
      return result &&
        result.Ok &&
        result.Ok.addresses &&
        result.Ok.addresses.length === 2
    }
  ).catch(t.fail)

  t.equal(result.Ok.addresses.length, 2)
})

test('create/get_post roundtrip', (t) => {
  t.plan(2)

  const content = "Holo world"
  const in_reply_to = null
  const params = { content, in_reply_to }
  const create_post_result = app.call("blog", "main", "create_post", params)
  const post_address = create_post_result.Ok

  const params_get = { post_address }
  const result = app.call("blog", "main", "get_post", params_get)

  const entry_value = JSON.parse(result.Ok.App[1])
  t.comment("get_post() entry_value = " + entry_value + "")
  t.equal(entry_value.content, content)
  t.equal(entry_value.date_created, "now")

})

test('get_post with non-existant address returns null', (t) => {
  t.plan(1)

  const post_address = "RANDOM"
  const params_get = { post_address }
  const result = app.call("blog", "main", "get_post", params_get)

  // should be Ok value but null
  // lookup did not error
  // successfully discovered the entry does not exity
  const entry = result.Ok
  t.same(entry, null)
})

test('scenario test create & publish post -> get from other instance', async (t) => {
  t.plan(3)

  const content = "Holo world"
  const in_reply_to = null
  const params = { content, in_reply_to }
<<<<<<< HEAD
  const create_result = await app.callSync("blog", "main", "create_post", params)
=======
  const create_result = app.call("blog", "main", "create_post", params)
>>>>>>> d6f2124c
  t.comment("create_result = " + create_result.address + "")

  const content2 = "post 2"
  const params2 = { content2, in_reply_to }
<<<<<<< HEAD
  const create_result2 = await app2.callSync("blog", "main", "create_post", params2)
=======
  const create_result2 = app2.call("blog", "main", "create_post", params2)
>>>>>>> d6f2124c
  t.comment("create_result2 = " + create_result2.address + "")

  t.equal(create_result.Ok.length, 46)
  t.equal(create_result.Ok, "QmY6MfiuhHnQ1kg7RwNZJNUQhwDxTFL45AAPnpJMNPEoxk")

  const post_address = create_result.Ok
  const params_get = { post_address }

<<<<<<< HEAD
  const result = app2.call("blog", "main", "get_post", params_get)
=======
  const result = await pollFor(
    () => app2.call("blog", "main", "get_post", params_get)
  ).catch(t.fail)
>>>>>>> d6f2124c
  const value = JSON.parse(result.Ok.App[1])
  t.equal(value.content, content)
})<|MERGE_RESOLUTION|>--- conflicted
+++ resolved
@@ -1,36 +1,3 @@
-<<<<<<< HEAD
-const test = require('tape');
-const { pollFor } = require('./util');
-
-const { ConfigBuilder, Habitat } = require('../../nodejs_container');
-
-const agentAlice = ConfigBuilder.agent("alice");
-const agentBob = ConfigBuilder.agent("bob");
-
-const dnaPath = "./dist/app_spec.hcpkg";
-const dna = ConfigBuilder.dna(dnaPath);
-
-const instanceAlice = ConfigBuilder.instance(agentAlice, dna);
-const instanceBob = ConfigBuilder.instance(agentBob, dna);
-
-const config = ConfigBuilder.habitat(instanceAlice, instanceBob);
-
-const hab = new Habitat(config);
-hab.start();
-
-const caller = (id, method) => (zome, cap, fn, params) => {
-  return hab[method](id, zome, cap, fn, params)
-}
-
-const app = {
-  call: caller('alice-' + dnaPath, 'call'),
-  callSync: caller('alice-' + dnaPath, 'callSync')
-}
-const app2 = {
-  call: caller('bob-' + dnaPath, 'call'),
-  callSync: caller('bob-' + dnaPath, 'callSync')
-}
-=======
 const test = require('tape')
 const { pollFor } = require('./util')
 
@@ -61,7 +28,8 @@
 const makeCaller = (agentId) => {
   const instanceId = agentId + '-' + dnaPath
   return {
-    call: (zome, cap, fn, params) => hab.call(instanceId, zome, cap, fn, params),
+    call: (...args) => hab.call(instanceId, ...args),
+    callSync: (...args) => hab.callSync(instanceId, ...args),
     agentId: hab.agent_id(instanceId)
   }
 }
@@ -74,7 +42,6 @@
   t.ok(app.agentId)
   t.notEqual(app.agentId, app2.agentId)
 })
->>>>>>> d6f2124c
 
 test('call', (t) => {
   t.plan(1)
@@ -218,20 +185,12 @@
   const content = "Holo world"
   const in_reply_to = null
   const params = { content, in_reply_to }
-<<<<<<< HEAD
   const create_result = await app.callSync("blog", "main", "create_post", params)
-=======
-  const create_result = app.call("blog", "main", "create_post", params)
->>>>>>> d6f2124c
   t.comment("create_result = " + create_result.address + "")
 
   const content2 = "post 2"
   const params2 = { content2, in_reply_to }
-<<<<<<< HEAD
   const create_result2 = await app2.callSync("blog", "main", "create_post", params2)
-=======
-  const create_result2 = app2.call("blog", "main", "create_post", params2)
->>>>>>> d6f2124c
   t.comment("create_result2 = " + create_result2.address + "")
 
   t.equal(create_result.Ok.length, 46)
@@ -240,13 +199,7 @@
   const post_address = create_result.Ok
   const params_get = { post_address }
 
-<<<<<<< HEAD
   const result = app2.call("blog", "main", "get_post", params_get)
-=======
-  const result = await pollFor(
-    () => app2.call("blog", "main", "get_post", params_get)
-  ).catch(t.fail)
->>>>>>> d6f2124c
   const value = JSON.parse(result.Ok.App[1])
   t.equal(value.content, content)
 })