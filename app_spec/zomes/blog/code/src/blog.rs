<<<<<<< HEAD
=======
use hdk::holochain_core_types::error::HolochainError;
>>>>>>> d51fe34a
use hdk::{
    self,
    error::ZomeApiError,
    holochain_core_types::{
        cas::content::Address,
        entry::{entry_type::AppEntryType, AppEntryValue, Entry},
        error::HolochainError,
        hash::HashString,
        json::JsonString,
    },
<<<<<<< HEAD
    holochain_wasm_utils::api_serialization::get_entry::GetEntryOptions,
    AGENT_ADDRESS,
};

use post::Post;

#[derive(Serialize, Deserialize, Debug, DefaultJson)]
struct AddressResponse {
    address: Address,
}

#[derive(Serialize, Deserialize, Debug, DefaultJson)]
struct MultiAddressResponse {
    addresses: Vec<Address>,
}

pub fn handle_check_sum(num1: u32, num2: u32) -> JsonString {
=======
    holochain_core_types::json::JsonString,
    holochain_core_types::entry::Entry,
    holochain_core_types::entry::AppEntryValue,
    holochain_core_types::entry::entry_type::AppEntryType,
    AGENT_ADDRESS,
};
use hdk::error::ZomeApiResult;
use hdk::holochain_core_types::cas::content::Address;
use hdk::holochain_wasm_utils::api_serialization::get_links::GetLinksResult;
use post::Post;

pub fn handle_check_sum(num1: u32, num2: u32) -> ZomeApiResult<JsonString> {
>>>>>>> d51fe34a
    #[derive(Serialize, Deserialize, Debug, DefaultJson)]
    struct SumInput {
        num1: u32,
        num2: u32,
    };

    let call_input = SumInput {
        num1: num1,
        num2: num2,
    };
    hdk::call("summer", "main", "sum", call_input.into())
}

pub fn handle_post_address(content: String) -> ZomeApiResult<Address> {
    let post_entry = Entry::App(
        AppEntryType::from("post"),
        AppEntryValue::from(Post::new(&content, "now")),
    );

<<<<<<< HEAD
    match hdk::entry_address(&post_entry) {
        Ok(address) => AddressResponse { address }.into(),
        Err(hdk_error) => hdk_error.into(),
    }
}

pub fn handle_create_post(content: String, in_reply_to: HashString) -> JsonString {
    let post_entry = Entry::App(
        AppEntryType::from("post"),
        Post::new(&content, "now").into(),
    );

    match hdk::commit_entry(&post_entry) {
        Ok(address) => {
            let link_result = hdk::link_entries(
                &HashString::from(AGENT_ADDRESS.to_string()),
                &address,
                "authored_posts",
            );

            if link_result.is_err() {
                return link_result.into();
            }

            let in_reply_to = in_reply_to;
            if !in_reply_to.to_string().is_empty() {
                if let Ok(_) = hdk::get_entry_result(in_reply_to.clone(), GetEntryOptions {}) {
                    let _ = hdk::link_entries(&in_reply_to, &address, "comments");
                }
            }
            AddressResponse { address }.into()
        }
        Err(hdk_error) => hdk_error.into(),
=======
    hdk::entry_address(&post_entry)
}

pub fn handle_create_post(content: String, in_reply_to: Option<Address>) -> ZomeApiResult<Address> {

    let post_entry = Entry::App(AppEntryType::from("post"),
        Post::new(
            &content,
            "now",
        ).into()
    );

    let address = hdk::commit_entry(&post_entry)?;

    hdk::link_entries(
        &AGENT_ADDRESS,
        &address,
        "authored_posts",
    )?;

    if let Some(in_reply_to_address) = in_reply_to {
        // return with Err if in_reply_to_address points to missing entry
        hdk::get_entry_result(in_reply_to_address.clone(), GetEntryOptions{})?;
        hdk::link_entries(&in_reply_to_address, &address, "comments")?;
>>>>>>> d51fe34a
    }

    Ok(address)

}

<<<<<<< HEAD
pub fn handle_posts_by_agent(agent: HashString) -> JsonString {
    match hdk::get_links(&agent, "authored_posts") {
        Ok(result) => MultiAddressResponse {
            addresses: result.addresses().clone(),
        }
        .into(),
        Err(hdk_error) => hdk_error.into(),
    }
}

pub fn handle_my_posts() -> JsonString {
    match hdk::get_links(
        &HashString::from(AGENT_ADDRESS.to_string()),
        "authored_posts",
    ) {
        Ok(result) => MultiAddressResponse {
            addresses: result.addresses().clone(),
        }
        .into(),
        Err(hdk_error) => hdk_error.into(),
    }
=======
pub fn handle_posts_by_agent(agent: Address) -> ZomeApiResult<GetLinksResult> {
    hdk::get_links(&agent, "authored_posts")
}

pub fn handle_my_posts() -> ZomeApiResult<GetLinksResult> {
    hdk::get_links(&AGENT_ADDRESS, "authored_posts")
>>>>>>> d51fe34a
}

pub fn handle_my_posts_as_commited() -> ZomeApiResult<Vec<Address>> {
    // In the current implementation of hdk::query the second parameter
    // specifies the starting index and the third parameter the maximum
    // number of items to return, with 0 meaning all.
    // This allows for pagination.
    // Future versions will also include more parameters for more complex
    // queries.
<<<<<<< HEAD
    match hdk::query("post", 0, 0) {
        Ok(posts) => MultiAddressResponse { addresses: posts }.into(),
        Err(hdk_error) => hdk_error.into(),
    }
=======
    hdk::query("post", 0, 0)
>>>>>>> d51fe34a
}

pub fn handle_get_post(post_address: Address) -> ZomeApiResult<Option<Entry>> {
    // get_entry returns a Result<Option<T>, ZomeApiError>
    // where T is the type that you used to commit the entry, in this case a Blog
    // It's a ZomeApiError if something went wrong (i.e. wrong type in deserialization)
    // Otherwise its a Some(T) or a None
<<<<<<< HEAD
    let result: Result<Option<Entry>, ZomeApiError> = hdk::get_entry(post_address);
    match result {
        // In the case we don't get an error
        // it might be an entry ...
        Ok(Some(Entry::App(_, entry_value))) => entry_value,
        Ok(None) => {}.into(),

        // This error means that the string in `entry`
        // is not a stringified JSON which should not
        // happen but might be a bug somewhere else:
        Err(err) => err.into(),
        _ => unreachable!(),
    }
=======
    hdk::get_entry(post_address)
>>>>>>> d51fe34a
}<|MERGE_RESOLUTION|>--- conflicted
+++ resolved
@@ -1,7 +1,4 @@
-<<<<<<< HEAD
-=======
 use hdk::holochain_core_types::error::HolochainError;
->>>>>>> d51fe34a
 use hdk::{
     self,
     error::ZomeApiError,
@@ -12,25 +9,6 @@
         hash::HashString,
         json::JsonString,
     },
-<<<<<<< HEAD
-    holochain_wasm_utils::api_serialization::get_entry::GetEntryOptions,
-    AGENT_ADDRESS,
-};
-
-use post::Post;
-
-#[derive(Serialize, Deserialize, Debug, DefaultJson)]
-struct AddressResponse {
-    address: Address,
-}
-
-#[derive(Serialize, Deserialize, Debug, DefaultJson)]
-struct MultiAddressResponse {
-    addresses: Vec<Address>,
-}
-
-pub fn handle_check_sum(num1: u32, num2: u32) -> JsonString {
-=======
     holochain_core_types::json::JsonString,
     holochain_core_types::entry::Entry,
     holochain_core_types::entry::AppEntryValue,
@@ -43,7 +21,6 @@
 use post::Post;
 
 pub fn handle_check_sum(num1: u32, num2: u32) -> ZomeApiResult<JsonString> {
->>>>>>> d51fe34a
     #[derive(Serialize, Deserialize, Debug, DefaultJson)]
     struct SumInput {
         num1: u32,
@@ -62,42 +39,6 @@
         AppEntryType::from("post"),
         AppEntryValue::from(Post::new(&content, "now")),
     );
-
-<<<<<<< HEAD
-    match hdk::entry_address(&post_entry) {
-        Ok(address) => AddressResponse { address }.into(),
-        Err(hdk_error) => hdk_error.into(),
-    }
-}
-
-pub fn handle_create_post(content: String, in_reply_to: HashString) -> JsonString {
-    let post_entry = Entry::App(
-        AppEntryType::from("post"),
-        Post::new(&content, "now").into(),
-    );
-
-    match hdk::commit_entry(&post_entry) {
-        Ok(address) => {
-            let link_result = hdk::link_entries(
-                &HashString::from(AGENT_ADDRESS.to_string()),
-                &address,
-                "authored_posts",
-            );
-
-            if link_result.is_err() {
-                return link_result.into();
-            }
-
-            let in_reply_to = in_reply_to;
-            if !in_reply_to.to_string().is_empty() {
-                if let Ok(_) = hdk::get_entry_result(in_reply_to.clone(), GetEntryOptions {}) {
-                    let _ = hdk::link_entries(&in_reply_to, &address, "comments");
-                }
-            }
-            AddressResponse { address }.into()
-        }
-        Err(hdk_error) => hdk_error.into(),
-=======
     hdk::entry_address(&post_entry)
 }
 
@@ -122,43 +63,18 @@
         // return with Err if in_reply_to_address points to missing entry
         hdk::get_entry_result(in_reply_to_address.clone(), GetEntryOptions{})?;
         hdk::link_entries(&in_reply_to_address, &address, "comments")?;
->>>>>>> d51fe34a
     }
 
     Ok(address)
 
 }
 
-<<<<<<< HEAD
-pub fn handle_posts_by_agent(agent: HashString) -> JsonString {
-    match hdk::get_links(&agent, "authored_posts") {
-        Ok(result) => MultiAddressResponse {
-            addresses: result.addresses().clone(),
-        }
-        .into(),
-        Err(hdk_error) => hdk_error.into(),
-    }
-}
-
-pub fn handle_my_posts() -> JsonString {
-    match hdk::get_links(
-        &HashString::from(AGENT_ADDRESS.to_string()),
-        "authored_posts",
-    ) {
-        Ok(result) => MultiAddressResponse {
-            addresses: result.addresses().clone(),
-        }
-        .into(),
-        Err(hdk_error) => hdk_error.into(),
-    }
-=======
 pub fn handle_posts_by_agent(agent: Address) -> ZomeApiResult<GetLinksResult> {
     hdk::get_links(&agent, "authored_posts")
 }
 
 pub fn handle_my_posts() -> ZomeApiResult<GetLinksResult> {
     hdk::get_links(&AGENT_ADDRESS, "authored_posts")
->>>>>>> d51fe34a
 }
 
 pub fn handle_my_posts_as_commited() -> ZomeApiResult<Vec<Address>> {
@@ -168,14 +84,7 @@
     // This allows for pagination.
     // Future versions will also include more parameters for more complex
     // queries.
-<<<<<<< HEAD
-    match hdk::query("post", 0, 0) {
-        Ok(posts) => MultiAddressResponse { addresses: posts }.into(),
-        Err(hdk_error) => hdk_error.into(),
-    }
-=======
     hdk::query("post", 0, 0)
->>>>>>> d51fe34a
 }
 
 pub fn handle_get_post(post_address: Address) -> ZomeApiResult<Option<Entry>> {
@@ -183,21 +92,5 @@
     // where T is the type that you used to commit the entry, in this case a Blog
     // It's a ZomeApiError if something went wrong (i.e. wrong type in deserialization)
     // Otherwise its a Some(T) or a None
-<<<<<<< HEAD
-    let result: Result<Option<Entry>, ZomeApiError> = hdk::get_entry(post_address);
-    match result {
-        // In the case we don't get an error
-        // it might be an entry ...
-        Ok(Some(Entry::App(_, entry_value))) => entry_value,
-        Ok(None) => {}.into(),
-
-        // This error means that the string in `entry`
-        // is not a stringified JSON which should not
-        // happen but might be a bug somewhere else:
-        Err(err) => err.into(),
-        _ => unreachable!(),
-    }
-=======
     hdk::get_entry(post_address)
->>>>>>> d51fe34a
 }