--- conflicted
+++ resolved
@@ -22,14 +22,10 @@
 
 use memo::Memo;
 use post::Post;
-<<<<<<< HEAD
 use std::{
     collections::BTreeMap,
     convert::{TryFrom, TryInto},
 };
-=======
-use std::{collections::BTreeMap, convert::TryFrom, convert::TryInto};
->>>>>>> 034f8ff0
 
 #[derive(Serialize, Deserialize, Debug, DefaultJson, PartialEq)]
 struct SumInput {
@@ -517,7 +513,7 @@
     )?;
 
     hdk::debug(format!("********DEBUG******** BRIDGING RAW response from test-bridge {:?}", raw_json))?;
-     
+
     let entry : Option<Entry> = raw_json.try_into()?;
 
     hdk::debug(format!("********DEBUG******** BRIDGING ACTUAL response from hosting-bridge {:?}", entry))?;
