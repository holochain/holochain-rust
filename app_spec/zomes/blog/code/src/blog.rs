--- conflicted
+++ resolved
@@ -3,7 +3,7 @@
     error::{ZomeApiError, ZomeApiResult},
     lib3h_persistence_api::{
         cas::content::Address,
-        json::{JsonStringOption, JsonString},
+        json::JsonString,
         error::PersistenceError
     },
     holochain_core_types::{
@@ -547,13 +547,8 @@
         raw_json
     ))?;
 
-<<<<<<< HEAD
-    let json_entry: JsonStringOption<Entry> = raw_json.try_into()?;
-=======
     let entry: ZomeApiResult<Option<Entry>> = raw_json.try_into()?;
->>>>>>> ee058ac3
-
-    let entry = json_entry.into();
+
     hdk::debug(format!(
         "********DEBUG******** BRIDGING ACTUAL response from hosting-bridge {:?}",
         entry
