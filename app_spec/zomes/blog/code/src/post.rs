--- conflicted
+++ resolved
@@ -46,11 +46,6 @@
         validation: |post: Post, _ctx: hdk::ValidationData| {
             (post.content.len() < 280)
                 .ok_or_else(|| String::from("Content too long"))
-<<<<<<< HEAD
-        }
-    );
-    e
-=======
         },
 
         links: [
@@ -66,5 +61,4 @@
             )
         ]
     )
->>>>>>> 51b54414
 }