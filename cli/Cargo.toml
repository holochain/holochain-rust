--- conflicted
+++ resolved
@@ -24,14 +24,10 @@
 colored = "=1.7.0"
 ignore = "=0.4.6"
 rpassword = "=2.1.0"
-<<<<<<< HEAD
-rustyline = "=3.0.0"
 git2 = "=0.9.1"
 tera = "=0.11.20"
 glob = "=0.3.0"
-=======
 rustyline = "=5.0.0"
->>>>>>> 8c83b855
 
 [dev-dependencies]
 tempfile = "=3.0.7"
