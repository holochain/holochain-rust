use crate::error::DefaultResult;
use colored::*;
use holochain_core::agent::{
    chain_store::ChainStore,
    state::{AgentState, AgentStateSnapshot},
};
use holochain_core_types::{chain_header::ChainHeader, entry::Entry, sync::HcRwLock as RwLock};
use holochain_persistence_api::cas::content::Address;
use holochain_persistence_file::cas::file::FilesystemStorage;
use std::{convert::TryFrom, fs, path::PathBuf};

// TODO: use system-agnostic default path
const DEFAULT_CHAIN_PATH: &str = "TODO";

pub fn chain_log(storage_path: Option<PathBuf>, instance_id: String) -> DefaultResult<()> {
    let storage_path = storage_path.ok_or_else(|| {
        format_err!("Please specify the path to CAS storage with the --path option.")
    })?;
<<<<<<< HEAD
    let cas_path = {
        let mut path = storage_path;
        path.push(instance_id);
        path.push("cas");
        path
    };
    let chain_store = ChainStore::new(std::sync::Arc::new(std::sync::RwLock::new(
=======
    let cas_path = storage_path.join(instance_id).join("cas");
    let chain_store = ChainStore::new(std::sync::Arc::new(RwLock::new(
>>>>>>> 4d1633bc
        FilesystemStorage::new(cas_path.clone()).expect("Could not create chain store"),
    )));
    let cas_lock = chain_store.content_storage();
    let cas = cas_lock.read().unwrap();

    let agent = cas
        .fetch(&Address::from("AgentState"))?
        .ok_or("Chain does not exist or has not been initialized")
        .and_then(|snapshot_json| {
            AgentStateSnapshot::from_json_str(&snapshot_json.to_string())
                .map_err(|_| "AgentState is malformed")
        })
        .map(|snapshot| {
            let top_header = snapshot.top_chain_header().to_owned();
            AgentState::new_with_top_chain_header(chain_store, top_header.cloned(), Address::new())
        })
        .map_err(|err| {
            format_err!(
                "Could not display chain for '{}': {}",
                cas_path.to_string_lossy(),
                err.to_string()
            )
        })?;

    println!(
        "\nChain entries for '{}' (latest on top):\n",
        cas_path.to_string_lossy()
    );
    for ref header in agent.iter_chain() {
        let content = cas
            .fetch(header.entry_address())
            .expect("Panic while fetching from CAS!")
            .ok_or_else(|| {
                println!(
                    "{:?} referenced in header but not found in CAS!",
                    header.entry_address(),
                )
            })
            .unwrap();
        let entry = Entry::try_from(content).expect("Invalid content");
        display_header(&header, &entry);
    }

    Ok(())
}

pub fn chain_list(path: Option<PathBuf>) {
    let path = path.unwrap_or_else(|| PathBuf::from(DEFAULT_CHAIN_PATH));
    println!("Please specify an instance ID to view its chain.");
    println!("Available instances for '{}':\n", path.to_string_lossy());
    for entry in fs::read_dir(path).unwrap() {
        let name = entry.unwrap().file_name();
        println!("- {}", name.to_string_lossy());
    }
}

fn display_header(header: &ChainHeader, entry: &Entry) {
    println!(
        "{} {}",
        header.timestamp().to_string().bright_black(),
        // format!("{:?}", header.entry_type()).blue().bold(),
        header.entry_address().to_string().yellow(),
    );
    println!("{:#?}", entry);
}<|MERGE_RESOLUTION|>--- conflicted
+++ resolved
@@ -16,18 +16,13 @@
     let storage_path = storage_path.ok_or_else(|| {
         format_err!("Please specify the path to CAS storage with the --path option.")
     })?;
-<<<<<<< HEAD
     let cas_path = {
         let mut path = storage_path;
         path.push(instance_id);
         path.push("cas");
         path
     };
-    let chain_store = ChainStore::new(std::sync::Arc::new(std::sync::RwLock::new(
-=======
-    let cas_path = storage_path.join(instance_id).join("cas");
     let chain_store = ChainStore::new(std::sync::Arc::new(RwLock::new(
->>>>>>> 4d1633bc
         FilesystemStorage::new(cas_path.clone()).expect("Could not create chain store"),
     )));
     let cas_lock = chain_store.content_storage();
