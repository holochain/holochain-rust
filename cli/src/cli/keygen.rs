use error::DefaultResult;
use holochain_common::paths::keys_directory;
use holochain_conductor_api::{key_loaders::mock_passphrase_manager, keystore::Keystore};
use rpassword;
use std::{
    fs::create_dir_all,
    io::{self, Write},
    path::PathBuf,
};

pub fn keygen(path: Option<PathBuf>, passphrase: Option<String>, quiet: bool) -> DefaultResult<()> {
    let passphrase = passphrase.unwrap_or_else(|| {
        if !quiet {
            println!(
                "
This will create a new agent keystore and populate it with an agent keybundle
containing a public and a private key, for signing and encryption by the agent.
This keybundle will be stored encrypted by passphrase within the keystore file.
The passphrase is securing the keys and will be needed, together with the file,
in order to use the key.
Please enter a secret passphrase below. You will have to enter it again
when unlocking the keybundle to use within a Holochain conductor."
            );
            print!("Passphrase: ");
            io::stdout().flush().expect("Could not flush stdout");
        }
        let passphrase1 = rpassword::read_password().unwrap();
        if !quiet {
            print!("Re-enter passphrase: ");
            io::stdout().flush().expect("Could not flush stdout");
        }
        let passphrase2 = rpassword::read_password().unwrap();
        if passphrase1 != passphrase2 {
            println!("Passphrases do not match. Please retry...");
            ::std::process::exit(1);
        }
        passphrase1
    });

<<<<<<< HEAD
    println!("Generating keystore (this will take a few moments)...");
    let (keystore, pub_key) = Keystore::new_standalone(mock_passphrase_manager(passphrase), None)?;
=======
    if !quiet {
        println!("Generating keystore (this will take a few moments)...");
    }

    let mut keystore = Keystore::new(mock_passphrase_manager(passphrase), None)?;
    keystore.add_random_seed("root_seed", SEED_SIZE)?;

    let (pub_key, _) = keystore.add_keybundle_from_seed("root_seed", PRIMARY_KEYBUNDLE_ID)?;
>>>>>>> f54e2819

    let path = if None == path {
        let p = keys_directory();
        create_dir_all(p.clone())?;
        p.join(pub_key.clone())
    } else {
        path.unwrap()
    };

    keystore.save(path.clone())?;
    let path_str = path.to_str().unwrap();

    if quiet {
        println!("{}", pub_key);
        println!("{}", path_str);
    } else {
        println!("");
        println!("Succesfully created new agent keystore.");
        println!("");
        println!("Public address: {}", pub_key);
        println!("Keystore written to: {}", path_str);
        println!("");
        println!("You can set this file in a conductor config as keystore_file for an agent.");
    }
    Ok(())
}

#[cfg(test)]
pub mod test {
    use super::*;
    use holochain_conductor_api::{
        key_loaders::mock_passphrase_manager,
        keystore::{Keystore, PRIMARY_KEYBUNDLE_ID},
    };
    use std::{fs::remove_file, path::PathBuf};

    #[test]
    fn keygen_roundtrip() {
        let path = PathBuf::new().join("test.key");
        let passphrase = String::from("secret");

        keygen(Some(path.clone()), Some(passphrase.clone()), true).expect("Keygen should work");

        let mut keystore =
            Keystore::new_from_file(path.clone(), mock_passphrase_manager(passphrase), None)
                .unwrap();

        let keybundle = keystore.get_keybundle(PRIMARY_KEYBUNDLE_ID);

        assert!(keybundle.is_ok());

        let _ = remove_file(path);
    }
}<|MERGE_RESOLUTION|>--- conflicted
+++ resolved
@@ -37,19 +37,10 @@
         passphrase1
     });
 
-<<<<<<< HEAD
-    println!("Generating keystore (this will take a few moments)...");
-    let (keystore, pub_key) = Keystore::new_standalone(mock_passphrase_manager(passphrase), None)?;
-=======
     if !quiet {
         println!("Generating keystore (this will take a few moments)...");
     }
-
-    let mut keystore = Keystore::new(mock_passphrase_manager(passphrase), None)?;
-    keystore.add_random_seed("root_seed", SEED_SIZE)?;
-
-    let (pub_key, _) = keystore.add_keybundle_from_seed("root_seed", PRIMARY_KEYBUNDLE_ID)?;
->>>>>>> f54e2819
+    let (keystore, pub_key) = Keystore::new_standalone(mock_passphrase_manager(passphrase), None)?;
 
     let path = if None == path {
         let p = keys_directory();
