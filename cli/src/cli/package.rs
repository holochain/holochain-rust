--- conflicted
+++ resolved
@@ -15,15 +15,12 @@
     sync::Arc,
 };
 
-<<<<<<< HEAD
-=======
 use cli::scaffold::rust::CARGO_FILE_NAME;
 
 use holochain_core_types::hdk_version::{HDKVersion, HDK_VERSION};
 
 pub const CODE_DIR_NAME: &str = "code";
 
->>>>>>> c9f9fec4
 pub const BUILD_CONFIG_FILE_NAME: &str = ".hcbuild";
 
 pub const GITIGNORE_FILE_NAME: &str = ".gitignore";
