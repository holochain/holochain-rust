--- conflicted
+++ resolved
@@ -31,6 +31,11 @@
     conductor
         .load_config()
         .map_err(|err| format_err!("{}", err))?;
+
+    println!(
+        "Holochain development conductor started. Network running on {:?}",
+        conductor.p2p_bindings()
+    );
 
     conductor.start_all_interfaces();
     conductor.start_all_instances()?;
@@ -135,7 +140,7 @@
         })
     } else {
         Ok(StorageConfiguration::Memory)
-    }
+        }
 }
 
 // INSTANCE
@@ -223,57 +228,6 @@
         })
     } else {
         None
-<<<<<<< HEAD
-    };
-
-    let base_config = Configuration {
-        agents: vec![agent_config],
-        dnas: vec![dna_config],
-        instances: vec![instance_config],
-        interfaces: vec![interface_config],
-        network: network_config,
-        logger: logger_config,
-        ..Default::default()
-    };
-
-    mount_conductor_from_config(base_config);
-    let mut conductor_guard = CONDUCTOR.lock().unwrap();
-    let conductor = conductor_guard.as_mut().expect("Conductor must be mounted");
-    conductor.key_loader = test_key_loader();
-
-    conductor
-        .load_config()
-        .map_err(|err| format_err!("{}", err))?;
-
-    println!(
-        "Holochain development conductor started. Network running on {:?}",
-        conductor.p2p_bindings()
-    );
-
-    conductor.start_all_interfaces();
-    conductor.start_all_instances()?;
-
-    println!(
-        "Holochain development conductor started. Running {} server on port {}",
-        interface_type, port
-    );
-    println!("Type 'exit' to stop the conductor and exit the program");
-
-    let mut rl = rustyline::Editor::<()>::new();
-
-    loop {
-        let readline = rl.readline("hc> ")?;
-
-        match readline.as_str().trim() {
-            "exit" => break,
-            other if !other.is_empty() => eprintln!(
-                "command {} not recognized. Available commands are: exit",
-                other.red().bold()
-            ),
-            _ => continue,
-        }
-=======
->>>>>>> 1ad19afa
     }
 }
 
