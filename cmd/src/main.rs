--- conflicted
+++ resolved
@@ -127,17 +127,12 @@
             default_value = "test/index.js",
             help = "The path of the file to test"
         )]
-<<<<<<< HEAD
         testfile: String,
         #[structopt(
             long = "skip-package",
             short = "s",
             help = "Skip packaging DNA"
         )]
-=======
-        testfile: Option<String>,
-        #[structopt(long = "skip-package", short = "s", help = "Skip packaging DNA")]
->>>>>>> 8ffc7959
         skip_build: bool,
     },
 }
