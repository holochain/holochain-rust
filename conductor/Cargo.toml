[package]
name = "holochain"
version = "0.0.7-alpha"
authors = ["Holochain Core Dev Team <devcore@holochain.org>"]

[dependencies]
holochain_core_types = { path = "../core_types" }
holochain_conductor_api = { path = "../conductor_api" }
holochain_sodium = { path = "../sodium" }
holochain_common = { path = "../common" }
<<<<<<< HEAD
structopt = "0.2"
tiny_http = "0.6.0"
ws = "0.8.0"
=======
structopt = "=0.2.15"
tiny_http = "=0.6.2"
ws = "=0.8.0"
>>>>>>> 52384d86
<|MERGE_RESOLUTION|>--- conflicted
+++ resolved
@@ -8,12 +8,6 @@
 holochain_conductor_api = { path = "../conductor_api" }
 holochain_sodium = { path = "../sodium" }
 holochain_common = { path = "../common" }
-<<<<<<< HEAD
-structopt = "0.2"
-tiny_http = "0.6.0"
-ws = "0.8.0"
-=======
 structopt = "=0.2.15"
 tiny_http = "=0.6.2"
-ws = "=0.8.0"
->>>>>>> 52384d86
+ws = "=0.8.0"