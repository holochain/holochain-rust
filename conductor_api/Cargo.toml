--- conflicted
+++ resolved
@@ -11,44 +11,17 @@
 holochain_net = { path = "../net" }
 holochain_sodium = { path = "../sodium" }
 holochain_common = { path = "../common" }
-<<<<<<< HEAD
-chrono = "0.4"
-serde = "1.0"
-serde_derive = "1.0"
-serde_json = { version = "1.0", features = ["preserve_order"] }
-serde_regex = "0.3.1"
-toml = "0.4.8"
-boolinator = "2.4"
+chrono = "=0.4.6"
+serde = "=1.0.89"
+serde_json = { version = "=1.0.39", features = ["preserve_order"] }
+serde_derive = "=1.0.89"
+serde_regex = "=0.3.1"
+toml = "=0.5.0"
+boolinator = "=2.4.0"
 tiny_http = "0.6.0"
 jsonrpc-core = { git = "https://github.com/holochain/jsonrpc", branch = "broadcaster-getter" }
 jsonrpc-ws-server = { git = "https://github.com/holochain/jsonrpc", branch = "broadcaster-getter" }
 jsonrpc-http-server = { git = "https://github.com/holochain/jsonrpc", branch = "broadcaster-getter" }
-petgraph = "0.4.13"
-colored = "1.6"
-regex = "1"
-maplit = "1.0.1"
-lazy_static = "1.2"
-directories = "1.0"
-json-patch = "0.2.2"
-hyper = "0.12.21"
-hyper-staticfile = "0.3.0"
-tokio = "0.1.14"
-fs_extra = "1.1"
-rpassword = "2.1.0"
-dirs = "1.0.4"
-base64 = "0.10"
-crossbeam-channel = "0.3.8"
-reqwest = "0.9"
-=======
-chrono = "=0.4.6"
-serde = "=1.0.89"
-serde_derive = "=1.0.89"
-serde_json = { version = "=1.0.39", features = ["preserve_order"] }
-serde_regex = "=0.3.1"
-toml = "=0.5.0"
-boolinator = "=2.4.0"
-jsonrpc-ws-server = { git = "https://github.com/paritytech/jsonrpc" }
-jsonrpc-http-server = { git = "https://github.com/paritytech/jsonrpc" }
 petgraph = "=0.4.13"
 colored = "=1.7.0"
 regex = "=1.1.2"
@@ -65,7 +38,6 @@
 base64 = "=0.10.1"
 reqwest = "=0.9.11"
 crossbeam-channel = "=0.3.8"
->>>>>>> 494c21b9
 
 [dev-dependencies]
 test_utils = { path = "../test_utils"}
