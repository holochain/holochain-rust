use crate::{
    conductor::{base::notify, Conductor},
    config::{
        AgentConfiguration, Bridge, DnaConfiguration, InstanceConfiguration,
        InstanceReferenceConfiguration, InterfaceConfiguration, StorageConfiguration,
    },
    dpki_instance::DpkiInstance,
    keystore::{Keystore, PRIMARY_KEYBUNDLE_ID},
};
use holochain_core_types::error::HolochainError;

use holochain_persistence_api::{cas::content::AddressableContent, hash::HashString};

use json_patch;
use std::{
    fs::{self, create_dir_all},
    path::PathBuf,
    sync::{Arc, RwLock},
    thread::sleep,
    time::Duration,
};

/// how many milliseconds sleep all bugs under rugs
const SWEET_SLEEP: u64 = 500;

pub trait ConductorAdmin {
    fn install_dna_from_file(
        &mut self,
        path: PathBuf,
        id: String,
        copy: bool,
        expected_hash: Option<HashString>,
        properties: Option<&serde_json::Value>,
        uuid: Option<String>,
    ) -> Result<HashString, HolochainError>;
    fn uninstall_dna(&mut self, id: &String) -> Result<(), HolochainError>;
    fn add_instance(
        &mut self,
        id: &String,
        dna_id: &String,
        agent_id: &String,
    ) -> Result<(), HolochainError>;
    fn remove_instance(&mut self, id: &String) -> Result<(), HolochainError>;
    fn add_interface(&mut self, new_instance: InterfaceConfiguration)
        -> Result<(), HolochainError>;
    fn remove_interface(&mut self, id: &String) -> Result<(), HolochainError>;
    fn add_instance_to_interface(
        &mut self,
        interface_id: &String,
        instance_id: &String,
    ) -> Result<(), HolochainError>;
    fn remove_instance_from_interface(
        &mut self,
        interface_id: &String,
        instance_id: &String,
    ) -> Result<(), HolochainError>;
    fn add_agent(
        &mut self,
        id: String,
        name: String,
        holo_remote_key: Option<&str>,
    ) -> Result<String, HolochainError>;
    fn remove_agent(&mut self, id: &String) -> Result<(), HolochainError>;
    fn add_bridge(&mut self, new_bridge: Bridge) -> Result<(), HolochainError>;
    fn remove_bridge(
        &mut self,
        caller_id: &String,
        callee_id: &String,
    ) -> Result<(), HolochainError>;
}

impl ConductorAdmin for Conductor {
    /// Installs a DNA package from the file system to the conductor
    /// If copy=true it will also copy the DNA package to the conductors default
    /// location for managing data.
    ///
    /// This function may also take an optional `properties` parameter. This can be any valid JSON
    /// and will be injected in the dna package prior to installation. Existing properties will also be kept and
    /// overriden by the passed properties in the case of collisions. This will change the dna hash!
    /// (Note injecting properties requires that copy=true)
    fn install_dna_from_file(
        &mut self,
        path: PathBuf,
        id: String,
        copy: bool,
        expected_hash: Option<HashString>,
        properties: Option<&serde_json::Value>,
        uuid: Option<String>,
    ) -> Result<HashString, HolochainError> {
        let path_string = path
            .to_str()
            .ok_or(HolochainError::ConfigError("invalid path".into()))?;
        let mut dna =
            Arc::get_mut(&mut self.dna_loader).unwrap()(&path_string.into()).map_err(|e| {
                HolochainError::ConfigError(format!(
                    "Could not load DNA file \"{}\", Error: {}",
                    path_string,
                    e.to_string()
                ))
            })?;

        if let Some(provided_hash) = expected_hash {
            let actual_hash = dna.address();
            if actual_hash != provided_hash {
                return Err(HolochainError::DnaHashMismatch(provided_hash, actual_hash));
            }
        }

        if let Some(props) = properties {
            if !copy {
                return Err(HolochainError::ConfigError(
                    "Cannot install DNA with properties unless copy flag is true".into(),
                ));
            }
            json_patch::merge(&mut dna.properties, &props);
        }

        if let Some(uuid) = uuid {
            dna.uuid = uuid;
        }

        let config_path = match copy {
            true => self.save_dna(&dna)?,
            false => PathBuf::from(path_string),
        };
        let config_path_str = config_path
            .to_str()
            .ok_or(HolochainError::ConfigError("invalid path".into()))?;

        let new_dna = DnaConfiguration {
            id: id.clone(),
            file: config_path_str.into(),
            hash: Some(dna.address().to_string()),
        };

        let mut new_config = self.config.clone();
        new_config.dnas.push(new_dna.clone());
        new_config.check_consistency(&mut self.dna_loader)?;
        self.config = new_config;
        self.save_config()?;
        notify(format!("Installed DNA from {} as \"{}\"", path_string, id));
        Ok(dna.address())
    }

    /// Removes the DNA given by id from the config.
    /// Also removes all instances and their mentions from all interfaces to not render the config
    /// invalid.
    /// Then saves the config.
    fn uninstall_dna(&mut self, id: &String) -> Result<(), HolochainError> {
        let mut new_config = self.config.clone();
        new_config.dnas = new_config
            .dnas
            .into_iter()
            .filter(|dna| dna.id != *id)
            .collect();

        let instance_ids: Vec<String> = new_config
            .instances
            .iter()
            .filter(|instance| instance.dna == *id)
            .map(|instance| instance.id.clone())
            .collect();

        for id in instance_ids.iter() {
            new_config = new_config.save_remove_instance(id);
        }

        new_config.check_consistency(&mut self.dna_loader)?;
        self.config = new_config;
        self.save_config()?;

        for id in instance_ids.iter() {
            let result = self.stop_instance(id);
            if result.is_err() {
                notify(format!(
                    "Error stopping instance {}: \"{}\".",
                    id,
                    result.err().unwrap()
                ));
            }
            notify(format!("Removed instance \"{}\".", id));
        }

        notify(format!("Uninstalled DNA \"{}\".", id));

        Ok(())
    }

    fn add_instance(
        &mut self,
        id: &String,
        dna_id: &String,
        agent_id: &String,
    ) -> Result<(), HolochainError> {
        let mut new_config = self.config.clone();
        let storage_path = self.instance_storage_dir_path().join(id.clone());
        fs::create_dir_all(&storage_path)?;
        let new_instance_config = InstanceConfiguration {
            id: id.to_string(),
            dna: dna_id.to_string(),
            agent: agent_id.to_string(),
            storage: StorageConfiguration::Pickle {
                path: storage_path
                    .to_str()
                    .ok_or(HolochainError::ConfigError(
                        format!("invalid path {:?}", storage_path).into(),
                    ))?
                    .into(),
            },
        };
        new_config.instances.push(new_instance_config);
        new_config.check_consistency(&mut self.dna_loader)?;
        let instance = self.instantiate_from_config(id, Some(&new_config))?;
        self.instances
            .insert(id.clone(), Arc::new(RwLock::new(instance)));
        self.config = new_config;
        self.save_config()?;
        let _ = self.start_signal_multiplexer();
        Ok(())
    }

    /// Removes the instance given by id from the config.
    /// Also removes all mentions of that instance from all interfaces to not render the config
    /// invalid.
    /// Then saves the config.
    fn remove_instance(&mut self, id: &String) -> Result<(), HolochainError> {
        let mut new_config = self.config.clone();

        new_config = new_config.save_remove_instance(id);

        new_config.check_consistency(&mut self.dna_loader)?;
        self.config = new_config;
        self.save_config()?;

        let result = self.stop_instance(id);
        if result.is_err() {
            notify(format!(
                "Error stopping instance {}: \"{}\".",
                id,
                result.err().unwrap()
            ));
        }
<<<<<<< HEAD
        self.instances.remove(id).map(|instance| {
            instance.write().unwrap().kill();
        });
=======
        self.instances.remove(id);
        let _ = self.start_signal_multiplexer();
>>>>>>> e63d3314

        notify(format!("Removed instance \"{}\".", id));
        Ok(())
    }

    fn add_interface(&mut self, interface: InterfaceConfiguration) -> Result<(), HolochainError> {
        let mut new_config = self.config.clone();
        if new_config.interfaces.iter().any(|i| i.id == interface.id) {
            return Err(HolochainError::ErrorGeneric(format!(
                "Interface with ID '{}' already exists",
                interface.id
            )));
        }
        new_config.interfaces.push(interface.clone());
        new_config.check_consistency(&mut self.dna_loader)?;
        self.config = new_config;
        self.save_config()?;
        self.start_interface_by_id(&interface.id)?;
        let _ = self.start_signal_multiplexer();
        Ok(())
    }

    fn remove_interface(&mut self, id: &String) -> Result<(), HolochainError> {
        let mut new_config = self.config.clone();

        if !new_config
            .interfaces
            .iter()
            .any(|interface| interface.id == *id)
        {
            return Err(HolochainError::ErrorGeneric(format!(
                "No such interface: '{}'",
                id
            )));
        }

        new_config.interfaces = new_config
            .interfaces
            .into_iter()
            .filter(|interface| interface.id != *id)
            .collect();

        new_config.check_consistency(&mut self.dna_loader)?;
        self.config = new_config;
        self.save_config()?;

        let _ = self.stop_interface_by_id(id);
        let _ = self.start_signal_multiplexer();

        notify(format!("Removed interface \"{}\".", id));
        Ok(())
    }

    fn add_instance_to_interface(
        &mut self,
        interface_id: &String,
        instance_id: &String,
    ) -> Result<(), HolochainError> {
        let mut new_config = self.config.clone();

        if new_config
            .interface_by_id(interface_id)
            .ok_or(HolochainError::ErrorGeneric(format!(
                "Interface with ID {} not found",
                interface_id
            )))?
            .instances
            .iter()
            .any(|i| i.id == *instance_id)
        {
            return Err(HolochainError::ErrorGeneric(format!(
                "Instance '{}' already in interface '{}'",
                instance_id, interface_id
            )));
        }

        new_config.interfaces = new_config
            .interfaces
            .into_iter()
            .map(|mut interface| {
                if interface.id == *interface_id {
                    interface.instances.push(InstanceReferenceConfiguration {
                        id: instance_id.clone(),
                    });
                }
                interface
            })
            .collect();

        new_config.check_consistency(&mut self.dna_loader)?;
        self.config = new_config;
        self.save_config()?;

        let _ = self.stop_interface_by_id(interface_id);
        sleep(Duration::from_millis(SWEET_SLEEP));
        self.start_interface_by_id(interface_id)?;
        let _ = self.start_signal_multiplexer();

        Ok(())
    }

    fn remove_instance_from_interface(
        &mut self,
        interface_id: &String,
        instance_id: &String,
    ) -> Result<(), HolochainError> {
        let mut new_config = self.config.clone();

        if !new_config
            .interface_by_id(interface_id)
            .ok_or(HolochainError::ErrorGeneric(format!(
                "Interface with ID {} not found",
                interface_id
            )))?
            .instances
            .iter()
            .any(|i| i.id == *instance_id)
        {
            return Err(HolochainError::ErrorGeneric(format!(
                "No Instance '{}' in interface '{}'",
                instance_id, interface_id
            )));
        }

        new_config.interfaces = new_config
            .interfaces
            .into_iter()
            .map(|mut interface| {
                if interface.id == *interface_id {
                    interface.instances = interface
                        .instances
                        .into_iter()
                        .filter(|instance| instance.id != *instance_id)
                        .collect();
                }
                interface
            })
            .collect();

        new_config.check_consistency(&mut self.dna_loader)?;
        self.config = new_config;
        self.save_config()?;

        let _ = self.stop_interface_by_id(interface_id);
        sleep(Duration::from_millis(SWEET_SLEEP));
        self.start_interface_by_id(interface_id)?;
        let _ = self.start_signal_multiplexer();

        Ok(())
    }

    fn add_agent(
        &mut self,
        id: String,
        name: String,
        holo_remote_key: Option<&str>,
    ) -> Result<String, HolochainError> {
        let mut new_config = self.config.clone();
        if new_config.agents.iter().any(|i| i.id == id) {
            return Err(HolochainError::ErrorGeneric(format!(
                "Agent with ID '{}' already exists",
                id
            )));
        }

        let (keystore_file, public_address) = if let Some(public_address) = holo_remote_key {
            ("::ignored::".to_string(), public_address.to_string())
        } else {
            let (keystore, public_address) = if self.using_dpki() {
                let dpki_instance_id = self.dpki_instance_id().unwrap();

                // try to create the keystore first so that if the passphrase fails we don't have
                // to clean-up any dkpi calls
                let mut keystore =
                    Keystore::new(self.passphrase_manager.clone(), self.hash_config.clone())?;
                {
                    let instance = self.instances.get(&dpki_instance_id)?;
                    let hc_lock = instance.clone();
                    let hc_lock_inner = hc_lock.clone();
                    let mut hc = hc_lock_inner.write().unwrap();
                    hc.dpki_create_agent_key(name.clone())?;
                }
                // TODO: how do we clean-up now if this fails? i.e. the dpki dna will have registered
                // the identity to its DHT, but we failed, for what ever reason, to set up
                // the agent in the conductor, so we should do something...
                let dpki_keystore = self.get_keystore_for_agent(&dpki_instance_id)?;
                let mut dpki_keystore = dpki_keystore.lock().unwrap();
                let mut keybundle = dpki_keystore.get_keybundle(&id)?;
                keystore.add_keybundle(PRIMARY_KEYBUNDLE_ID, &mut keybundle)?;
                (keystore, keybundle.get_id())
            } else {
                Keystore::new_standalone(self.passphrase_manager.clone(), self.hash_config.clone())?
            };
            let keystore_file = self
                .instance_storage_dir_path()
                .join(public_address.clone());
            create_dir_all(self.instance_storage_dir_path())?;
            keystore.save(keystore_file.clone())?;
            self.add_agent_keystore(id.clone(), keystore);
            (keystore_file.to_string_lossy().into_owned(), public_address)
        };

        let new_agent = AgentConfiguration {
            id: id.clone(),
            name,
            public_address: public_address.clone(),
            keystore_file: keystore_file,
            holo_remote_key: holo_remote_key.map(|_| true),
        };

        new_config.agents.push(new_agent);
        new_config.check_consistency(&mut self.dna_loader)?;
        self.config = new_config;
        self.save_config()?;

        notify(format!("Added agent \"{}\"", id));

        Ok(public_address)
    }

    fn remove_agent(&mut self, id: &String) -> Result<(), HolochainError> {
        let mut new_config = self.config.clone();
        if !new_config.agents.iter().any(|i| i.id == *id) {
            return Err(HolochainError::ErrorGeneric(format!(
                "Agent with ID '{}' does not exist",
                id
            )));
        }

        new_config.agents = new_config
            .agents
            .into_iter()
            .filter(|agent| agent.id != *id)
            .collect();

        let instance_ids: Vec<String> = new_config
            .instances
            .iter()
            .filter(|instance| instance.agent == *id)
            .map(|instance| instance.id.clone())
            .collect();

        for id in instance_ids.iter() {
            new_config = new_config.save_remove_instance(id);
        }

        new_config.check_consistency(&mut self.dna_loader)?;
        self.config = new_config;
        self.save_config()?;

        for id in instance_ids.iter() {
            let result = self.stop_instance(id);
            if result.is_err() {
                notify(format!(
                    "Error stopping instance {}: \"{}\".",
                    id,
                    result.err().unwrap()
                ));
            }
            notify(format!("Removed instance \"{}\".", id));
        }

        notify(format!("Removed agent \"{}\".", id));

        Ok(())
    }

    fn add_bridge(&mut self, new_bridge: Bridge) -> Result<(), HolochainError> {
        let mut new_config = self.config.clone();
        if new_config
            .bridges
            .iter()
            .any(|b| b.caller_id == new_bridge.caller_id && b.callee_id == new_bridge.callee_id)
        {
            return Err(HolochainError::ErrorGeneric(format!(
                "Bridge from instance '{}' to instance '{}' already exists",
                new_bridge.caller_id, new_bridge.callee_id,
            )));
        }
        new_config.bridges.push(new_bridge.clone());
        new_config.check_consistency(&mut self.dna_loader)?;
        self.config = new_config.clone();
        self.save_config()?;

        // Rebuild and reset caller's conductor api so it sees the bridge handle
        let id = &new_bridge.caller_id;
        let new_conductor_api = self.build_conductor_api(id.clone(), &new_config)?;
        let mut instance = self.instances.get(id)?.write()?;
        instance.set_conductor_api(new_conductor_api)?;

        notify(format!(
            "Added bridge from '{}' to '{}' as '{}'",
            new_bridge.caller_id, new_bridge.callee_id, new_bridge.handle
        ));

        Ok(())
    }

    fn remove_bridge(
        &mut self,
        caller_id: &String,
        callee_id: &String,
    ) -> Result<(), HolochainError> {
        let mut new_config = self.config.clone();
        if !new_config
            .bridges
            .iter()
            .any(|b| b.caller_id == *caller_id && b.callee_id == *callee_id)
        {
            return Err(HolochainError::ErrorGeneric(format!(
                "Bridge from instance '{}' to instance '{}' does not exist",
                caller_id, callee_id,
            )));
        }

        new_config.bridges = new_config
            .bridges
            .into_iter()
            .filter(|bridge| bridge.caller_id != *caller_id || bridge.callee_id != *callee_id)
            .collect();

        new_config.check_consistency(&mut self.dna_loader)?;
        self.config = new_config;
        self.save_config()?;

        notify(format!(
            "Bridge from '{}' to '{}' removed",
            caller_id, callee_id
        ));

        Ok(())
    }
}

#[cfg(test)]
pub mod tests {
    use super::*;
    use crate::{
        conductor::base::{
            tests::{example_dna_string, test_key_loader, test_keybundle},
            DnaLoader,
        },
        config::{load_configuration, Configuration, InterfaceConfiguration, InterfaceDriver},
        key_loaders::mock_passphrase_manager,
        keystore::test_hash_config,
    };
    use holochain_common::paths::DNA_EXTENSION;
    use holochain_core_types::dna::Dna;
    use holochain_json_api::json::JsonString;
    use std::{
        convert::TryFrom,
        env::current_dir,
        fs::{remove_dir_all, File},
        io::Read,
    };

    pub fn test_dna_loader() -> DnaLoader {
        let loader = Box::new(|_: &PathBuf| {
            Ok(Dna::try_from(JsonString::from_json(&example_dna_string())).unwrap())
        })
            as Box<FnMut(&PathBuf) -> Result<Dna, HolochainError> + Send + Sync>;
        Arc::new(loader)
    }

    pub fn empty_bridges() -> String {
        "bridges = []".to_string()
    }

    pub fn empty_ui_bundles() -> String {
        "ui_bundles = []".to_string()
    }

    pub fn empty_ui_interfaces() -> String {
        "ui_interfaces = []".to_string()
    }

    pub fn persistence_dir(test_name: &str) -> String {
        let persist_dir = current_dir()
            .expect("Could not get current dir")
            .join("tmp-test")
            .join(test_name);
        format!("persistence_dir = \'{}\'", persist_dir.to_str().unwrap()).to_string()
    }

    pub fn header_block(test_name: &str) -> String {
        let mut toml = empty_bridges();
        toml = add_line(toml, persistence_dir(test_name));
        toml = add_line(toml, empty_ui_bundles());
        toml = add_line(toml, empty_ui_interfaces());
        toml
    }

    pub fn agent1() -> String {
        format!(
            r#"[[agents]]
id = 'test-agent-1'
keystore_file = 'holo_tester1.key'
name = 'Holo Tester 1'
public_address = '{}'"#,
            test_keybundle(1).get_id()
        )
    }

    pub fn agent2() -> String {
        format!(
            r#"[[agents]]
id = 'test-agent-2'
keystore_file = 'holo_tester2.key'
name = 'Holo Tester 2'
public_address = '{}'"#,
            test_keybundle(2).get_id()
        )
    }

    pub fn dna() -> String {
        r#"[[dnas]]
file = 'app_spec.dna.json'
hash = 'Qm328wyq38924y'
id = 'test-dna'"#
            .to_string()
    }

    pub fn instance1() -> String {
        r#"[[instances]]
agent = 'test-agent-1'
dna = 'test-dna'
id = 'test-instance-1'

[instances.storage]
type = 'memory'"#
            .to_string()
    }

    pub fn instance2() -> String {
        r#"[[instances]]
agent = 'test-agent-2'
dna = 'test-dna'
id = 'test-instance-2'

[instances.storage]
type = 'memory'"#
            .to_string()
    }

    pub fn signals() -> String {
        r#"[signals]
consistency = false
trace = false"#
            .to_string()
    }

    pub fn interface(port: u32) -> String {
        format!(
            r#"[[interfaces]]
admin = true
id = 'websocket interface'

[[interfaces.instances]]
id = 'test-instance-1'

[[interfaces.instances]]
id = 'test-instance-2'

[interfaces.driver]
port = {}
type = 'websocket'"#,
            port
        )
    }

    pub fn logger() -> String {
        r#"[logger]
type = ''
[[logger.rules.rules]]
color = 'red'
exclude = false
pattern = '^err/'

[[logger.rules.rules]]
color = 'white'
exclude = false
pattern = '^debug/dna'

[[logger.rules.rules]]
exclude = false
pattern = '.*'"#
            .to_string()
    }

    pub fn add_block(base: String, new_block: String) -> String {
        format!("{}\n\n{}", base, new_block)
    }

    pub fn add_line(base: String, new_line: String) -> String {
        format!("{}\n{}", base, new_line)
    }

    pub fn test_toml(test_name: &str, port: u32) -> String {
        let mut toml = header_block(test_name);

        toml = add_block(toml, agent1());
        toml = add_block(toml, agent2());
        toml = add_block(toml, dna());
        toml = add_block(toml, instance1());
        toml = add_block(toml, instance2());
        toml = add_block(toml, interface(port));
        toml = add_block(toml, logger());
        toml
    }

    pub fn create_test_conductor(test_name: &str, port: u32) -> Conductor {
        let config = load_configuration::<Configuration>(&test_toml(test_name, port)).unwrap();
        let mut conductor = Conductor::from_config(config.clone());
        conductor.dna_loader = test_dna_loader();
        conductor.key_loader = test_key_loader();
        conductor.boot_from_config().unwrap();
        conductor.hash_config = test_hash_config();
        conductor.passphrase_manager = mock_passphrase_manager(test_name.to_string());
        conductor
    }

    #[test]
    fn test_install_dna_from_file() {
        let test_name = "test_install_dna_from_file";
        let mut conductor = create_test_conductor(test_name, 3000);

        let mut new_dna_path = PathBuf::new();
        new_dna_path.push("new-dna.dna.json");

        assert!(conductor
            .install_dna_from_file(
                new_dna_path.clone(),
                String::from("new-dna"),
                false,
                None,
                None,
                None,
            )
            .is_ok());

        let new_dna =
            Arc::get_mut(&mut test_dna_loader()).unwrap()(&PathBuf::from("new-dna.dna.json"))
                .unwrap();

        assert_eq!(conductor.config().dnas.len(), 2,);

        assert_eq!(
            conductor.config().dnas,
            vec![
                DnaConfiguration {
                    id: String::from("test-dna"),
                    file: String::from("app_spec.dna.json"),
                    hash: Some(String::from("Qm328wyq38924y")),
                },
                DnaConfiguration {
                    id: String::from("new-dna"),
                    file: String::from("new-dna.dna.json"),
                    hash: Some(String::from(new_dna.address())),
                },
            ]
        );

        let mut config_contents = String::new();
        let mut file =
            File::open(&conductor.config_path()).expect("Could not open temp config file");
        file.read_to_string(&mut config_contents)
            .expect("Could not read temp config file");

        let mut toml = header_block(test_name);
        toml = add_block(toml, agent1());
        toml = add_block(toml, agent2());
        toml = add_block(toml, dna());
        toml = add_block(
            toml,
            String::from(
                r#"[[dnas]]
file = 'new-dna.dna.json'
hash = 'QmVkG2fB8phQ2RYEX4meYKhHe9VQDFg14nkmawzdqyJK8J'
id = 'new-dna'"#,
            ),
        );
        toml = add_block(toml, instance1());
        toml = add_block(toml, instance2());
        toml = add_block(toml, interface(3000));
        toml = add_block(toml, logger());
        toml = add_block(toml, signals());
        toml = format!("{}\n", toml);

        assert_eq!(config_contents, toml,);
    }

    #[test]
    fn test_install_dna_from_file_and_copy() {
        let test_name = "test_install_dna_from_file_and_copy";
        let mut conductor = create_test_conductor(test_name, 3000);

        let mut new_dna_path = PathBuf::new();
        new_dna_path.push("new-dna.dna.json");

        assert!(conductor
            .install_dna_from_file(
                new_dna_path.clone(),
                String::from("new-dna"),
                true,
                None,
                None,
                None,
            )
            .is_ok());

        let new_dna =
            Arc::get_mut(&mut test_dna_loader()).unwrap()(&PathBuf::from("new-dna.dna.json"))
                .unwrap();

        assert_eq!(conductor.config().dnas.len(), 2,);

        let mut output_dna_file = current_dir()
            .expect("Could not get current dir")
            .join("tmp-test")
            .join(test_name)
            .join("dna");

        output_dna_file.push(new_dna.address().to_string());
        output_dna_file.set_extension(DNA_EXTENSION);

        assert_eq!(
            conductor.config().dnas,
            vec![
                DnaConfiguration {
                    id: String::from("test-dna"),
                    file: String::from("app_spec.dna.json"),
                    hash: Some(String::from("Qm328wyq38924y")),
                },
                DnaConfiguration {
                    id: String::from("new-dna"),
                    file: output_dna_file.to_str().unwrap().to_string(),
                    hash: Some(String::from(new_dna.address())),
                },
            ]
        );
        assert!(output_dna_file.is_file())
    }

    #[test]
    fn test_install_dna_with_expected_hash() {
        let test_name = "test_install_dna_with_expected_hash";
        let mut conductor = create_test_conductor(test_name, 3000);
        let mut new_dna_path = PathBuf::new();
        new_dna_path.push("new-dna.dna.json");
        let dna = Arc::get_mut(&mut conductor.dna_loader).unwrap()(&new_dna_path).unwrap();

        assert!(conductor
            .install_dna_from_file(
                new_dna_path.clone(),
                String::from("new-dna"),
                false,
                Some(dna.address()),
                None,
                None,
            )
            .is_ok());

        assert_eq!(
            conductor.install_dna_from_file(
                new_dna_path.clone(),
                String::from("new-dna"),
                false,
                Some("wrong-address".into()),
                None,
                None,
            ),
            Err(HolochainError::DnaHashMismatch(
                "wrong-address".into(),
                dna.address(),
            )),
        );
    }

    #[test]
    fn test_install_dna_from_file_with_properties() {
        let test_name = "test_install_dna_from_file_with_properties";
        let mut conductor = create_test_conductor(test_name, 3000);

        let mut new_dna_path = PathBuf::new();
        new_dna_path.push("new-dna.dna.json");
        let new_props = json!({"propertyKey": "value"});

        assert_eq!(
            conductor.install_dna_from_file(
                new_dna_path.clone(),
                String::from("new-dna-with-props"),
                false,
                None,
                Some(&new_props),
                None,
            ),
            Err(HolochainError::ConfigError(
                "Cannot install DNA with properties unless copy flag is true".into()
            )),
        );

        assert!(conductor
            .install_dna_from_file(
                new_dna_path.clone(),
                String::from("new-dna-with-props"),
                true,
                None,
                Some(&new_props),
                None,
            )
            .is_ok());

        let mut new_dna =
            Arc::get_mut(&mut test_dna_loader()).unwrap()(&PathBuf::from("new-dna.dna.json"))
                .unwrap();
        let original_hash = new_dna.address();
        new_dna.properties = new_props;
        let new_hash = new_dna.address();
        assert_ne!(original_hash, new_hash);
        assert_eq!(conductor.config().dnas.len(), 2,);

        let mut output_dna_file = current_dir()
            .expect("Could not get current dir")
            .join("tmp-test")
            .join(test_name)
            .join("dna");

        output_dna_file.push(new_hash.to_string());
        output_dna_file.set_extension(DNA_EXTENSION);

        assert_eq!(
            conductor.config().dnas,
            vec![
                DnaConfiguration {
                    id: String::from("test-dna"),
                    file: String::from("app_spec.dna.json"),
                    hash: Some(String::from("Qm328wyq38924y")),
                },
                DnaConfiguration {
                    id: String::from("new-dna-with-props"),
                    file: output_dna_file.to_str().unwrap().to_string(),
                    hash: Some(String::from(new_dna.address())),
                },
            ]
        );
        assert!(output_dna_file.is_file())
    }

    #[test]
    fn test_install_dna_from_file_with_uuid() {
        let test_name = "test_install_dna_from_file_with_uuid";
        let mut conductor = create_test_conductor(test_name, 3000);

        let mut new_dna_path = PathBuf::new();
        new_dna_path.push("new-dna.dna.json");
        let uuid = "uuid".to_string();

        assert!(conductor
            .install_dna_from_file(
                new_dna_path.clone(),
                String::from("new-dna-with-uuid-1"),
                false,
                None,
                None,
                Some(uuid.clone()),
            )
            .is_ok());

        assert!(conductor
            .install_dna_from_file(
                new_dna_path.clone(),
                String::from("new-dna-with-uuid-2"),
                true,
                None,
                None,
                Some(uuid.clone()),
            )
            .is_ok());

        let mut new_dna =
            Arc::get_mut(&mut test_dna_loader()).unwrap()(&PathBuf::from("new-dna.dna.json"))
                .unwrap();
        let original_hash = new_dna.address();
        new_dna.uuid = uuid;
        let new_hash = new_dna.address();
        assert_ne!(original_hash, new_hash);

        let mut output_dna_file = current_dir()
            .expect("Could not get current dir")
            .join("tmp-test")
            .join(test_name)
            .join("dna");

        output_dna_file.push(new_hash.to_string());
        output_dna_file.set_extension(DNA_EXTENSION);

        assert_eq!(
            conductor.config().dnas,
            vec![
                DnaConfiguration {
                    id: String::from("test-dna"),
                    file: String::from("app_spec.dna.json"),
                    hash: Some(String::from("Qm328wyq38924y")),
                },
                DnaConfiguration {
                    id: String::from("new-dna-with-uuid-1"),
                    file: new_dna_path.to_string_lossy().to_string(),
                    hash: Some(String::from(new_dna.address())),
                },
                DnaConfiguration {
                    id: String::from("new-dna-with-uuid-2"),
                    file: output_dna_file.to_str().unwrap().to_string(),
                    hash: Some(String::from(new_dna.address())),
                },
            ]
        );
        assert!(output_dna_file.is_file())
    }

    #[test]
    fn test_add_instance() {
        let test_name = "test_add_instance";
        let mut conductor = create_test_conductor(test_name, 3001);

        let storage_path = current_dir()
            .expect("Could not get current dir")
            .join("tmp-test")
            .join(test_name)
            .join("storage")
            .join("new-instance");

        // Make sure storage is clean
        let _ = remove_dir_all(storage_path.clone());

        let mut new_dna_path = PathBuf::new();
        new_dna_path.push("new-dna.dna.json");
        conductor
            .install_dna_from_file(
                new_dna_path.clone(),
                String::from("new-dna"),
                false,
                None,
                None,
                None,
            )
            .expect("Could not install DNA");

        let add_result = conductor.add_instance(
            &String::from("new-instance"),
            &String::from("new-dna"),
            &String::from("test-agent-1"),
        );

        assert_eq!(add_result, Ok(()));

        let mut config_contents = String::new();
        let mut file =
            File::open(&conductor.config_path()).expect("Could not open temp config file");
        file.read_to_string(&mut config_contents)
            .expect("Could not read temp config file");

        let mut toml = header_block(test_name);
        toml = add_block(toml, agent1());
        toml = add_block(toml, agent2());
        toml = add_block(toml, dna());
        toml = add_block(
            toml,
            String::from(
                r#"[[dnas]]
file = 'new-dna.dna.json'
hash = 'QmVkG2fB8phQ2RYEX4meYKhHe9VQDFg14nkmawzdqyJK8J'
id = 'new-dna'"#,
            ),
        );
        toml = add_block(toml, instance1());
        toml = add_block(toml, instance2());
        toml = add_block(
            toml,
            String::from(
                r#"[[instances]]
agent = 'test-agent-1'
dna = 'new-dna'
id = 'new-instance'"#,
            ),
        );

        let storage_path_string = storage_path.to_str().unwrap().to_owned();
        toml = add_block(
            toml,
            format!(
                "[instances.storage]\npath = '{}'\ntype = 'pickle'",
                storage_path_string
            ),
        );
        toml = add_block(toml, interface(3001));
        toml = add_block(toml, logger());
        toml = add_block(toml, signals());
        toml = format!("{}\n", toml);

        assert_eq!(config_contents, toml,);
    }

    #[test]
    /// Tests if the removed instance is gone from the config file
    /// as well as the mentions of the removed instance are gone from the interfaces
    /// (to not render the config invalid).
    fn test_remove_instance() {
        let test_name = "test_remove_instance";
        let mut conductor = create_test_conductor(test_name, 3002);

        assert_eq!(
            conductor.remove_instance(&String::from("test-instance-1")),
            Ok(()),
        );

        let mut config_contents = String::new();
        let mut file =
            File::open(&conductor.config_path()).expect("Could not open temp config file");
        file.read_to_string(&mut config_contents)
            .expect("Could not read temp config file");

        let mut toml = header_block(test_name);

        toml = add_block(toml, agent1());
        toml = add_block(toml, agent2());
        toml = add_block(toml, dna());
        //toml = add_block(toml, instance1());
        toml = add_block(toml, instance2());
        toml = add_block(
            toml,
            String::from(
                r#"[[interfaces]]
admin = true
id = 'websocket interface'

[[interfaces.instances]]
id = 'test-instance-2'

[interfaces.driver]
port = 3002
type = 'websocket'"#,
            ),
        );
        toml = add_block(toml, logger());
        toml = add_block(toml, signals());
        toml = format!("{}\n", toml);

        assert_eq!(config_contents, toml,);
    }

    #[test]
    /// Tests if the uninstalled DNA is gone from the config file
    /// as well as the instances that use the DNA and their mentions are gone from the interfaces
    /// (to not render the config invalid).
    fn test_uninstall_dna() {
        let test_name = "test_uninstall_dna";
        let mut conductor = create_test_conductor(test_name, 3003);

        assert_eq!(conductor.uninstall_dna(&String::from("test-dna")), Ok(()),);

        let mut config_contents = String::new();
        let mut file =
            File::open(&conductor.config_path()).expect("Could not open temp config file");
        file.read_to_string(&mut config_contents)
            .expect("Could not read temp config file");

        let mut toml = empty_bridges();
        toml = add_line(toml, "dnas = []".to_string());
        toml = add_line(toml, "instances = []".to_string());
        toml = add_line(toml, persistence_dir(test_name));
        toml = add_line(toml, empty_ui_bundles());
        toml = add_line(toml, empty_ui_interfaces());

        toml = add_block(toml, agent1());
        toml = add_block(toml, agent2());
        //toml = add_block(toml, dna());
        //toml = add_block(toml, instance1());
        //toml = add_block(toml, instance2());
        toml = add_block(
            toml,
            String::from(
                r#"[[interfaces]]
admin = true
id = 'websocket interface'
instances = []

[interfaces.driver]
port = 3003
type = 'websocket'"#,
            ),
        );
        toml = add_block(toml, logger());
        toml = add_block(toml, signals());
        toml = format!("{}\n", toml);

        assert_eq!(config_contents, toml,);
    }

    #[test]
    fn test_add_interface() {
        let test_name = "test_add_interface";
        let mut conductor = create_test_conductor(test_name, 3005);

        let interface_config = InterfaceConfiguration {
            id: String::from("new-interface"),
            driver: InterfaceDriver::Http { port: 8080 },
            admin: false,
            instances: Vec::new(),
        };

        assert_eq!(conductor.add_interface(interface_config), Ok(()),);

        let mut config_contents = String::new();
        let mut file =
            File::open(&conductor.config_path()).expect("Could not open temp config file");
        file.read_to_string(&mut config_contents)
            .expect("Could not read temp config file");

        let mut toml = header_block(test_name);
        toml = add_block(toml, agent1());
        toml = add_block(toml, agent2());
        toml = add_block(toml, dna());
        toml = add_block(toml, instance1());
        toml = add_block(toml, instance2());
        toml = add_block(toml, interface(3005));
        toml = add_block(
            toml,
            String::from(
                r#"[[interfaces]]
admin = false
id = 'new-interface'
instances = []

[interfaces.driver]
port = 8080
type = 'http'"#,
            ),
        );
        toml = add_block(toml, logger());
        toml = add_block(toml, signals());
        toml = format!("{}\n", toml);

        assert_eq!(config_contents, toml,);
    }

    #[test]
    fn test_remove_interface() {
        let test_name = "test_remove_interface";
        let mut conductor = create_test_conductor(test_name, 3006);

        conductor.start_all_interfaces();
        assert!(conductor
            .interface_threads
            .get("websocket interface")
            .is_some());

        assert_eq!(
            conductor.remove_interface(&String::from("websocket interface")),
            Ok(())
        );

        let mut config_contents = String::new();
        let mut file =
            File::open(&conductor.config_path()).expect("Could not open temp config file");
        file.read_to_string(&mut config_contents)
            .expect("Could not read temp config file");

        let mut toml = empty_bridges();
        toml = add_line(toml, "interfaces = []".to_string());
        toml = add_line(toml, persistence_dir(test_name));
        toml = add_line(toml, empty_ui_bundles());
        toml = add_line(toml, empty_ui_interfaces());

        toml = add_block(toml, agent1());
        toml = add_block(toml, agent2());
        toml = add_block(toml, dna());
        toml = add_block(toml, instance1());
        toml = add_block(toml, instance2());
        toml = add_block(toml, logger());
        toml = add_block(toml, signals());
        toml = format!("{}\n", toml);

        assert_eq!(config_contents, toml,);

        assert!(conductor
            .interface_threads
            .get("websocket interface")
            .is_none());
    }

    #[test]
    #[cfg(any(not(windows), feature = "broken-tests"))]
    fn test_add_instance_to_interface() {
        let test_name = "test_add_instance_to_interface";
        let mut conductor = create_test_conductor(test_name, 3007);

        let storage_path = current_dir()
            .expect("Could not get current dir")
            .join("tmp-test")
            .join(test_name)
            .join("storage")
            .join("new-instance-2");

        // Make sure storage is clean
        let _ = remove_dir_all(storage_path.clone());

        //conductor.start_all_interfaces();
        //assert!(conductor
        //    .interface_threads
        //    .get("websocket interface")
        //    .is_some());

        let mut new_dna_path = PathBuf::new();
        new_dna_path.push("new-dna.dna.json");
        conductor
            .install_dna_from_file(
                new_dna_path.clone(),
                String::from("new-dna"),
                false,
                None,
                None,
                None,
            )
            .expect("Could not install DNA");

        assert_eq!(
            conductor.add_instance(
                &String::from("new-instance-2"),
                &String::from("new-dna"),
                &String::from("test-agent-1")
            ),
            Ok(())
        );

        assert_eq!(
            conductor.add_instance_to_interface(
                &String::from("websocket interface"),
                &String::from("new-instance-2")
            ),
            Ok(())
        );

        let mut config_contents = String::new();
        let mut file =
            File::open(&conductor.config_path()).expect("Could not open temp config file");
        file.read_to_string(&mut config_contents)
            .expect("Could not read temp config file");

        let mut toml = header_block(test_name);
        toml = add_block(toml, agent1());
        toml = add_block(toml, agent2());
        toml = add_block(toml, dna());
        toml = add_block(
            toml,
            String::from(
                r#"[[dnas]]
file = 'new-dna.dna.json'
hash = 'QmVkG2fB8phQ2RYEX4meYKhHe9VQDFg14nkmawzdqyJK8J'
id = 'new-dna'"#,
            ),
        );
        toml = add_block(toml, instance1());
        toml = add_block(toml, instance2());
        toml = add_block(
            toml,
            String::from(
                r#"[[instances]]
agent = 'test-agent-1'
dna = 'new-dna'
id = 'new-instance-2'"#,
            ),
        );

        let storage_path_string = storage_path.to_str().unwrap().to_owned();
        toml = add_block(
            toml,
            format!(
                "[instances.storage]\npath = '{}'\ntype = 'pickle'",
                storage_path_string
            ),
        );
        toml = add_block(
            toml,
            String::from(
                r#"[[interfaces]]
admin = true
id = 'websocket interface'

[[interfaces.instances]]
id = 'test-instance-1'

[[interfaces.instances]]
id = 'test-instance-2'

[[interfaces.instances]]
id = 'new-instance-2'

[interfaces.driver]
port = 3007
type = 'websocket'"#,
            ),
        );
        toml = add_block(toml, logger());
        toml = add_block(toml, signals());
        toml = format!("{}\n", toml);

        assert_eq!(config_contents, toml,);
    }

    #[test]
    fn test_remove_instance_from_interface() {
        let test_name = "test_remove_instance_from_interface";
        let mut conductor = create_test_conductor(test_name, 3308);

        //conductor.start_all_interfaces();
        //assert!(conductor
        //    .interface_threads
        //    .get("websocket interface")
        //    .is_some());

        assert_eq!(
            conductor.remove_instance_from_interface(
                &String::from("websocket interface"),
                &String::from("test-instance-1")
            ),
            Ok(())
        );

        let mut config_contents = String::new();
        let mut file =
            File::open(&conductor.config_path()).expect("Could not open temp config file");
        file.read_to_string(&mut config_contents)
            .expect("Could not read temp config file");

        let mut toml = header_block(test_name);
        toml = add_block(toml, agent1());
        toml = add_block(toml, agent2());
        toml = add_block(toml, dna());
        toml = add_block(toml, instance1());
        toml = add_block(toml, instance2());
        toml = add_block(
            toml,
            String::from(
                r#"[[interfaces]]
admin = true
id = 'websocket interface'

[[interfaces.instances]]
id = 'test-instance-2'

[interfaces.driver]
port = 3308
type = 'websocket'"#,
            ),
        );
        toml = add_block(toml, logger());
        toml = add_block(toml, signals());
        toml = format!("{}\n", toml);

        assert_eq!(config_contents, toml,);

        assert!(conductor
            .interface_threads
            .get("websocket interface")
            .is_some());
    }

    #[test]
    fn test_add_agent() {
        let test_name = "test_add_agent";
        let mut conductor = create_test_conductor(test_name, 3009);

        let result = conductor.add_agent(String::from("new-agent"), String::from("Mr. New"), None);
        assert!(result.is_ok());
        let pub_key = result.unwrap();

        let mut config_contents = String::new();
        let mut file =
            File::open(&conductor.config_path()).expect("Could not open temp config file");
        file.read_to_string(&mut config_contents)
            .expect("Could not read temp config file");

        let keystore_file = conductor.instance_storage_dir_path().join(pub_key.clone());

        let mut toml = header_block(test_name);
        toml = add_block(toml, agent1());
        toml = add_block(toml, agent2());
        toml = add_block(
            toml,
            format!(
                r#"[[agents]]
id = 'new-agent'
keystore_file = '{}'
name = 'Mr. New'
public_address = '{}'"#,
                keystore_file.to_string_lossy(),
                pub_key
            ),
        );
        toml = add_block(toml, dna());
        toml = add_block(toml, instance1());
        toml = add_block(toml, instance2());
        toml = add_block(toml, interface(3009));
        toml = add_block(toml, logger());
        toml = add_block(toml, signals());
        toml = format!("{}\n", toml);

        assert_eq!(config_contents, toml,);
    }

    #[test]
    fn test_remove_agent() {
        let test_name = "test_remove_agent";
        let mut conductor = create_test_conductor(test_name, 3010);

        assert_eq!(
            conductor.remove_agent(&String::from("test-agent-2")),
            Ok(()),
        );

        let mut config_contents = String::new();
        let mut file =
            File::open(&conductor.config_path()).expect("Could not open temp config file");
        file.read_to_string(&mut config_contents)
            .expect("Could not read temp config file");

        let mut toml = header_block(test_name);
        toml = add_block(toml, agent1());
        //toml = add_block(toml, agent2());
        toml = add_block(toml, dna());
        toml = add_block(toml, instance1());
        //toml = add_block(toml, instance2());
        //toml = add_block(toml, interface());
        toml = add_block(
            toml,
            String::from(
                r#"[[interfaces]]
admin = true
id = 'websocket interface'

[[interfaces.instances]]
id = 'test-instance-1'

[interfaces.driver]
port = 3010
type = 'websocket'"#,
            ),
        );
        toml = add_block(toml, logger());
        toml = add_block(toml, signals());
        toml = format!("{}\n", toml);

        assert_eq!(config_contents, toml,);
    }

    #[test]
    fn test_add_and_remove_bridge() {
        let test_name = "test_add_and_remove_bridge";
        let mut conductor = create_test_conductor(test_name, 3011);

        let bridge = Bridge {
            caller_id: String::from("test-instance-1"),
            callee_id: String::from("test-instance-2"),
            handle: String::from("my favourite instance!"),
        };

        assert_eq!(conductor.add_bridge(bridge), Ok(()),);

        let mut config_contents = String::new();
        let mut file =
            File::open(&conductor.config_path()).expect("Could not open temp config file");
        file.read_to_string(&mut config_contents)
            .expect("Could not read temp config file");

        let mut toml = persistence_dir(test_name);
        toml = add_line(toml, empty_ui_bundles());
        toml = add_line(toml, empty_ui_interfaces());

        toml = add_block(toml, agent1());
        toml = add_block(toml, agent2());
        toml = add_block(
            toml,
            String::from(
                r#"[[bridges]]
callee_id = 'test-instance-2'
caller_id = 'test-instance-1'
handle = 'my favourite instance!'"#,
            ),
        );
        toml = add_block(toml, dna());
        toml = add_block(toml, instance1());
        toml = add_block(toml, instance2());
        toml = add_block(toml, interface(3011));
        toml = add_block(toml, logger());
        toml = add_block(toml, signals());
        toml = format!("{}\n", toml);

        assert_eq!(config_contents, toml,);

        assert_eq!(
            conductor.remove_bridge(
                &String::from("test-instance-1"),
                &String::from("test-instance-2")
            ),
            Ok(()),
        );

        let mut config_contents = String::new();
        let mut file =
            File::open(&conductor.config_path()).expect("Could not open temp config file");
        file.read_to_string(&mut config_contents)
            .expect("Could not read temp config file");

        let mut toml = header_block(test_name);
        toml = add_block(toml, agent1());
        toml = add_block(toml, agent2());
        toml = add_block(toml, dna());
        toml = add_block(toml, instance1());
        toml = add_block(toml, instance2());
        toml = add_block(toml, interface(3011));
        toml = add_block(toml, logger());
        toml = add_block(toml, signals());
        toml = format!("{}\n", toml);

        assert_eq!(config_contents, toml,);
    }
}<|MERGE_RESOLUTION|>--- conflicted
+++ resolved
@@ -240,14 +240,10 @@
                 result.err().unwrap()
             ));
         }
-<<<<<<< HEAD
         self.instances.remove(id).map(|instance| {
             instance.write().unwrap().kill();
         });
-=======
-        self.instances.remove(id);
         let _ = self.start_signal_multiplexer();
->>>>>>> e63d3314
 
         notify(format!("Removed instance \"{}\".", id));
         Ok(())
