use crate::{
    conductor::broadcaster::Broadcaster,
    config::{
        serialize_configuration, Configuration, InterfaceConfiguration, InterfaceDriver,
        NetworkConfig, StorageConfiguration,
    },
    context_builder::ContextBuilder,
    dpki_instance::DpkiInstance,
    error::HolochainInstanceError,
    keystore::{Keystore, PRIMARY_KEYBUNDLE_ID},
    Holochain,
};
use crossbeam_channel::{unbounded, Receiver, Sender};
use holochain_common::paths::DNA_EXTENSION;
use holochain_core::{logger::Logger, signal::Signal};
use holochain_core_types::{
    agent::AgentId,
    dna::Dna,
    error::{HcResult, HolochainError},
};
use key_loaders::test_keystore;

use holochain_json_api::json::JsonString;
use holochain_persistence_api::{cas::content::AddressableContent, hash::HashString};

use holochain_dpki::{key_bundle::KeyBundle, password_encryption::PwHashConfig};
use jsonrpc_ws_server::jsonrpc_core::IoHandler;
use logging::{rule::RuleFilter, FastLogger, FastLoggerBuilder};
use std::{
    clone::Clone,
    collections::HashMap,
    convert::TryFrom,
    fs::{self, File},
    io::prelude::*,
    option::NoneError,
    path::PathBuf,
    sync::{Arc, Mutex, RwLock},
    thread,
    time::Duration,
};

use boolinator::Boolinator;
#[cfg(unix)]
use conductor::passphrase_manager::PassphraseServiceUnixSocket;
use conductor::passphrase_manager::{
    PassphraseManager, PassphraseService, PassphraseServiceCmd, PassphraseServiceMock,
};
use config::{AgentConfiguration, PassphraseServiceConfig};
use holochain_core_types::dna::bridges::BridgePresence;
use holochain_net::{
    connection::net_connection::NetHandler,
    ipc::spawn::{ipc_spawn, SpawnResult},
    p2p_config::{BackendConfig, P2pBackendKind, P2pConfig},
    p2p_network::P2pNetwork,
};
use interface::{ConductorApiBuilder, InstanceMap, Interface};
use signal_wrapper::SignalWrapper;
use static_file_server::ConductorStaticFileServer;
use static_server_impls::NickelStaticServer as StaticServer;

lazy_static! {
    /// This is a global and mutable Conductor singleton.
    /// (Ok, not really. I've made Conductor::from_config public again so holochain_nodejs
    /// is not forced to use Conductor as a singleton so we don't run into problems with
    /// tests affecting each other. The consequence is that Rustc can't help us in enforcing
    /// the conductor to be singleton otherwise. The only point this is important anyway is in
    /// the interfaces. That code needs this static variable to be set in order to be able to
    /// call ConductorAdmin functions.)
    /// In order to call from interface threads Conductor admin functions that change
    /// the config and hence mutate the Conductor, we need something that owns the Conductor
    /// and is accessible from everywhere (esp. those conductor interface method closures
    /// in interface.rs).
    pub static ref CONDUCTOR: Arc<Mutex<Option<Conductor>>> = Arc::new(Mutex::new(None));
}

/// Conductor constructor that makes sure the Conductor instance object is mounted
/// in above static CONDUCTOR.
/// It replaces any Conductor instance that was mounted before to CONDUCTOR with a new one
/// create from the given configuration.
pub fn mount_conductor_from_config(config: Configuration) {
    let conductor = Conductor::from_config(config);
    CONDUCTOR.lock().unwrap().replace(conductor);
}

/// Main representation of the conductor.
/// Holds a `HashMap` of Holochain instances referenced by ID.
/// A primary point in this struct is
/// `load_config(&mut self, config: &Configuration) -> Result<(), String>`
/// which takes a `config::Configuration` struct and tries to instantiate all configured instances.
/// While doing so it has to load DNA files referenced in the configuration.
/// In order to not bind this code to the assumption that there is a filesystem
/// and also enable easier testing, a DnaLoader ()which is a closure that returns a
/// Dna object for a given path string) has to be injected on creation.
pub struct Conductor {
    pub(in crate::conductor) instances: InstanceMap,
    instance_signal_receivers: Arc<RwLock<HashMap<String, Receiver<Signal>>>>,
    agent_keys: HashMap<String, Arc<Mutex<Keystore>>>,
    pub(in crate::conductor) config: Configuration,
    pub(in crate::conductor) static_servers: HashMap<String, StaticServer>,
    pub(in crate::conductor) interface_threads: HashMap<String, Sender<()>>,
    pub(in crate::conductor) interface_broadcasters: Arc<RwLock<HashMap<String, Broadcaster>>>,
    signal_multiplexer_kill_switch: Option<Sender<()>>,
    pub key_loader: KeyLoader,
    pub(in crate::conductor) dna_loader: DnaLoader,
    pub(in crate::conductor) ui_dir_copier: UiDirCopier,
    signal_tx: Option<SignalSender>,
    logger: FastLogger,
    p2p_config: Option<P2pConfig>,
    network_spawn: Option<SpawnResult>,
    pub passphrase_manager: Arc<PassphraseManager>,
    pub hash_config: Option<PwHashConfig>, // currently this has to be pub for testing.  would like to remove
    // TODO: remove this when n3h gets deprecated
    n3h_keepalive_network: Option<P2pNetwork>, // hack needed so that n3h process stays alive even if all instances get shutdown.
}

impl Drop for Conductor {
    fn drop(&mut self) {
        if let Some(ref mut network_spawn) = self.network_spawn {
            if let Some(mut kill) = network_spawn.kill.take() {
                kill();
            }
        }

        self.shutdown()
            .unwrap_or_else(|err| println!("Error during shutdown, continuing anyway: {:?}", err));

        // Flushing the logger's buffer writer
        self.logger.flush();
        // Do not shut down the logging thread if there is multiple concurrent conductor thread
        // like during unit testing because they all use the same registered logger
        // self.logger.shutdown();

        if let Some(network) = self.n3h_keepalive_network.take() {
            if let Err(err) = network.stop() {
                println!("ERROR stopping network thread: {:?}", err);
            } else {
                println!("Network thread successfully stopped");
            }
            self.n3h_keepalive_network = None;
        };
    }
}

type SignalSender = Sender<Signal>;
pub type KeyLoader = Arc<
    Box<
        dyn FnMut(
                &PathBuf,
                Arc<PassphraseManager>,
                Option<PwHashConfig>,
            ) -> Result<Keystore, HolochainError>
            + Send
            + Sync,
    >,
>;
pub type DnaLoader = Arc<Box<dyn FnMut(&PathBuf) -> Result<Dna, HolochainError> + Send + Sync>>;
pub type UiDirCopier =
    Arc<Box<dyn FnMut(&PathBuf, &PathBuf) -> Result<(), HolochainError> + Send + Sync>>;

/// preparing for having conductor notifiers go to one of the log streams
pub fn notify(msg: String) {
    println!("{}", msg);
}

impl Conductor {
    pub fn from_config(config: Configuration) -> Self {
        lib3h_sodium::check_init();
        let _rules = config.logger.rules.clone();
        let mut logger_builder = FastLoggerBuilder::new();
        logger_builder.set_level_from_str(&config.logger.logger_level.as_str());

        for rule in config.logger.rules.rules.iter() {
            logger_builder.add_rule_filter(RuleFilter::new(
                rule.pattern.as_str(),
                rule.exclude,
                rule.color.as_ref().unwrap_or(&String::default()).as_str(),
            ));
        }

        let logger = logger_builder
            .build()
            .expect("Fail to instanciate the logging factory.");

        if config.ui_bundles.len() > 0 || config.ui_interfaces.len() > 0 {
            println!();
            println!("{}", std::iter::repeat("!").take(20).collect::<String>());
            println!("DEPRECATION WARNING - Hosting a static UI via the conductor will not be supported in future releases");
            println!("{}", std::iter::repeat("!").take(20).collect::<String>());
            println!();
        }

        let passphrase_service: Arc<Mutex<dyn PassphraseService + Send>> =
            if let PassphraseServiceConfig::UnixSocket { path } = config.passphrase_service.clone()
            {
                #[cfg(not(unix))]
                let _ = path;
                #[cfg(not(unix))]
                panic!("Unix domain sockets are not available on non-Unix systems. Can't create a PassphraseServiceUnixSocket.");

                #[cfg(unix)]
                Arc::new(Mutex::new(PassphraseServiceUnixSocket::new(path)))
            } else {
                match config.passphrase_service.clone() {
                    PassphraseServiceConfig::Cmd => Arc::new(Mutex::new(PassphraseServiceCmd {})),
                    PassphraseServiceConfig::Mock { passphrase } => {
                        Arc::new(Mutex::new(PassphraseServiceMock { passphrase }))
                    }
                    _ => unreachable!(),
                }
            };

        Conductor {
            instances: HashMap::new(),
            instance_signal_receivers: Arc::new(RwLock::new(HashMap::new())),
            agent_keys: HashMap::new(),
            interface_threads: HashMap::new(),
            static_servers: HashMap::new(),
            interface_broadcasters: Arc::new(RwLock::new(HashMap::new())),
            signal_multiplexer_kill_switch: None,
            config,
            key_loader: Arc::new(Box::new(Self::load_key)),
            dna_loader: Arc::new(Box::new(Self::load_dna)),
            ui_dir_copier: Arc::new(Box::new(Self::copy_ui_dir)),
            signal_tx: None,
            logger,
            p2p_config: None,
            network_spawn: None,
            passphrase_manager: Arc::new(PassphraseManager::new(passphrase_service)),
            hash_config: None,
            n3h_keepalive_network: None,
        }
    }

    pub fn add_agent_keystore(&mut self, agent_id: String, keystore: Keystore) {
        self.agent_keys
            .insert(agent_id, Arc::new(Mutex::new(keystore)));
    }

    pub fn with_signal_channel(mut self, signal_tx: Sender<Signal>) -> Self {
        // TODO: clean up the conductor creation process to prevent loading config before proper setup,
        // especially regarding the signal handler.
        // (see https://github.com/holochain/holochain-rust/issues/739)
        if !self.instances.is_empty() {
            panic!("Cannot set a signal channel after having run from_config()");
        }
        self.signal_tx = Some(signal_tx);
        self
    }

    pub fn p2p_bindings(&self) -> Option<Vec<String>> {
        self.network_spawn
            .as_ref()
            .map(|spawn| spawn.p2p_bindings.clone())
    }

    pub fn config(&self) -> Configuration {
        self.config.clone()
    }

    /// Starts a new thread which monitors each instance's signal channel and pushes signals out
    /// all interfaces the according instance is part of.
    pub fn start_signal_multiplexer(&mut self) -> thread::JoinHandle<()> {
        self.stop_signal_multiplexer();
        let broadcasters = self.interface_broadcasters.clone();
        let instance_signal_receivers = self.instance_signal_receivers.clone();
        let signal_tx = self.signal_tx.clone();
        let config = self.config.clone();
        let (kill_switch_tx, kill_switch_rx) = unbounded();
        self.signal_multiplexer_kill_switch = Some(kill_switch_tx);

        debug!("starting signal loop");
        thread::Builder::new()
            .name("signal_multiplexer".to_string())
            .spawn(move || loop {
                {
                    for (instance_id, receiver) in instance_signal_receivers.read().unwrap().iter()
                    {
                        if let Ok(signal) = receiver.try_recv() {
                            signal_tx.clone().map(|s| s.send(signal.clone()));
                            let broadcasters = broadcasters.read().unwrap();
                            let interfaces_with_instance: Vec<&InterfaceConfiguration> =
                                match signal {
                                    // Send internal signals only to admin interfaces, if signals.trace is set:
                                    Signal::Trace(_) => {
                                        if config.signals.trace {
                                            config
                                                .interfaces
                                                .iter()
                                                .filter(|interface_config| interface_config.admin)
                                                .collect()
                                        } else {
                                            Vec::new()
                                        }
                                    }

                                    // Send internal signals only to admin interfaces, if signals.consistency is set:
                                    Signal::Consistency(_) => {
                                        if config.signals.consistency {
                                            config
                                                .interfaces
                                                .iter()
                                                .filter(|interface_config| interface_config.admin)
                                                .collect()
                                        } else {
                                            Vec::new()
                                        }
                                    }

                                    // Pass through user-defined  signals to the according interfaces
                                    // in which the source instance is exposed:
                                    Signal::User(_) => {
                                        println!(
                                            "SIGNAL for instance[{}]: {:?}",
                                            instance_id, signal
                                        );
                                        let interfaces = config
                                            .interfaces
                                            .iter()
                                            .filter(|interface_config| {
                                                interface_config
                                                    .instances
                                                    .iter()
                                                    .any(|instance| instance.id == *instance_id)
                                            })
                                            .collect();
                                        println!("INTERFACEs for SIGNAL: {:?}", interfaces);
                                        interfaces
                                    }
                                };

                            for interface in interfaces_with_instance {
                                if let Some(broadcaster) = broadcasters.get(&interface.id) {
                                    if let Err(error) = broadcaster.send(SignalWrapper {
                                        signal: signal.clone(),
                                        instance_id: instance_id.clone(),
                                    }) {
                                        notify(error.to_string());
                                    }
                                };
                            }
                        }
                    }
                }
                if kill_switch_rx.try_recv().is_ok() {
                    break;
                }
                thread::sleep(Duration::from_millis(1));
            })
            .expect("Must be able to spawn thread")
    }

    pub fn stop_signal_multiplexer(&self) {
        self.signal_multiplexer_kill_switch
            .as_ref()
            .map(|kill_switch| kill_switch.send(()));
    }

    pub fn start_all_interfaces(&mut self) {
        self.interface_threads = self
            .config
            .interfaces
            .iter()
            .map(|ic| (ic.id.clone(), self.spawn_interface_thread(ic.clone())))
            .collect()
    }

    pub fn stop_all_interfaces(&mut self) {
        for (id, kill_switch) in self.interface_threads.iter() {
            notify(format!("Stopping interface {}", id));
            kill_switch.send(()).unwrap_or_else(|err| {
                let message = format!("Error stopping interface: {}", err);
                notify(message.clone());
            });
        }
    }

    pub fn stop_interface_by_id(&mut self, id: &String) -> Result<(), HolochainError> {
        {
            let kill_switch = self.interface_threads.get(id).ok_or_else(|| {
                HolochainError::ErrorGeneric(format!("Interface {} not found.", id))
            })?;
            notify(format!("Stopping interface {}", id));
            kill_switch.send(()).map_err(|err| {
                let message = format!("Error stopping interface: {}", err);
                notify(message.clone());
                HolochainError::ErrorGeneric(message)
            })?;
        }
        self.interface_threads.remove(id);
        Ok(())
    }

    pub fn start_interface_by_id(&mut self, id: &String) -> Result<(), String> {
        notify(format!("Start interface by id: {}", id));
        self.config
            .interface_by_id(id)
            .ok_or_else(|| format!("Interface does not exist: {}", id))
            .and_then(|config| self.start_interface(&config))
    }

    pub fn start_all_static_servers(&mut self) -> Result<(), String> {
        notify("Starting all servers".into());
        self.static_servers.iter_mut().for_each(|(id, server)| {
            notify(format!("Starting server \"{}|\"", id));
            server
                .start()
                .unwrap_or_else(|_| panic!("Couldn't start server {}", id));
            notify(format!("Server started for \"{}\"", id))
        });
        Ok(())
    }

    pub fn start_instance(&mut self, id: &String) -> Result<(), HolochainInstanceError> {
        let mut instance = self.instances.get(id)?.write().unwrap();
        notify(format!("Starting instance \"{}\"...", id));

        // Get instance DNA so we can read out required bridge definitions:
        let dna =
            instance
                .state()?
                .nucleus()
                .dna()
                .ok_or(HolochainInstanceError::InternalFailure(
                    HolochainError::DnaMissing,
                ))?;

        // Make sure required bridges are configured and started:
        for zome in dna.zomes.values() {
            for bridge in zome.bridges.iter() {
                if bridge.presence == BridgePresence::Required {
                    let handle = bridge.handle.clone();
                    let bridge_config = self
                        .config
                        .bridges
                        .iter()
                        .find(|b| b.handle == handle)
                        .ok_or_else(|| {
                            HolochainInstanceError::RequiredBridgeMissing(handle.clone())
                        })?;
                    self.instances
                        .get(&bridge_config.callee_id)
                        .ok_or_else(|| {
                            HolochainInstanceError::RequiredBridgeMissing(handle.clone())
                        })?
                        .read()
                        .unwrap()
                        .active()
                        .ok_or_else(|| HolochainInstanceError::RequiredBridgeMissing(handle))?;
                }
            }
        }
        instance.start()
    }

    pub fn stop_instance(&mut self, id: &String) -> Result<(), HolochainInstanceError> {
        let instance = self.instances.get(id)?;
        notify(format!("Stopping instance \"{}\"...", id));
        instance.write().unwrap().stop()
    }

    /// Starts all instances
    pub fn start_all_instances(&mut self) -> Result<(), HolochainInstanceError> {
        notify(format!("Start all instances"));
        self.config
            .instances
            .iter()
            .map(|instance_config| instance_config.id.clone())
            .collect::<Vec<String>>()
            .iter()
            .map(|id| {
                let start_result = self.start_instance(&id);
                if Err(HolochainInstanceError::InstanceAlreadyActive) == start_result {
                    Ok(())
                } else {
                    start_result
                }
            })
            .collect::<Result<Vec<()>, _>>()
            .map(|_| ())
    }

    /// Starts dpki_happ instances
    pub fn start_dpki_instance(&mut self) -> Result<(), HolochainInstanceError> {
        let dpki_instance_id = &self.dpki_instance_id().unwrap();
        let mut instance = self
            .instantiate_from_config(dpki_instance_id, None)
            .map_err(|err| {
                HolochainInstanceError::InternalFailure(HolochainError::ErrorGeneric(err))
            })?;
        instance.start()?;
        self.instances.insert(
            dpki_instance_id.to_string(),
            Arc::new(RwLock::new(instance)),
        );
        Ok(())
    }

    /// Stops all instances
    pub fn stop_all_instances(&mut self) -> Result<(), HolochainInstanceError> {
        self.instances
            .iter_mut()
            .map(|(id, hc)| {
                notify(format!("Stopping instance \"{}\"...", id));
                hc.write()
                    .map(|mut lock| {
                        let _ = lock.stop();
                    })
                    .map_err(|_| {
                        notify(format!("Error stopping instance \"{}\": could not get a lock. Will ignore and proceed shutting down other instances...", id));
                        HolochainInstanceError::InternalFailure(HolochainError::new("Could not get lock on shutdown"))
                    })
            })
            .collect::<Result<Vec<()>, _>>()
            .map(|_| ())
    }

    pub fn instances(&self) -> &InstanceMap {
        &self.instances
    }

    /// Stop and clear all instances
    pub fn shutdown(&mut self) -> Result<(), HolochainInstanceError> {
        self.stop_all_instances()?;
        self.stop_all_interfaces();
        self.signal_multiplexer_kill_switch
            .as_ref()
            .map(|sender| sender.send(()));
        self.instances = HashMap::new();
        Ok(())
    }

    pub fn spawn_network(&mut self) -> Result<SpawnResult, HolochainError> {
        let network_config = self.config.clone().network.ok_or_else(|| {
            HolochainError::ErrorGeneric("attempt to spawn network when not configured".to_string())
        })?;

        match network_config {
            NetworkConfig::N3h(config) => {
                println!(
                    "Spawning network with working directory: {}",
                    config.n3h_persistence_path
                );
                let spawn_result = ipc_spawn(
                    config.n3h_persistence_path.clone(),
                    P2pConfig::load_end_user_config(config.networking_config_file).to_string(),
                    hashmap! {
                        String::from("N3H_MODE") => config.n3h_mode.clone(),
                        String::from("N3H_WORK_DIR") => config.n3h_persistence_path.clone(),
                        String::from("N3H_IPC_SOCKET") => String::from("tcp://127.0.0.1:*"),
                        String::from("N3H_LOG_LEVEL") => config.n3h_log_level.clone(),
                    },
                    2000,
                    true,
                )
                .map_err(|error| {
                    println!("Error while spawning network process: {:?}", error);
                    HolochainError::ErrorGeneric(error.to_string())
                })?;
                println!(
                    "Network spawned with bindings:\n\t - ipc: {}\n\t - p2p: {:?}",
                    spawn_result.ipc_binding, spawn_result.p2p_bindings
                );
                Ok(spawn_result)
            }
            NetworkConfig::Memory(_) => unimplemented!(),
            NetworkConfig::Sim1h(_) => unimplemented!(),
            NetworkConfig::Lib3h(_) => Err(HolochainError::ErrorGeneric(
                "Lib3h Network not implemented".to_string(),
            )),
        }
    }

    fn get_p2p_config(&self) -> P2pConfig {
        self.p2p_config.clone().map(|p2p_config| {

          // TODO replace this hack with a discovery service trait
          let urls : Vec<url::Url> = self.instances.values().map(|instance| {
                    instance
                        .read()
                        .unwrap()
                        .context()
                        .unwrap()
                        .network()
                        .lock()
                        .as_ref()
                        .unwrap()
                        .p2p_endpoint()
                }).collect();
            match p2p_config.to_owned().backend_config {
                BackendConfig::Memory(mut config) => {
                    config.bootstrap_nodes =
                        if config.bootstrap_nodes.is_empty() && !urls.is_empty()
                        { vec![urls[0].clone()] }
                        else
                        { config.bootstrap_nodes.clone() };
                    let mut p2p_config = p2p_config.clone();
                    p2p_config.backend_config = BackendConfig::Memory(config);
                    p2p_config
                },
                _ => p2p_config.clone()
            }
        }).unwrap_or_else(|| {
            // This should never happen, but we'll throw out an in-memory server config rather than crashing,
            // just to be nice (TODO make proper logging statement)
            println!("warn: instance_network_config called before p2p_config initialized! Using default in-memory network name.");
            P2pConfig::new_with_memory_backend("conductor-default-mock")
        })
    }

    fn initialize_p2p_config(&mut self) -> P2pConfig {
        // if there's no NetworkConfig we won't spawn a network process
        // and instead configure instances to use a unique in-memory network
        if self.config.network.is_none() {
            return P2pConfig::new_with_unique_memory_backend();
        }
        // if there is a config then either we need to spawn a process and get
        // the ipc_uri for it and save it for future calls to `load_config` or
        // we use a (non-empty) uri value that was created from previous calls!
        match self.config.network.clone().unwrap() {
            NetworkConfig::N3h(config) => {
                let uri = config
                    .n3h_ipc_uri
                    .clone()
                    .and_then(|v| if v == "" { None } else { Some(v) })
                    .or_else(|| {
                        self.network_spawn = self.spawn_network().ok();
                        self.network_spawn
                            .as_ref()
                            .map(|spawn| spawn.ipc_binding.clone())
                    });
                let config = P2pConfig::new_ipc_uri(
                    uri,
                    &config.bootstrap_nodes,
                    config.networking_config_file,
                );
                // create an empty network with this config just so the n3h process doesn't
                // kill itself in the case that all instances are closed down (as happens in app-spec)
                let network =
                    P2pNetwork::new(NetHandler::new(Box::new(|_r| Ok(()))), config.clone())
                        .expect("unable to create conductor keepalive P2pNetwork");
                self.n3h_keepalive_network = Some(network);
                config
            }
            NetworkConfig::Memory(config) => P2pConfig {
                backend_kind: P2pBackendKind::MEMORY,
                backend_config: BackendConfig::Memory(config),
                maybe_end_user_config: None,
            },
            NetworkConfig::Lib3h(config) => P2pConfig {
                backend_kind: P2pBackendKind::LIB3H,
                backend_config: BackendConfig::Lib3h(config),
                maybe_end_user_config: None,
            },
            NetworkConfig::Sim1h(config) => P2pConfig {
                backend_kind: P2pBackendKind::SIM1H,
                backend_config: BackendConfig::Sim1h(config),
                maybe_end_user_config: None,
            },
        }
    }

    /// Tries to create all instances configured in the given Configuration object.
    /// Calls `Configuration::check_consistency()` first and clears `self.instances`.
    /// The first time we call this, we also initialize the conductor-wide config
    /// for use with all instances
    pub fn boot_from_config(&mut self) -> Result<(), String> {
        notify("conductor: boot_from_config".into());
        let _ = self.config.check_consistency(&mut self.dna_loader)?;

        if self.p2p_config.is_none() {
            self.p2p_config = Some(self.initialize_p2p_config());
        }

        let mut config = self.config.clone();
        self.shutdown().map_err(|e| e.to_string())?;

        self.start_signal_multiplexer();
        self.dpki_bootstrap()?;

        for id in config.instance_ids_sorted_by_bridge_dependencies()? {
            // We only try to instantiate the instance if it is not running already,
            // which will be the case at least for the DPKI instance which got started
            // specifically in `self.dpki_bootstrap()` above.
            if !self.instances.contains_key(&id) {
                let instance = self
                    .instantiate_from_config(&id, Some(&mut config))
                    .map_err(|error| {
                        format!(
                            "Error while trying to create instance \"{}\": {}",
                            id, error
                        )
                    })?;

                self.instances
                    .insert(id.clone(), Arc::new(RwLock::new(instance)));
            }
        }

        for ui_interface_config in config.ui_interfaces.clone() {
            notify(format!("adding ui interface {}", &ui_interface_config.id));
            let bundle_config = config
                .ui_bundle_by_id(&ui_interface_config.bundle)
                .ok_or_else(|| {
                    format!(
                        "UI interface {} references bundle with id {} but no such bundle found",
                        &ui_interface_config.id, &ui_interface_config.bundle
                    )
                })?;
            let connected_dna_interface = ui_interface_config
                .clone()
                .dna_interface
                .map(|interface_id| config.interface_by_id(&interface_id).unwrap());

            self.static_servers.insert(
                ui_interface_config.id.clone(),
                StaticServer::from_configs(
                    ui_interface_config,
                    bundle_config,
                    connected_dna_interface,
                ),
            );
        }

        Ok(())
    }

    /// Creates one specific Holochain instance from a given Configuration,
    /// id string and DnaLoader.
    pub fn instantiate_from_config(
        &mut self,
        id: &String,
        maybe_config: Option<&mut Configuration>,
    ) -> Result<Holochain, String> {
        let mut self_config = self.config.clone();
        let config = maybe_config.unwrap_or(&mut self_config);
        let _ = config.check_consistency(&mut self.dna_loader)?;

        config
            .instance_by_id(&id)
            .ok_or_else(|| String::from("Instance not found in config"))
            .and_then(|instance_config| {
                // Build context:
                let mut context_builder = ContextBuilder::new();

                // Agent:
                let agent_id = &instance_config.agent;
                let agent_config = config.agent_by_id(agent_id).unwrap();
                let agent_address = self.agent_config_to_id(&agent_config)?;
                if agent_config.test_agent.unwrap_or_default() {
                    // Modify the config so that the public_address is correct.
                    // (The public_address is simply ignored for test_agents, as
                    // it is generated from the agent's name instead of read from
                    // a physical keyfile)
                    config.update_agent_address_by_id(agent_id, &agent_address);
                    self.config = config.clone();
                    self.save_config()?;
                }

                context_builder = context_builder.with_agent(agent_address.clone());

                context_builder = context_builder.with_p2p_config(self.get_p2p_config());

                // Signal config:
                let (sender, receiver) = unbounded();
                self.instance_signal_receivers
                    .write()
                    .unwrap()
                    .insert(instance_config.id.clone(), receiver);
                context_builder = context_builder.with_signals(sender);

                // Storage:
                match instance_config.storage {
                    StorageConfiguration::File { path } => {
                        context_builder =
                            context_builder.with_file_storage(path).map_err(|hc_err| {
                                format!("Error creating context: {}", hc_err.to_string())
                            })?
                    }
                    StorageConfiguration::Memory => {
                        context_builder = context_builder.with_memory_storage()
                    }
                    StorageConfiguration::Pickle { path } => {
                        context_builder =
                            context_builder
                                .with_pickle_storage(path)
                                .map_err(|hc_err| {
                                    format!("Error creating context: {}", hc_err.to_string())
                                })?
                    }
                }

                let instance_name = instance_config.id.clone();
                // Conductor API
                let api = self.build_conductor_api(instance_config.id, config)?;
                context_builder = context_builder.with_conductor_api(api);

                if self.config.logger.state_dump {
                    context_builder = context_builder.with_state_dump_logging();
                }

                // Spawn context
                let context = context_builder.with_instance_name(&instance_name).spawn();

                // Get DNA
                let dna_config = config.dna_by_id(&instance_config.dna).unwrap();
                let dna_file = PathBuf::from(&dna_config.file);
                let mut dna = Arc::get_mut(&mut self.dna_loader).unwrap()(&dna_file).map_err(|_| {
                    HolochainError::ConfigError(format!(
                        "Could not load DNA file \"{}\"",
                        dna_config.file
                    ))
                })?;


                match dna_config.uuid {
                    Some(uuid) => dna.uuid = uuid,
                    None => {
                        // This is where we are checking the consistency between DNAs: for now we compare
                        // the hash provided in the TOML Conductor config file with the computed hash of
                        // the loaded dna.
                        // NB: we only do this is if the uuid is not set
                        let dna_hash_from_conductor_config = HashString::from(dna_config.hash);
                        let dna_hash_computed = &dna.address();

                        match Arc::get_mut(&mut self.dna_loader)
                            .expect("Fail to get a mutable reference to 'dna loader'.")(&dna_file) {
                            // If the file is correctly loaded, meaning it exists in the file system,
                            // we can operate on its computed DNA hash
                            Ok(dna) => {
                                let dna_hash_computed_from_file = dna.address();
                                Conductor::check_dna_consistency_from_all_sources(
                                    &context,
                                    &dna_hash_from_conductor_config,
                                    &dna_hash_computed,
                                    &dna_hash_computed_from_file, &dna_file)?;
                            },
                            Err(_) => {
                                let msg = format!("Conductor: Could not load DNA file {:?}.", &dna_file);
                                log_error!(context, "{}", msg);

                                // If something is wrong with the DNA file, we only
                                // check the 2 primary sources of DNA's hashes
                                match Conductor::check_dna_consistency(
                                    &dna_hash_from_conductor_config,
                                    &dna_hash_computed) {
                                    Ok(_) => (),
                                    Err(e) => {
                                        let msg = format!("\
                                        Conductor: DNA hashes mismatch: 'Conductor config' != 'Conductor instance': \
                                        '{}' != '{}'",
                                        &dna_hash_from_conductor_config,
                                        &dna_hash_computed);
                                        log_error!(context, "{}", msg);

                                        return Err(e.to_string());
                                    }
                                }
                            }
                        }
                    }
<<<<<<< HEAD
                }
=======
                };

>>>>>>> 05488762
                let context = Arc::new(context);
                               Holochain::load(context.clone())
                    .and_then(|hc| {
                       notify(format!(
                            "Successfully loaded instance {} from storage",
                            id.clone()
                        ));
                        Ok(hc)
                    })
                    .or_else(|loading_error| {
                        // NoneError just means it didn't find a pre-existing state
                        // that's not a problem and so isn't logged as such
                        if loading_error == HolochainError::from(NoneError) {
                           notify("No chain found in the store".to_string());
                        } else {
                            notify(format!(
                                "Failed to load instance {} from storage: {:?}",
                                id.clone(),
                                loading_error
                            ));
                        }
                        notify("Initializing new chain...".to_string());
                        Holochain::new(dna, context)
                        .map_err(|hc_err| hc_err.to_string())
                    })
            })
    }

    pub fn build_conductor_api(
        &mut self,
        instance_id: String,
        config: &Configuration,
    ) -> Result<IoHandler, HolochainError> {
        notify(format!(
            "conductor: build_conductor_api instance_id={}, config={:?}",
            instance_id, config
        ));
        let instance_config = config.instance_by_id(&instance_id)?;
        let agent_id = instance_config.agent.clone();
        let agent_config = config.agent_by_id(&agent_id)?;
        let mut api_builder = ConductorApiBuilder::new();
        // Signing callback:
        if let Some(true) = agent_config.holo_remote_key {
            // !!!!!!!!!!!!!!!!!!!!!!!
            // Holo closed-alpha hack:
            // !!!!!!!!!!!!!!!!!!!!!!!
            api_builder = api_builder.with_outsource_signing_callback(
                self.agent_config_to_id(&agent_config)?,
                self.config
                    .signing_service_uri
                    .clone()
                    .expect("holo_remote_key needs signing_service_uri set"),
            );
            api_builder = api_builder.with_outsource_signing_callback(
                self.agent_config_to_id(&agent_config)?,
                self.config
                    .encryption_service_uri
                    .clone()
                    .expect("holo_remote_key needs encryption_service_uri set"),
            );
            api_builder = api_builder.with_outsource_signing_callback(
                self.agent_config_to_id(&agent_config)?,
                self.config
                    .decryption_service_uri
                    .clone()
                    .expect("holo_remote_key needs decryption_service_uri set"),
            );
        } else {
            api_builder = api_builder.with_agent_signature_callback(
                self.get_keybundle_for_agent(&instance_config.agent)?,
            );

            api_builder = api_builder.with_agent_encryption_callback(
                self.get_keybundle_for_agent(&instance_config.agent)?,
            );
            api_builder = api_builder.with_agent_decryption_callback(
                self.get_keybundle_for_agent(&instance_config.agent)?,
            );
            let keystore = self.get_keystore_for_agent(&instance_config.agent)?;
            api_builder = api_builder.with_agent_keystore_functions(keystore);
        }

        // Bridges:
        let id = instance_config.id.clone();
        for bridge in config.bridge_dependencies(id.clone()) {
            assert_eq!(bridge.caller_id, id.clone());
            let callee_config = config
                .instance_by_id(&bridge.callee_id)
                .expect("config.check_consistency()? jumps out if config is broken");
            let callee_instance = self.instances.get(&bridge.callee_id).expect(
                r#"
                    We have to create instances ordered by bridge dependencies such that we
                    can expect the callee to be present here because we need it to create
                    the bridge API"#,
            );

            api_builder =
                api_builder.with_named_instance(bridge.handle.clone(), callee_instance.clone());
            api_builder =
                api_builder.with_named_instance_config(bridge.handle.clone(), callee_config);
        }

        Ok(api_builder.spawn())
    }

    pub fn agent_config_to_id(
        &mut self,
        agent_config: &AgentConfiguration,
    ) -> Result<AgentId, HolochainError> {
        Ok(if let Some(true) = agent_config.holo_remote_key {
            // !!!!!!!!!!!!!!!!!!!!!!!
            // Holo closed-alpha hack:
            // !!!!!!!!!!!!!!!!!!!!!!!
            AgentId::new(&agent_config.name, agent_config.public_address.clone())
        } else {
            let keybundle_arc = self.get_keybundle_for_agent(&agent_config.id)?;
            let keybundle = keybundle_arc.lock().unwrap();
            AgentId::new(&agent_config.name, keybundle.get_id())
        })
    }

    /// Checks if the key for the given agent can be loaded or was already loaded.
    /// Will trigger loading if key is not loaded yet.
    /// Meant to be used in conductor executable to first try to load all keys (which will trigger
    /// passphrase prompts) before bootstrapping the whole config and have prompts appear
    /// in between other initialization output.
    pub fn check_load_key_for_agent(&mut self, agent_id: &String) -> Result<(), String> {
        if let Some(true) = self
            .config
            .agent_by_id(agent_id)
            .and_then(|a| a.holo_remote_key)
        {
            // !!!!!!!!!!!!!!!!!!!!!!!
            // Holo closed-alpha hack:
            // !!!!!!!!!!!!!!!!!!!!!!!
            return Ok(());
        }
        self.get_keystore_for_agent(agent_id)?;
        Ok(())
    }

    /// Checks DNA's hashes from all sources:
    /// - dna_hash_from_conductor_config: from the Conductor configuration
    /// - dna_hash_computed: from the hash computed based on the loaded DNA
    /// and
    /// - dna_hash_computed_from_file: from the hash computed from the loaded DNA of the file.dna
    fn check_dna_consistency_from_all_sources(
        ctx: &holochain_core::context::Context,
        dna_hash_from_conductor_config: &HashString,
        dna_hash_computed: &HashString,
        dna_hash_computed_from_file: &HashString,
        dna_file: &PathBuf,
    ) -> Result<(), HolochainError> {
        match Conductor::check_dna_consistency(&dna_hash_from_conductor_config, &dna_hash_computed)
        {
            Ok(_) => (),
            Err(e) => {
                let msg = format!("\
                                err/Conductor: DNA hashes mismatch: 'Conductor config' != 'Conductor instance': \
                                '{}' != '{}'",
                                &dna_hash_from_conductor_config,
                                &dna_hash_computed);

                log_debug!(ctx, "{}", msg);

                return Err(e);
            }
        }

        match Conductor::check_dna_consistency(
            &dna_hash_from_conductor_config,
            &dna_hash_computed_from_file,
        ) {
            Ok(_) => (),
            Err(e) => {
                let msg = format!("\
                                err/Conductor: DNA hashes mismatch: 'Conductor config' != 'Hash computed from the file {:?}': \
                                '{}' != '{}'",
                                &dna_file,
                                &dna_hash_from_conductor_config,
                                &dna_hash_computed_from_file);

                log_debug!(ctx, "{}", msg);

                return Err(e);
            }
        }

        match Conductor::check_dna_consistency(&dna_hash_computed, &dna_hash_computed_from_file) {
            Ok(_) => (),
            Err(e) => {
                let msg = format!("\
                                err/Conductor: DNA hashes mismatch: 'Conductor instance' != 'Hash computed from the file {:?}': \
                                '{}' != '{}'",
                                &dna_file,
                                &dna_hash_computed,
                                &dna_hash_computed_from_file);
                log_debug!(ctx, "{}", msg);

                return Err(e);
            }
        }
        Ok(())
    }

    /// This is where we check for DNA's hashes consistency.
    /// Only a simple equality check between DNA hashes is currently performed.
    fn check_dna_consistency(
        dna_hash_a: &HashString,
        dna_hash_b: &HashString,
    ) -> Result<(), HolochainError> {
        if *dna_hash_a == *dna_hash_b {
            Ok(())
        } else {
            Err(HolochainError::DnaHashMismatch(
                dna_hash_a.clone(),
                dna_hash_b.clone(),
            ))
        }
    }

    /// Get reference to keystore for given agent ID.
    /// If the key was not loaded (into secure memory) yet, this will use the KeyLoader
    /// to do so.
    pub fn get_keystore_for_agent(
        &mut self,
        agent_id: &String,
    ) -> Result<Arc<Mutex<Keystore>>, String> {
        if !self.agent_keys.contains_key(agent_id) {
            let agent_config = self
                .config
                .agent_by_id(agent_id)
                .ok_or_else(|| format!("Agent '{}' not found", agent_id))?;
            if let Some(true) = agent_config.holo_remote_key {
                return Err("agent is holo_remote, no keystore".to_string());
            }

            let mut keystore = match agent_config.test_agent {
                Some(true) => test_keystore(&agent_config.name),
                _ => {
                    let keystore_file_path = PathBuf::from(agent_config.keystore_file.clone());
                    let keystore = Arc::get_mut(&mut self.key_loader).unwrap()(
                        &keystore_file_path,
                        self.passphrase_manager.clone(),
                        self.hash_config.clone(),
                    )
                    .map_err(|_| {
                        HolochainError::ConfigError(format!(
                            "Could not load keystore \"{}\"",
                            agent_config.keystore_file,
                        ))
                    })?;
                    keystore
                }
            };

            let keybundle = keystore
                .get_keybundle(PRIMARY_KEYBUNDLE_ID)
                .map_err(|err| format!("{}", err,))?;

            if let Some(true) = agent_config.test_agent {
                // don't worry about public_address if this is a test_agent
            } else {
                if agent_config.public_address != keybundle.get_id() {
                    return Err(format!(
                        "Key from file '{}' ('{}') does not match public address {} mentioned in config!",
                        agent_config.keystore_file,
                        keybundle.get_id(),
                        agent_config.public_address,
                    ));
                }
            }

            self.agent_keys
                .insert(agent_id.clone(), Arc::new(Mutex::new(keystore)));
        }
        let keystore_ref = self.agent_keys.get(agent_id).unwrap();
        Ok(keystore_ref.clone())
    }

    /// Get reference to the keybundle stored in the keystore for given agent ID.
    /// If the key was not loaded (into secure memory) yet, this will use the KeyLoader
    /// to do so.
    pub fn get_keybundle_for_agent(
        &mut self,
        agent_id: &String,
    ) -> Result<Arc<Mutex<KeyBundle>>, String> {
        let keystore = self.get_keystore_for_agent(agent_id)?;
        let mut keystore = keystore.lock().unwrap();
        let keybundle = keystore
            .get_keybundle(PRIMARY_KEYBUNDLE_ID)
            .map_err(|err| format!("{}", err))?;
        Ok(Arc::new(Mutex::new(keybundle)))
    }

    fn start_interface(&mut self, config: &InterfaceConfiguration) -> Result<(), String> {
        if self.interface_threads.contains_key(&config.id) {
            return Err(format!("Interface {} already started!", config.id));
        }
        notify(format!("Starting interface '{}'.", config.id));
        let handle = self.spawn_interface_thread(config.clone());
        self.interface_threads.insert(config.id.clone(), handle);
        Ok(())
    }

    /// Default DnaLoader that actually reads files from the filesystem
    pub fn load_dna(file: &PathBuf) -> HcResult<Dna> {
        notify(format!("Reading DNA from {}", file.display()));
        let mut f = File::open(file)?;
        let mut contents = String::new();
        f.read_to_string(&mut contents)?;
        Dna::try_from(JsonString::from_json(&contents)).map_err(|err| err.into())
    }

    /// Default KeyLoader that actually reads files from the filesystem
    fn load_key(
        file: &PathBuf,
        passphrase_manager: Arc<PassphraseManager>,
        hash_config: Option<PwHashConfig>,
    ) -> Result<Keystore, HolochainError> {
        notify(format!("Reading keystore from {}", file.display()));

        let keystore = Keystore::new_from_file(file.clone(), passphrase_manager, hash_config)?;
        Ok(keystore)
    }

    fn copy_ui_dir(source: &PathBuf, dest: &PathBuf) -> Result<(), HolochainError> {
        notify(format!(
            "Copying UI from {} to {}",
            source.display(),
            dest.display()
        ));
        fs::create_dir_all(dest).map_err(|_| {
            HolochainError::ErrorGeneric(format!("Could not directory structure {:?}", dest))
        })?;
        fs_extra::dir::copy(&source, &dest, &fs_extra::dir::CopyOptions::new())
            .map_err(|e| HolochainError::ErrorGeneric(e.to_string()))?;
        Ok(())
    }

    fn make_interface_handler(&self, interface_config: &InterfaceConfiguration) -> IoHandler {
        let mut conductor_api_builder = ConductorApiBuilder::new();
        for instance_ref_config in interface_config.instances.iter() {
            let id = &instance_ref_config.id;
            let name = instance_ref_config.alias.as_ref().unwrap_or(id).clone();

            let instance = self.instances.get(id);
            let instance_config = self.config.instance_by_id(id);
            if instance.is_none() || instance_config.is_none() {
                continue;
            }

            let instance = instance.unwrap();
            let instance_config = instance_config.unwrap();

            conductor_api_builder = conductor_api_builder
                .with_named_instance(name.clone(), instance.clone())
                .with_named_instance_config(name.clone(), instance_config)
        }

        if interface_config.admin {
            conductor_api_builder = conductor_api_builder
                .with_admin_dna_functions()
                .with_admin_ui_functions()
                .with_test_admin_functions()
                .with_debug_functions();
        }

        conductor_api_builder.spawn()
    }

    fn spawn_interface_thread(&self, interface_config: InterfaceConfiguration) -> Sender<()> {
        let dispatcher = self.make_interface_handler(&interface_config);
        // The "kill switch" is the channel which allows the interface to be stopped from outside its thread
        let (kill_switch_tx, kill_switch_rx) = unbounded();

        let iface = make_interface(&interface_config);
        let (broadcaster, _handle) = iface
            .run(dispatcher, kill_switch_rx)
            .map_err(|error| {
                error!(
                    "conductor: Error running interface '{}': {}",
                    interface_config.id, error
                );
                error
            })
            .unwrap();
        debug!("conductor: adding broadcaster to map {:?}", broadcaster);

        {
            self.interface_broadcasters
                .write()
                .unwrap()
                .insert(interface_config.id.clone(), broadcaster);
        }

        kill_switch_tx
    }

    pub fn dna_dir_path(&self) -> PathBuf {
        self.config.persistence_dir.join("dna")
    }

    pub fn config_path(&self) -> PathBuf {
        self.config.persistence_dir.join("conductor-config.toml")
    }

    pub fn instance_storage_dir_path(&self) -> PathBuf {
        self.config.persistence_dir.join("storage")
    }

    pub fn save_config(&self) -> Result<(), HolochainError> {
        fs::create_dir_all(&self.config.persistence_dir).map_err(|_| {
            HolochainError::ErrorGeneric(format!(
                "Could not directory structure {:?}",
                self.config.persistence_dir
            ))
        })?;
        let mut file = File::create(&self.config_path()).map_err(|_| {
            HolochainError::ErrorGeneric(format!(
                "Could not create file at {:?}",
                self.config_path()
            ))
        })?;

        file.write(serialize_configuration(&self.config)?.as_bytes())
            .map_err(|_| {
                HolochainError::ErrorGeneric(format!(
                    "Could not save config to {:?}",
                    self.config_path()
                ))
            })?;
        Ok(())
    }

    pub fn save_dna(&self, dna: &Dna) -> Result<PathBuf, HolochainError> {
        let file_path = self
            .dna_dir_path()
            .join(dna.address().to_string())
            .with_extension(DNA_EXTENSION);
        fs::create_dir_all(&self.dna_dir_path())?;
        self.save_dna_to(dna, file_path)
    }

    pub fn save_dna_to(&self, dna: &Dna, path: PathBuf) -> Result<PathBuf, HolochainError> {
        let file = File::create(&path).map_err(|e| {
            HolochainError::ConfigError(format!(
                "Error writing DNA to {}, {}",
                path.to_str().unwrap().to_string(),
                e.to_string()
            ))
        })?;
        serde_json::to_writer_pretty(&file, dna)?;
        Ok(path)
    }

    /// check for determining if the conductor is using dpki to manage instance keys
    pub fn using_dpki(&self) -> bool {
        self.config.dpki.is_some()
    }

    /// returns the instance_id of the dpki app if it is configured
    pub fn dpki_instance_id(&self) -> Option<String> {
        match self.config.dpki {
            Some(ref dpki) => Some(dpki.instance_id.clone()),
            None => None,
        }
    }

    /// returns the init_params for the dpki app if it is configured
    pub fn dpki_init_params(&self) -> Option<String> {
        match self.config.dpki {
            Some(ref dpki) => Some(dpki.init_params.clone()),
            None => None,
        }
    }

    /// bootstraps the dpki app if configured
    pub fn dpki_bootstrap(&mut self) -> Result<(), HolochainError> {
        // Checking if there is a dpki instance
        if self.using_dpki() {
            notify("DPKI configured. Starting DPKI instance...".to_string());

            self.start_dpki_instance()
                .map_err(|err| format!("Error starting DPKI instance: {:?}", err))?;
            let dpki_instance_id = self
                .dpki_instance_id()
                .expect("We assume there is a DPKI instance since we just started it above..");

            notify(format!(
                "Instance '{}' running as DPKI instance.",
                dpki_instance_id
            ));

            let instance = self.instances.get(&dpki_instance_id)?;
            let hc_lock = instance.clone();
            let hc_lock_inner = hc_lock.clone();
            let mut hc = hc_lock_inner.write().unwrap();

            if !hc.dpki_is_initialized()? {
                notify("DPKI is not initialized yet (i.e. running for the first time). Calling 'init'...".to_string());
                hc.dpki_init(self.dpki_init_params().unwrap())?;
                notify("DPKI initialization done!".to_string());
            }
        }
        Ok(())
    }
}

/// This can eventually be dependency injected for third party Interface definitions
fn make_interface(interface_config: &InterfaceConfiguration) -> Box<dyn Interface> {
    use interface_impls::{http::HttpInterface, websocket::WebsocketInterface};
    match interface_config.driver {
        InterfaceDriver::Websocket { port } => Box::new(WebsocketInterface::new(port)),
        InterfaceDriver::Http { port } => Box::new(HttpInterface::new(port)),
        _ => unimplemented!(),
    }
}

#[derive(Clone, Debug)]
struct NullLogger {}

impl Logger for NullLogger {
    fn log(&mut self, _msg: String) {}
}

#[cfg(test)]
pub mod tests {
    use super::*;
    use conductor::{passphrase_manager::PassphraseManager, test_admin::ConductorTestAdmin};
    use key_loaders::mock_passphrase_manager;
    use keystore::{test_hash_config, Keystore, Secret, PRIMARY_KEYBUNDLE_ID};
    extern crate tempfile;
    use crate::config::load_configuration;
    use holochain_core::{
        action::Action, nucleus::actions::call_zome_function::make_cap_request_for_call,
        signal::signal_channel,
    };
    use holochain_core_types::dna;
    use holochain_dpki::{key_bundle::KeyBundle, password_encryption::PwHashConfig, SEED_SIZE};
    use holochain_persistence_api::cas::content::Address;
    use holochain_wasm_utils::wasm_target_dir;
    use lib3h_sodium::secbuf::SecBuf;
    use std::{
        fs::{File, OpenOptions},
        io::Write,
        path::PathBuf,
    };

    use self::tempfile::tempdir;
    use holochain_core_types::dna::{
        bridges::{Bridge, BridgeReference},
        fn_declarations::{FnDeclaration, Trait, TraitFns},
    };
    use std::collections::BTreeMap;
    use test_utils::*;

    //    commented while test_signals_through_admin_websocket is broken
    //    extern crate ws;
    //    use self::ws::{connect, Message};
    //    extern crate parking_lot;

    pub fn test_dna_loader() -> DnaLoader {
        let loader = Box::new(|path: &PathBuf| {
            Ok(match path.to_str().unwrap().as_ref() {
                "bridge/callee.dna" => callee_dna(),
                "bridge/caller.dna" => caller_dna(),
                "bridge/caller_dna_ref.dna" => caller_dna_with_dna_reference(),
                "bridge/caller_bogus_trait_ref.dna" => caller_dna_with_bogus_trait_reference(),
                "bridge/caller_without_required.dna" => caller_dna_without_required(),
                _ => Dna::try_from(JsonString::from_json(&example_dna_string())).unwrap(),
            })
        })
            as Box<dyn FnMut(&PathBuf) -> Result<Dna, HolochainError> + Send + Sync>;
        Arc::new(loader)
    }

    pub fn test_key_loader() -> KeyLoader {
        let loader = Box::new(
            |path: &PathBuf, _pm: Arc<PassphraseManager>, _hash_config: Option<PwHashConfig>| {
                match path.to_str().unwrap().as_ref() {
                    "holo_tester1.key" => Ok(test_keystore(1)),
                    "holo_tester2.key" => Ok(test_keystore(2)),
                    "holo_tester3.key" => Ok(test_keystore(3)),
                    unknown => Err(HolochainError::ErrorGeneric(format!(
                        "No test keystore for {}",
                        unknown
                    ))),
                }
            },
        )
            as Box<
                dyn FnMut(
                        &PathBuf,
                        Arc<PassphraseManager>,
                        Option<PwHashConfig>,
                    ) -> Result<Keystore, HolochainError>
                    + Send
                    + Sync,
            >;
        Arc::new(loader)
    }

    pub fn test_keystore(index: u8) -> Keystore {
        let agent_name = format!("test-agent-{}", index);
        let mut keystore = Keystore::new(
            mock_passphrase_manager(agent_name.clone()),
            test_hash_config(),
        )
        .unwrap();

        // Create deterministic seed
        let mut seed = SecBuf::with_insecure(SEED_SIZE);
        let mock_seed: Vec<u8> = (1..SEED_SIZE).map(|e| e as u8 + index).collect();
        seed.write(0, mock_seed.as_slice())
            .expect("SecBuf must be writeable");

        let secret = Arc::new(Mutex::new(Secret::Seed(seed)));
        keystore.add("root_seed", secret).unwrap();

        keystore
            .add_keybundle_from_seed("root_seed", PRIMARY_KEYBUNDLE_ID)
            .unwrap();
        keystore
    }

    pub fn test_keybundle(index: u8) -> KeyBundle {
        let mut keystore = test_keystore(index);
        keystore.get_keybundle(PRIMARY_KEYBUNDLE_ID).unwrap()
    }

    pub fn test_toml(websocket_port: u16, http_port: u16) -> String {
        format!(
            r#"
    [[agents]]
    id = "test-agent-1"
    name = "Holo Tester 1"
    public_address = "{tkb1}"
    keystore_file = "holo_tester1.key"

    [[agents]]
    id = "test-agent-2"
    name = "Holo Tester 2"
    public_address = "{tkb2}"
    keystore_file = "holo_tester2.key"

    [[agents]]
    id = "test-agent-3"
    name = "Holo Tester 3"
    public_address = "{tkb3}"
    keystore_file = "holo_tester3.key"

    [[dnas]]
    id = "test-dna"
    file = "app_spec.dna.json"
    hash = "QmaJiTs75zU7kMFYDkKgrCYaH8WtnYNkmYX3tPt7ycbtRq"

    [[dnas]]
    id = "bridge-callee"
    file = "bridge/callee.dna"
    hash = "{bridge_callee_hash}"

    [[dnas]]
    id = "bridge-caller"
    file = "bridge/caller.dna"
    hash = "{bridge_caller_hash}"

    [[instances]]
    id = "test-instance-1"
    dna = "bridge-callee"
    agent = "test-agent-1"
        [instances.storage]
        type = "memory"

    [[instances]]
    id = "test-instance-2"
    dna = "test-dna"
    agent = "test-agent-2"
        [instances.storage]
        type = "memory"

    [[instances]]
    id = "bridge-caller"
    dna = "bridge-caller"
    agent = "test-agent-3"
        [instances.storage]
        type = "memory"

    [[interfaces]]
    id = "test-interface-1"
    admin = true
        [interfaces.driver]
        type = "websocket"
        port = {ws_port}
        [[interfaces.instances]]
        id = "test-instance-1"
        [[interfaces.instances]]
        id = "test-instance-2"

    [[interfaces]]
    id = "test-interface-2"
    [interfaces.driver]
    type = "http"
    port = {http_port}
        [[interfaces.instances]]
        id = "test-instance-1"
        [[interfaces.instances]]
        id = "test-instance-2"

    [[bridges]]
    caller_id = "bridge-caller"
    callee_id = "test-instance-1"
    handle = "DPKI"

    [[bridges]]
    caller_id = "bridge-caller"
    callee_id = "test-instance-2"
    handle = "happ-store"

    [[bridges]]
    caller_id = "bridge-caller"
    callee_id = "test-instance-1"
    handle = "test-callee"
    "#,
            tkb1 = test_keybundle(1).get_id(),
            tkb2 = test_keybundle(2).get_id(),
            tkb3 = test_keybundle(3).get_id(),
            ws_port = websocket_port,
            http_port = http_port,
            bridge_callee_hash = callee_dna().address(),
            bridge_caller_hash = caller_dna().address(),
        )
    }

    pub fn test_conductor(websocket_port: u16, http_port: u16) -> Conductor {
        let config =
            load_configuration::<Configuration>(&test_toml(websocket_port, http_port)).unwrap();
        let mut conductor = Conductor::from_config(config.clone());
        conductor.dna_loader = test_dna_loader();
        conductor.key_loader = test_key_loader();
        conductor.boot_from_config().unwrap();
        conductor
    }

    fn test_conductor_with_signals(signal_tx: SignalSender) -> Conductor {
        let config = load_configuration::<Configuration>(&test_toml(8888, 8889)).unwrap();
        let mut conductor = Conductor::from_config(config.clone()).with_signal_channel(signal_tx);
        conductor.dna_loader = test_dna_loader();
        conductor.key_loader = test_key_loader();
        conductor.boot_from_config().unwrap();
        conductor
    }

    pub fn example_dna_string() -> String {
        r#"{
                "name": "my dna",
                "description": "",
                "version": "",
                "uuid": "00000000-0000-0000-0000-000000000001",
                "dna_spec_version": "2.0",
                "properties": {},
                "zomes": {
                    "": {
                        "description": "",
                        "config": {},
                        "entry_types": {
                            "": {
                                "description": "",
                                "sharing": "public"
                            }
                        },
                        "traits": {
                            "test": {
                                "functions": ["test"]
                             }
                        },
                        "fn_declarations": [
                            {
                                "name": "test",
                                "inputs": [
                                    {
                                        "name": "post",
                                        "type": "string"
                                    }
                                ],
                                "outputs" : [
                                    {
                                        "name": "hash",
                                        "type": "string"
                                    }
                                ]
                            }
                        ],
                        "code": {
                            "code": "AAECAw=="
                        },
                        "bridges": [
                            {
                                "presence": "optional",
                                "handle": "my favourite instance!",
                                "reference": {
                                    "traits": {}
                                }
                            }
                        ]
                    }
                }
            }"#
        .to_string()
    }

    #[test]
    fn test_default_dna_loader() {
        let tempdir = tempdir().unwrap();
        let file_path = tempdir.path().join("test.dna.json");
        let mut tmp_file = File::create(file_path.clone()).unwrap();
        writeln!(tmp_file, "{}", example_dna_string()).unwrap();
        match Conductor::load_dna(&file_path) {
            Ok(dna) => {
                assert_eq!(dna.name, "my dna");
            }
            Err(_) => assert!(false),
        }
    }

    #[test]
    fn test_conductor_boot_from_config() {
        let mut conductor = test_conductor(10001, 10002);
        assert_eq!(conductor.instances.len(), 3);

        conductor.start_all_instances().unwrap();
        conductor.start_all_interfaces();
        conductor.stop_all_instances().unwrap();
    }

    #[test]
    /// Here we test if we correctly check for consistency in DNA hashes: possible sources are:
    /// - DNA hash from Conductor configuration
    /// - computed DNA hash from loaded instance
    fn test_check_dna_consistency() {
        let toml = test_toml(10041, 10042);

        let config = load_configuration::<Configuration>(&toml).unwrap();
        let mut conductor = Conductor::from_config(config.clone());
        conductor.dna_loader = test_dna_loader();
        conductor.key_loader = test_key_loader();
        assert_eq!(
            conductor.boot_from_config(),
            Ok(()),
            "Conductor failed to boot from config"
        );

        // Tests equality
        let a = HashString::from("QmYRM4rh8zmSLaxyShYtv9PBDdQkXuyPieJTZ1e5GZqeeh");
        let b = HashString::from("QmYRM4rh8zmSLaxyShYtv9PBDdQkXuyPieJTZ1e5GZqeeh");
        assert_eq!(
            Conductor::check_dna_consistency(&a, &b),
            Ok(()),
            "DNA consistency check Fail."
        );

        // Tests INequality
        let b = HashString::from("QmQVLgFxUpd1ExVkBzvwASshpG6fmaJGxDEgf1cFf7S73a");
        assert_ne!(
            Conductor::check_dna_consistency(&a, &b),
            Ok(()),
            "DNA consistency check Fail."
        );
    }

    #[test]
    /// This is supposed to fail to show if we are properly bailing when there is
    /// a decrepency btween DNA hashes.
    fn test_check_dna_consistency_err() {
        let a = HashString::from("QmYRM4rh8zmSLaxyShYtv9PBDdQkXuyPieJTZ1e5GZqeeh");
        let b = HashString::from("QmZAQkpkXhfRcSgBJX4NYyqWCyMnkvuF7X2RkPgqihGMrR");

        assert_eq!(
            Conductor::check_dna_consistency(&a, &b),
            Err(HolochainError::DnaHashMismatch(a, b)),
            "DNA consistency check Fail."
        );

        let a = HashString::from("QmYRM4rh8zmSLaxyShYtv9PBDdQkXuyPieJTZ1e5GZqeeh");
        let b = HashString::from(String::default());

        assert_eq!(
            Conductor::check_dna_consistency(&a, &b),
            Err(HolochainError::DnaHashMismatch(a, b)),
            "DNA consistency check Fail."
        )
    }

    #[test]
    fn test_serialize_and_load_with_test_agents() {
        let mut conductor = test_conductor(10091, 10092);

        conductor
            .add_test_agent("test-agent-id".into(), "test-agent-name".into())
            .expect("could not add test agent");

        let config_toml_string =
            serialize_configuration(&conductor.config()).expect("Could not serialize config");
        let serialized_config = load_configuration::<Configuration>(&config_toml_string)
            .expect("Could not deserialize toml");

        let mut reanimated_conductor = Conductor::from_config(serialized_config);
        reanimated_conductor.dna_loader = test_dna_loader();
        reanimated_conductor.key_loader = test_key_loader();

        assert_eq!(
            reanimated_conductor
                .config()
                .agents
                .iter()
                .filter_map(|agent| agent.test_agent)
                .count(),
            1
        );
        reanimated_conductor
            .boot_from_config()
            .expect("Could not boot the conductor with test agent")
    }

    #[test]
    fn test_check_dna_consistency_from_dna_file() {
        let fixture = String::from(
            r#"{
                "name": "my dna",
                "description": "",
                "version": "",
                "uuid": "00000000-0000-0000-0000-000000000001",
                "dna_spec_version": "2.0",
                "properties": {},
                "zomes": {
                    "": {
                        "description": "",
                        "config": {},
                        "entry_types": {
                            "": {
                                "description": "",
                                "sharing": "public"
                            }
                        },
                        "traits": {
                            "test": {
                                "functions": ["test"]
                             }
                        },
                        "fn_declarations": [
                            {
                                "name": "test",
                                "inputs": [
                                    {
                                        "name": "post",
                                        "type": "string"
                                    }
                                ],
                                "outputs" : [
                                    {
                                        "name": "hash",
                                        "type": "string"
                                    }
                                ]
                            }
                        ],
                        "code": {
                            "code": "AAECAw=="
                        }
                    }
                }
            }"#,
        );
        let dna_hash_from_file = HashString::from(
            Dna::try_from(JsonString::from_json(&fixture))
                .expect(&format!("Fail to load DNA from raw string: {}", fixture))
                .address(),
        );
        let dna_hash_computed = HashString::from("QmNPCDBhr6BDBBVWG4mBEVFfhyjsScURYdZoV3fDpzjzgb");

        assert_eq!(
            Conductor::check_dna_consistency(&dna_hash_from_file, &dna_hash_computed),
            Ok(()),
            "DNA consistency from DNA file check Fail."
        );
    }

    //#[test]
    // Default config path ~/.holochain/conductor/conductor-config.toml won't work in CI
    fn _test_conductor_save_and_load_config_default_location() {
        let conductor = test_conductor(10011, 10012);
        assert_eq!(conductor.save_config(), Ok(()));

        let mut toml = String::new();

        let mut file = OpenOptions::new()
            .read(true)
            .open(&conductor.config_path())
            .expect("Could not open config file");
        file.read_to_string(&mut toml)
            .expect("Could not read config file");

        let restored_config =
            load_configuration::<Configuration>(&toml).expect("could not load config");
        assert_eq!(
            serialize_configuration(&conductor.config),
            serialize_configuration(&restored_config)
        )
    }

    #[test]
    fn test_conductor_signal_handler() {
        let (signal_tx, signal_rx) = signal_channel();
        let _conductor = test_conductor_with_signals(signal_tx);

        test_utils::expect_action(&signal_rx, |action| match action {
            Action::InitializeChain(_) => true,
            _ => false,
        })
        .unwrap();

        // expect one InitNetwork for each instance

        test_utils::expect_action(&signal_rx, |action| match action {
            Action::InitNetwork(_) => true,
            _ => false,
        })
        .unwrap();

        test_utils::expect_action(&signal_rx, |action| match action {
            Action::InitNetwork(_) => true,
            _ => false,
        })
        .unwrap();
    }

    pub fn callee_wat() -> String {
        r#"
(module

    (memory 1)
    (export "memory" (memory 0))

    (func
        (export "__hdk_validate_app_entry")
        (param $allocation i64)
        (result i64)

        (i64.const 0)
    )

    (func
        (export "__hdk_validate_agent_entry")
        (param $allocation i64)
        (result i64)

        (i64.const 0)
    )

    (func
        (export "__hdk_validate_link")
        (param $allocation i64)
        (result i64)

        (i64.const 0)
    )


    (func
        (export "__hdk_get_validation_package_for_entry_type")
        (param $allocation i64)
        (result i64)

        ;; This writes "Entry" into memory
        (i64.store (i32.const 0) (i64.const 34))
        (i64.store (i32.const 1) (i64.const 69))
        (i64.store (i32.const 2) (i64.const 110))
        (i64.store (i32.const 3) (i64.const 116))
        (i64.store (i32.const 4) (i64.const 114))
        (i64.store (i32.const 5) (i64.const 121))
        (i64.store (i32.const 6) (i64.const 34))

        (i64.const 7)
    )

    (func
        (export "__hdk_get_validation_package_for_link")
        (param $allocation i64)
        (result i64)

        ;; This writes "Entry" into memory
        (i64.store (i32.const 0) (i64.const 34))
        (i64.store (i32.const 1) (i64.const 69))
        (i64.store (i32.const 2) (i64.const 110))
        (i64.store (i32.const 3) (i64.const 116))
        (i64.store (i32.const 4) (i64.const 114))
        (i64.store (i32.const 5) (i64.const 121))
        (i64.store (i32.const 6) (i64.const 34))

        (i64.const 7)
    )

    (func
        (export "__list_traits")
        (param $allocation i64)
        (result i64)

        (i64.const 0)
    )

    (func
        (export "__list_functions")
        (param $allocation i64)
        (result i64)

        (i64.const 0)
    )

    (func
        (export "hello")
        (param $allocation i64)
        (result i64)

        ;; This writes "Holo World" into memory
        (i64.store (i32.const 0) (i64.const 72))
        (i64.store (i32.const 1) (i64.const 111))
        (i64.store (i32.const 2) (i64.const 108))
        (i64.store (i32.const 3) (i64.const 111))
        (i64.store (i32.const 4) (i64.const 32))
        (i64.store (i32.const 5) (i64.const 87))
        (i64.store (i32.const 6) (i64.const 111))
        (i64.store (i32.const 7) (i64.const 114))
        (i64.store (i32.const 8) (i64.const 108))
        (i64.store (i32.const 9) (i64.const 100))

        (i64.const 10)
    )
)
                "#
        .to_string()
    }

    fn bridge_call_fn_declaration() -> FnDeclaration {
        FnDeclaration {
            name: String::from("hello"),
            inputs: vec![],
            outputs: vec![dna::fn_declarations::FnParameter {
                name: String::from("greeting"),
                parameter_type: String::from("String"),
            }],
        }
    }

    fn callee_dna() -> Dna {
        let wat = &callee_wat();
        let mut dna = create_test_dna_with_wat("greeter", Some(wat));
        dna.uuid = String::from("basic_bridge_call");
        let fn_declaration = bridge_call_fn_declaration();

        {
            let zome = dna.zomes.get_mut("greeter").unwrap();
            zome.fn_declarations.push(fn_declaration.clone());
            zome.traits
                .get_mut("hc_public")
                .unwrap()
                .functions
                .push(fn_declaration.name.clone());
            zome.traits.insert(
                String::from("greetable"),
                TraitFns {
                    functions: vec![fn_declaration.name.clone()],
                },
            );
        }

        dna
    }

    fn caller_dna() -> Dna {
        let mut path = PathBuf::new();

        path.push(wasm_target_dir(
            &String::from("conductor_api").into(),
            &String::from("test-bridge-caller").into(),
        ));
        let wasm_path_component: PathBuf = [
            String::from("wasm32-unknown-unknown"),
            String::from("release"),
            String::from("test_bridge_caller.wasm"),
        ]
        .iter()
        .collect();
        path.push(wasm_path_component);

        let wasm = create_wasm_from_file(&path);
        let defs = create_test_defs_with_fn_names(vec![
            "call_bridge".to_string(),
            "call_bridge_error".to_string(),
        ]);
        let mut dna = create_test_dna_with_defs("test_zome", defs, &wasm);
        dna.uuid = String::from("basic_bridge_call");
        {
            let zome = dna.zomes.get_mut("test_zome").unwrap();
            zome.bridges.push(Bridge {
                presence: BridgePresence::Required,
                handle: String::from("test-callee"),
                reference: BridgeReference::Trait {
                    traits: btreemap! {
                        String::from("greetable") => Trait{
                            functions: vec![bridge_call_fn_declaration()]
                        }
                    },
                },
            });
            zome.bridges.push(Bridge {
                presence: BridgePresence::Optional,
                handle: String::from("DPKI"),
                reference: BridgeReference::Trait {
                    traits: BTreeMap::new(),
                },
            });
            zome.bridges.push(Bridge {
                presence: BridgePresence::Optional,
                handle: String::from("happ-store"),
                reference: BridgeReference::Trait {
                    traits: BTreeMap::new(),
                },
            });
        }

        dna
    }

    #[test]
    fn basic_bridge_call_roundtrip() {
        let config = load_configuration::<Configuration>(&test_toml(10021, 10022)).unwrap();
        let mut conductor = Conductor::from_config(config.clone());
        conductor.dna_loader = test_dna_loader();
        conductor.key_loader = test_key_loader();
        conductor
            .boot_from_config()
            .expect("Test config must be sane");
        conductor
            .start_all_instances()
            .expect("Instances must be spawnable");
        let caller_instance = conductor.instances["bridge-caller"].clone();
        let mut instance = caller_instance.write().unwrap();

        let cap_call = {
            let context = instance.context().unwrap();
            make_cap_request_for_call(
                context.clone(),
                Address::from(context.clone().agent_id.address()),
                "call_bridge",
                JsonString::empty_object(),
            )
        };
        let result = instance
            .call("test_zome", cap_call, "call_bridge", "{}")
            .unwrap();

        // "Holo World" comes for the callee_wat above which runs in the callee instance
        assert_eq!(result, JsonString::from("Holo World"));
    }

    #[test]
    fn basic_bridge_call_error() {
        let config = load_configuration::<Configuration>(&test_toml(10041, 10042)).unwrap();
        let mut conductor = Conductor::from_config(config.clone());
        conductor.dna_loader = test_dna_loader();
        conductor.key_loader = test_key_loader();
        conductor
            .boot_from_config()
            .expect("Test config must be sane");
        conductor
            .start_all_instances()
            .expect("Instances must be spawnable");
        let caller_instance = conductor.instances["bridge-caller"].clone();
        let mut instance = caller_instance.write().unwrap();

        let cap_call = {
            let context = instance.context().unwrap();
            make_cap_request_for_call(
                context.clone(),
                Address::from(context.clone().agent_id.address()),
                "call_bridge_error",
                JsonString::empty_object(),
            )
        };
        let result = instance.call("test_zome", cap_call, "call_bridge_error", "{}");

        assert!(result.is_ok());
        assert!(result.unwrap().to_string().contains("Holochain Instance Error: Zome function \'non-existent-function\' not found in Zome \'greeter\'"));
    }

    #[test]
    fn error_if_required_bridge_missing() {
        let mut config = load_configuration::<Configuration>(&test_toml(10061, 10062)).unwrap();
        config.bridges.clear();
        let mut conductor = Conductor::from_config(config.clone());
        conductor.dna_loader = test_dna_loader();
        conductor.key_loader = test_key_loader();

        let result = conductor.boot_from_config();
        assert!(result.is_err());
        assert_eq!(
            result.err().unwrap(),
            "Required bridge \'test-callee\' for instance \'bridge-caller\' missing",
        );
    }

    fn caller_dna_with_dna_reference() -> Dna {
        let mut dna = caller_dna();
        {
            let bridge = dna
                .zomes
                .get_mut("test_zome")
                .unwrap()
                .bridges
                .get_mut(0)
                .unwrap();
            bridge.reference = BridgeReference::Address {
                dna_address: Address::from("fake bridge reference"),
            };
        }
        dna
    }

    fn caller_dna_with_bogus_trait_reference() -> Dna {
        let mut dna = caller_dna();
        {
            let bridge = dna
                .zomes
                .get_mut("test_zome")
                .unwrap()
                .bridges
                .get_mut(0)
                .unwrap();
            let mut fn_declaration = bridge_call_fn_declaration();
            fn_declaration
                .inputs
                .push(dna::fn_declarations::FnParameter {
                    name: String::from("additional_parameter"),
                    parameter_type: String::from("String"),
                });
            bridge.reference = BridgeReference::Trait {
                traits: btreemap! {
                    String::from("greetable") => Trait{
                        functions: vec![fn_declaration]
                    }
                },
            };
        }
        dna
    }

    fn caller_dna_without_required() -> Dna {
        let mut dna = caller_dna();
        {
            let bridge = dna
                .zomes
                .get_mut("test_zome")
                .unwrap()
                .bridges
                .get_mut(0)
                .unwrap();
            bridge.presence = BridgePresence::Optional;
            bridge.reference = BridgeReference::Trait {
                traits: BTreeMap::new(),
            };
        }
        dna
    }

    pub fn bridge_dna_ref_test_toml(caller_dna: &str, callee_dna: &str) -> String {
        format!(
            r#"
    [[agents]]
    id = "test-agent-1"
    name = "Holo Tester 1"
    public_address = "{}"
    keystore_file = "holo_tester1.key"

    [[dnas]]
    id = "bridge-callee"
    file = "{}"
    hash = "Qm328wyq38924y"

    [[dnas]]
    id = "bridge-caller"
    file = "{}"
    hash = "Qm328wyq38924y"

    [[instances]]
    id = "bridge-callee"
    dna = "bridge-callee"
    agent = "test-agent-1"
    [instances.storage]
    type = "memory"

    [[instances]]
    id = "bridge-caller"
    dna = "bridge-caller"
    agent = "test-agent-1"
    [instances.storage]
    type = "memory"

    [[bridges]]
    caller_id = "bridge-caller"
    callee_id = "bridge-callee"
    handle = "test-callee"
    "#,
            test_keybundle(1).get_id(),
            callee_dna,
            caller_dna,
        )
    }

    #[test]
    fn error_if_bridge_reference_dna_mismatch() {
        let config = load_configuration::<Configuration>(&bridge_dna_ref_test_toml(
            "bridge/caller_dna_ref.dna",
            "bridge/callee_dna.dna",
        ))
        .unwrap();
        let mut conductor = Conductor::from_config(config.clone());
        conductor.dna_loader = test_dna_loader();
        conductor.key_loader = test_key_loader();
        let result = conductor.boot_from_config();

        assert!(result.is_err());
        println!("{:?}", result);
        assert!(result.err().unwrap().starts_with(
            "Bridge \'test-callee\' of caller instance \'bridge-caller\' requires callee to be DNA with hash \'fake bridge reference\', but the configured instance \'bridge-callee\' runs DNA with hash"
        ));
    }

    #[test]
    fn error_if_bridge_reference_trait_mismatch() {
        let config = load_configuration::<Configuration>(&bridge_dna_ref_test_toml(
            "bridge/caller_bogus_trait_ref.dna",
            "bridge/callee_dna.dna",
        ))
        .unwrap();
        let mut conductor = Conductor::from_config(config.clone());
        conductor.dna_loader = test_dna_loader();
        conductor.key_loader = test_key_loader();
        let result = conductor.boot_from_config();

        assert!(result.is_err());
        println!("{:?}", result);
        assert_eq!(
            result.err().unwrap(),
            "Bridge \'test-callee\' of instance \'bridge-caller\' requires callee to to implement trait \'greetable\' with functions: [FnDeclaration { name: \"hello\", inputs: [FnParameter { parameter_type: \"String\", name: \"additional_parameter\" }], outputs: [FnParameter { parameter_type: \"String\", name: \"greeting\" }] }]",
        );
    }

    #[test]
    fn fails_if_key_address_does_not_match() {
        // Config with well formatted public address but differing to the deterministic key
        // created by test_key_loader for "holo_tester1.key"
        let config = load_configuration::<Configuration>(r#"
                [[agents]]
                id = "test-agent-1"
                name = "Holo Tester 1"
                public_address = "HoloTester1-----------------------------------------------------------------------AAACZp4xHB"
                keystore_file = "holo_tester1.key"

                [[dnas]]
                id = "test-dna"
                file = "app_spec.dna.json"
                hash = "QmZAQkpkXhfRcSgBJX4NYyqWCyMnkvuF7X2RkPgqihGMrR"

                [[instances]]
                id = "test-instance-1"
                dna = "test-dna"
                agent = "test-agent-1"
                    [instances.storage]
                    type = "memory"
                "#
        ).unwrap();
        let mut conductor = Conductor::from_config(config.clone());
        conductor.dna_loader = test_dna_loader();
        conductor.key_loader = test_key_loader();
        assert_eq!(
            conductor.boot_from_config(),
            Err("Error while trying to create instance \"test-instance-1\": Key from file \'holo_tester1.key\' (\'HcSCI7T6wQ5t4nffbjtUk98Dy9fa79Ds6Uzg8nZt8Fyko46ikQvNwfoCfnpuy7z\') does not match public address HoloTester1-----------------------------------------------------------------------AAACZp4xHB mentioned in config!"
                .to_string()),
        );
    }

    #[test]
    // flaky test
    // signal ordering is not deterministic nor is timing
    // test should poll and allow signals in different orders
    // OR
    // test should be totally removed because this is really an integration test
    #[cfg(feature = "broken-tests")]
    fn test_signals_through_admin_websocket() {
        let mut conductor = test_conductor(10031, 10032);
        let _ = conductor.start_all_instances();
        conductor.start_all_interfaces();
        thread::sleep(Duration::from_secs(2));
        // parking_lot::Mutex is an alternative Mutex that does not get poisoned if one of the
        // threads panic. Here it helps getting the causing assertion panic to be printed
        // instead of masking that with a panic of the thread below which makes it hard to see
        // why this test fails, if it fails.
        let signals: Arc<parking_lot::Mutex<Vec<String>>> =
            Arc::new(parking_lot::Mutex::new(Vec::new()));
        let signals_clone = signals.clone();
        let websocket_thread = thread::spawn(|| {
            connect("ws://127.0.0.1:10031", move |_| {
                let s = signals_clone.clone();
                move |msg: Message| {
                    s.lock().push(msg.to_string());
                    Ok(())
                }
            })
            .unwrap();
        });

        let result = {
            let lock = conductor.instances.get("bridge-caller").unwrap();
            let mut bridge_caller = lock.write().unwrap();
            let cap_call = {
                let context = bridge_caller.context();
                make_cap_request_for_call(
                    context.clone(),
                    Address::from(context.clone().agent_id.address()),
                    "call_bridge",
                    JsonString::empty_object(),
                )
            };
            bridge_caller.call(
                "test_zome",
                cap_call,
                "call_bridge",
                &JsonString::empty_object().to_string(),
            )
        };

        assert!(result.is_ok());
        thread::sleep(Duration::from_secs(2));
        conductor.stop_all_interfaces();
        websocket_thread
            .join()
            .expect("Could not join websocket thread");
        let received_signals = signals.lock().clone();

        assert!(received_signals.len() >= 3);
        assert!(received_signals[0]
            .starts_with("{\"signal\":{\"Trace\":\"SignalZomeFunctionCall(ZomeFnCall {"));
        assert!(received_signals[1]
            .starts_with("{\"signal\":{\"Trace\":\"SignalZomeFunctionCall(ZomeFnCall {"));
        assert!(received_signals[2].starts_with(
            "{\"signal\":{\"Trace\":\"ReturnZomeFunctionResult(ExecuteZomeFnResponse {"
        ));
    }

    #[test]
    fn test_start_stop_instance() {
        let mut conductor = test_conductor(10051, 10052);
        assert_eq!(
            conductor.start_instance(&String::from("test-instance-1")),
            Ok(()),
        );
        assert_eq!(
            conductor.start_instance(&String::from("test-instance-1")),
            Err(HolochainInstanceError::InstanceAlreadyActive),
        );
        assert_eq!(
            conductor.start_instance(&String::from("non-existant-id")),
            Err(HolochainInstanceError::NoSuchInstance),
        );
        assert_eq!(
            conductor.stop_instance(&String::from("test-instance-1")),
            Ok(())
        );
        assert_eq!(
            conductor.stop_instance(&String::from("test-instance-1")),
            Err(HolochainInstanceError::InstanceNotActiveYet),
        );
    }
}<|MERGE_RESOLUTION|>--- conflicted
+++ resolved
@@ -858,12 +858,8 @@
                             }
                         }
                     }
-<<<<<<< HEAD
-                }
-=======
                 };
 
->>>>>>> 05488762
                 let context = Arc::new(context);
                                Holochain::load(context.clone())
                     .and_then(|hc| {
