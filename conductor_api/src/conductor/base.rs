use crate::{
    conductor::broadcaster::Broadcaster,
    config::{
        serialize_configuration, Configuration, InterfaceConfiguration, InterfaceDriver,
        NetworkConfig, StorageConfiguration,
    },
    context_builder::ContextBuilder,
    dpki_instance::DpkiInstance,
    error::HolochainInstanceError,
    keystore::{Keystore, PRIMARY_KEYBUNDLE_ID},
    Holochain,
};
use crossbeam_channel::{unbounded, Receiver, Sender};
use holochain_common::paths::DNA_EXTENSION;
use holochain_core::{logger::Logger, signal::Signal};
use holochain_core_types::{
    agent::AgentId,
    dna::Dna,
    error::{HcResult, HolochainError},
};
use key_loaders::test_keystore;

use holochain_json_api::json::JsonString;
use holochain_persistence_api::{cas::content::AddressableContent, hash::HashString};

use holochain_dpki::{key_bundle::KeyBundle, password_encryption::PwHashConfig};
use jsonrpc_ws_server::jsonrpc_core::IoHandler;
use logging::{rule::RuleFilter, FastLogger, FastLoggerBuilder};
use std::{
    clone::Clone,
    collections::HashMap,
    convert::TryFrom,
    fs::{self, File},
    io::prelude::*,
    option::NoneError,
    path::PathBuf,
    sync::{Arc, Mutex, RwLock},
    thread,
    time::Duration,
};

use boolinator::Boolinator;
#[cfg(unix)]
use conductor::passphrase_manager::PassphraseServiceUnixSocket;
use conductor::passphrase_manager::{
    PassphraseManager, PassphraseService, PassphraseServiceCmd, PassphraseServiceMock,
};
use config::{AgentConfiguration, PassphraseServiceConfig};
use holochain_core_types::dna::bridges::BridgePresence;
use holochain_net::{
    connection::net_connection::NetHandler,
    ipc::spawn::{ipc_spawn, SpawnResult},
    p2p_config::{BackendConfig, P2pBackendKind, P2pConfig},
    p2p_network::P2pNetwork,
};
use interface::{ConductorApiBuilder, InstanceMap, Interface};
use signal_wrapper::SignalWrapper;
use static_file_server::ConductorStaticFileServer;
use static_server_impls::NickelStaticServer as StaticServer;

lazy_static! {
    /// This is a global and mutable Conductor singleton.
    /// (Ok, not really. I've made Conductor::from_config public again so holochain_nodejs
    /// is not forced to use Conductor as a singleton so we don't run into problems with
    /// tests affecting each other. The consequence is that Rustc can't help us in enforcing
    /// the conductor to be singleton otherwise. The only point this is important anyway is in
    /// the interfaces. That code needs this static variable to be set in order to be able to
    /// call ConductorAdmin functions.)
    /// In order to call from interface threads Conductor admin functions that change
    /// the config and hence mutate the Conductor, we need something that owns the Conductor
    /// and is accessible from everywhere (esp. those conductor interface method closures
    /// in interface.rs).
    pub static ref CONDUCTOR: Arc<Mutex<Option<Conductor>>> = Arc::new(Mutex::new(None));
}

/// Conductor constructor that makes sure the Conductor instance object is mounted
/// in above static CONDUCTOR.
/// It replaces any Conductor instance that was mounted before to CONDUCTOR with a new one
/// create from the given configuration.
pub fn mount_conductor_from_config(config: Configuration) {
    let conductor = Conductor::from_config(config);
    CONDUCTOR.lock().unwrap().replace(conductor);
}

/// Main representation of the conductor.
/// Holds a `HashMap` of Holochain instances referenced by ID.
/// A primary point in this struct is
/// `load_config(&mut self, config: &Configuration) -> Result<(), String>`
/// which takes a `config::Configuration` struct and tries to instantiate all configured instances.
/// While doing so it has to load DNA files referenced in the configuration.
/// In order to not bind this code to the assumption that there is a filesystem
/// and also enable easier testing, a DnaLoader ()which is a closure that returns a
/// Dna object for a given path string) has to be injected on creation.
pub struct Conductor {
    pub(in crate::conductor) instances: InstanceMap,
    instance_signal_receivers: Arc<RwLock<HashMap<String, Receiver<Signal>>>>,
    agent_keys: HashMap<String, Arc<Mutex<Keystore>>>,
    pub(in crate::conductor) config: Configuration,
    pub(in crate::conductor) static_servers: HashMap<String, StaticServer>,
    pub(in crate::conductor) interface_threads: HashMap<String, Sender<()>>,
    pub(in crate::conductor) interface_broadcasters: Arc<RwLock<HashMap<String, Broadcaster>>>,
    signal_multiplexer_kill_switch: Option<Sender<()>>,
    pub key_loader: KeyLoader,
    pub(in crate::conductor) dna_loader: DnaLoader,
    pub(in crate::conductor) ui_dir_copier: UiDirCopier,
    signal_tx: Option<SignalSender>,
    logger: FastLogger,
    p2p_config: Option<P2pConfig>,
    network_spawn: Option<SpawnResult>,
    pub passphrase_manager: Arc<PassphraseManager>,
    pub hash_config: Option<PwHashConfig>, // currently this has to be pub for testing.  would like to remove
    // TODO: remove this when n3h gets deprecated
    n3h_keepalive_network: Option<P2pNetwork>, // hack needed so that n3h process stays alive even if all instances get shutdown.
}

impl Drop for Conductor {
    fn drop(&mut self) {
        if let Some(ref mut network_spawn) = self.network_spawn {
            if let Some(mut kill) = network_spawn.kill.take() {
                kill();
            }
        }

        self.shutdown()
            .unwrap_or_else(|err| println!("Error during shutdown, continuing anyway: {:?}", err));

        // Flushing the logger's buffer writer
        self.logger.flush();
        // Do not shut down the logging thread if there is multiple concurrent conductor thread
        // like during unit testing because they all use the same registered logger
        // self.logger.shutdown();

        if let Some(network) = self.n3h_keepalive_network.take() {
            if let Err(err) = network.stop() {
                println!("ERROR stopping network thread: {:?}", err);
            } else {
                println!("Network thread successfully stopped");
            }
            self.n3h_keepalive_network = None;
        };
    }
}

type SignalSender = Sender<Signal>;
pub type KeyLoader = Arc<
    Box<
        dyn FnMut(
                &PathBuf,
                Arc<PassphraseManager>,
                Option<PwHashConfig>,
            ) -> Result<Keystore, HolochainError>
            + Send
            + Sync,
    >,
>;
pub type DnaLoader = Arc<Box<dyn FnMut(&PathBuf) -> Result<Dna, HolochainError> + Send + Sync>>;
pub type UiDirCopier =
    Arc<Box<dyn FnMut(&PathBuf, &PathBuf) -> Result<(), HolochainError> + Send + Sync>>;

/// preparing for having conductor notifiers go to one of the log streams
pub fn notify(msg: String) {
    println!("{}", msg);
}

impl Conductor {
    pub fn from_config(config: Configuration) -> Self {
        lib3h_sodium::check_init();
        let _rules = config.logger.rules.clone();
        let mut logger_builder = FastLoggerBuilder::new();
        logger_builder.set_level_from_str(&config.logger.logger_level.as_str());

        for rule in config.logger.rules.rules.iter() {
            logger_builder.add_rule_filter(RuleFilter::new(
                rule.pattern.as_str(),
                rule.exclude,
                rule.color.as_ref().unwrap_or(&String::default()).as_str(),
            ));
        }

        let logger = logger_builder
            .build()
            .expect("Fail to instanciate the logging factory.");

        if config.ui_bundles.len() > 0 || config.ui_interfaces.len() > 0 {
            println!();
            println!("{}", std::iter::repeat("!").take(20).collect::<String>());
            println!("DEPRECATION WARNING - Hosting a static UI via the conductor will not be supported in future releases");
            println!("{}", std::iter::repeat("!").take(20).collect::<String>());
            println!();
        }

        let passphrase_service: Arc<Mutex<dyn PassphraseService + Send>> =
            if let PassphraseServiceConfig::UnixSocket { path } = config.passphrase_service.clone()
            {
                #[cfg(not(unix))]
                let _ = path;
                #[cfg(not(unix))]
                panic!("Unix domain sockets are not available on non-Unix systems. Can't create a PassphraseServiceUnixSocket.");

                #[cfg(unix)]
                Arc::new(Mutex::new(PassphraseServiceUnixSocket::new(path)))
            } else {
                match config.passphrase_service.clone() {
                    PassphraseServiceConfig::Cmd => Arc::new(Mutex::new(PassphraseServiceCmd {})),
                    PassphraseServiceConfig::Mock { passphrase } => {
                        Arc::new(Mutex::new(PassphraseServiceMock { passphrase }))
                    }
                    _ => unreachable!(),
                }
            };

        Conductor {
            instances: HashMap::new(),
            instance_signal_receivers: Arc::new(RwLock::new(HashMap::new())),
            agent_keys: HashMap::new(),
            interface_threads: HashMap::new(),
            static_servers: HashMap::new(),
            interface_broadcasters: Arc::new(RwLock::new(HashMap::new())),
            signal_multiplexer_kill_switch: None,
            config,
            key_loader: Arc::new(Box::new(Self::load_key)),
            dna_loader: Arc::new(Box::new(Self::load_dna)),
            ui_dir_copier: Arc::new(Box::new(Self::copy_ui_dir)),
            signal_tx: None,
            logger,
            p2p_config: None,
            network_spawn: None,
            passphrase_manager: Arc::new(PassphraseManager::new(passphrase_service)),
            hash_config: None,
            n3h_keepalive_network: None,
        }
    }

    pub fn add_agent_keystore(&mut self, agent_id: String, keystore: Keystore) {
        self.agent_keys
            .insert(agent_id, Arc::new(Mutex::new(keystore)));
    }

    pub fn with_signal_channel(mut self, signal_tx: Sender<Signal>) -> Self {
        // TODO: clean up the conductor creation process to prevent loading config before proper setup,
        // especially regarding the signal handler.
        // (see https://github.com/holochain/holochain-rust/issues/739)
        if !self.instances.is_empty() {
            panic!("Cannot set a signal channel after having run from_config()");
        }
        self.signal_tx = Some(signal_tx);
        self
    }

    pub fn p2p_bindings(&self) -> Option<Vec<String>> {
        self.network_spawn
            .as_ref()
            .map(|spawn| spawn.p2p_bindings.clone())
    }

    pub fn config(&self) -> Configuration {
        self.config.clone()
    }

    /// Starts a new thread which monitors each instance's signal channel and pushes signals out
    /// all interfaces the according instance is part of.
    pub fn start_signal_multiplexer(&mut self) -> thread::JoinHandle<()> {
        self.stop_signal_multiplexer();
        let broadcasters = self.interface_broadcasters.clone();
        let instance_signal_receivers = self.instance_signal_receivers.clone();
        let signal_tx = self.signal_tx.clone();
        let config = self.config.clone();
        let (kill_switch_tx, kill_switch_rx) = unbounded();
        self.signal_multiplexer_kill_switch = Some(kill_switch_tx);

        debug!("starting signal loop");
        thread::Builder::new()
            .name("signal_multiplexer".to_string())
            .spawn(move || loop {
                {
                    for (instance_id, receiver) in instance_signal_receivers.read().unwrap().iter()
                    {
                        if let Ok(signal) = receiver.try_recv() {
                            signal_tx.clone().map(|s| s.send(signal.clone()));
                            let broadcasters = broadcasters.read().unwrap();
                            let interfaces_with_instance: Vec<&InterfaceConfiguration> =
                                match signal {
                                    // Send internal signals only to admin interfaces, if signals.trace is set:
                                    Signal::Trace(_) => {
                                        if config.signals.trace {
                                            config
                                                .interfaces
                                                .iter()
                                                .filter(|interface_config| interface_config.admin)
                                                .collect()
                                        } else {
                                            Vec::new()
                                        }
                                    }

                                    // Send internal signals only to admin interfaces, if signals.consistency is set:
                                    Signal::Consistency(_) => {
                                        if config.signals.consistency {
                                            config
                                                .interfaces
                                                .iter()
                                                .filter(|interface_config| interface_config.admin)
                                                .collect()
                                        } else {
                                            Vec::new()
                                        }
                                    }

                                    // Pass through user-defined  signals to the according interfaces
                                    // in which the source instance is exposed:
                                    Signal::User(_) => {
                                        println!(
                                            "SIGNAL for instance[{}]: {:?}",
                                            instance_id, signal
                                        );
                                        let interfaces = config
                                            .interfaces
                                            .iter()
                                            .filter(|interface_config| {
                                                interface_config
                                                    .instances
                                                    .iter()
                                                    .find(|instance| instance.id == *instance_id)
                                                    .is_some()
                                            })
                                            .collect();
                                        println!("INTERFACEs for SIGNAL: {:?}", interfaces);
                                        interfaces
                                    }
                                };

                            for interface in interfaces_with_instance {
                                broadcasters.get(&interface.id).map(|broadcaster| {
                                    if let Err(error) = broadcaster.send(SignalWrapper {
                                        signal: signal.clone(),
                                        instance_id: instance_id.clone(),
                                    }) {
                                        notify(error.to_string());
                                    }
                                });
                            }
                        }
                    }
                }
                if kill_switch_rx.try_recv().is_ok() {
                    break;
                }
                thread::sleep(Duration::from_millis(1));
            })
            .expect("Must be able to spawn thread")
    }

    pub fn stop_signal_multiplexer(&self) {
        self.signal_multiplexer_kill_switch
            .as_ref()
            .map(|kill_switch| kill_switch.send(()));
    }

    pub fn start_all_interfaces(&mut self) {
        self.interface_threads = self
            .config
            .interfaces
            .iter()
            .map(|ic| (ic.id.clone(), self.spawn_interface_thread(ic.clone())))
            .collect()
    }

    pub fn stop_all_interfaces(&mut self) {
        for (id, kill_switch) in self.interface_threads.iter() {
            notify(format!("Stopping interface {}", id));
            kill_switch.send(()).unwrap_or_else(|err| {
                let message = format!("Error stopping interface: {}", err);
                notify(message.clone());
            });
        }
    }

    pub fn stop_interface_by_id(&mut self, id: &String) -> Result<(), HolochainError> {
        {
            let kill_switch =
                self.interface_threads
                    .get(id)
                    .ok_or(HolochainError::ErrorGeneric(format!(
                        "Interface {} not found.",
                        id
                    )))?;
            notify(format!("Stopping interface {}", id));
            kill_switch.send(()).map_err(|err| {
                let message = format!("Error stopping interface: {}", err);
                notify(message.clone());
                HolochainError::ErrorGeneric(message)
            })?;
        }
        self.interface_threads.remove(id);
        Ok(())
    }

    pub fn start_interface_by_id(&mut self, id: &String) -> Result<(), String> {
        notify(format!("Start interface by id: {}", id));
        self.config
            .interface_by_id(id)
            .ok_or(format!("Interface does not exist: {}", id))
            .and_then(|config| self.start_interface(&config))
    }

    pub fn start_all_static_servers(&mut self) -> Result<(), String> {
        notify("Starting all servers".into());
        self.static_servers.iter_mut().for_each(|(id, server)| {
            notify(format!("Starting server \"{}|\"", id));
            server
                .start()
                .expect(&format!("Couldn't start server {}", id));
            notify(format!("Server started for \"{}\"", id))
        });
        Ok(())
    }

    pub fn start_instance(&mut self, id: &String) -> Result<(), HolochainInstanceError> {
        let mut instance = self.instances.get(id)?.write().unwrap();
        notify(format!("Starting instance \"{}\"...", id));

        // Get instance DNA so we can read out required bridge definitions:
        let dna =
            instance
                .state()?
                .nucleus()
                .dna()
                .ok_or(HolochainInstanceError::InternalFailure(
                    HolochainError::DnaMissing,
                ))?;

        // Make sure required bridges are configured and started:
        for zome in dna.zomes.values() {
            for bridge in zome.bridges.iter() {
                if bridge.presence == BridgePresence::Required {
                    let handle = bridge.handle.clone();
                    let bridge_config = self
                        .config
                        .bridges
                        .iter()
                        .find(|b| b.handle == handle)
                        .ok_or(HolochainInstanceError::RequiredBridgeMissing(
                            handle.clone(),
                        ))?;
                    self.instances
                        .get(&bridge_config.callee_id)
                        .ok_or(HolochainInstanceError::RequiredBridgeMissing(
                            handle.clone(),
                        ))?
                        .read()
                        .unwrap()
                        .active()
                        .ok_or(HolochainInstanceError::RequiredBridgeMissing(handle))?;
                }
            }
        }
        instance.start()
    }

    pub fn stop_instance(&mut self, id: &String) -> Result<(), HolochainInstanceError> {
        let instance = self.instances.get(id)?;
        notify(format!("Stopping instance \"{}\"...", id));
        instance.write().unwrap().stop()
    }

    /// Starts all instances
    pub fn start_all_instances(&mut self) -> Result<(), HolochainInstanceError> {
        notify(format!("Start all instances"));
        self.config
            .instances
            .iter()
            .map(|instance_config| instance_config.id.clone())
            .collect::<Vec<String>>()
            .iter()
            .map(|id| {
                let start_result = self.start_instance(&id);
                if Err(HolochainInstanceError::InstanceAlreadyActive) == start_result {
                    Ok(())
                } else {
                    start_result
                }
            })
            .collect::<Result<Vec<()>, _>>()
            .map(|_| ())
    }

    /// Starts dpki_happ instances
    pub fn start_dpki_instance(&mut self) -> Result<(), HolochainInstanceError> {
        let dpki_instance_id = &self.dpki_instance_id().unwrap();
        let mut instance = self
            .instantiate_from_config(dpki_instance_id, None)
            .map_err(|err| {
                HolochainInstanceError::InternalFailure(HolochainError::ErrorGeneric(err))
            })?;
        instance.start()?;
        self.instances.insert(
            dpki_instance_id.to_string(),
            Arc::new(RwLock::new(instance)),
        );
        Ok(())
    }

    /// Stops all instances
    pub fn stop_all_instances(&mut self) -> Result<(), HolochainInstanceError> {
        self.instances
            .iter_mut()
            .map(|(id, hc)| {
                notify(format!("Stopping instance \"{}\"...", id));
                hc.write()
                    .map(|mut lock| {
                        let _ = lock.stop();
                    })
                    .map_err(|_| {
                        notify(format!("Error stopping instance \"{}\": could not get a lock. Will ignore and proceed shutting down other instances...", id));
                        HolochainInstanceError::InternalFailure(HolochainError::new("Could not get lock on shutdown"))
                    })
            })
            .collect::<Result<Vec<()>, _>>()
            .map(|_| ())
    }

    pub fn instances(&self) -> &InstanceMap {
        &self.instances
    }

    /// Stop and clear all instances
    pub fn shutdown(&mut self) -> Result<(), HolochainInstanceError> {
        self.stop_all_instances()?;
        self.stop_all_interfaces();
        self.signal_multiplexer_kill_switch
            .as_ref()
            .map(|sender| sender.send(()));
        self.instances = HashMap::new();
        Ok(())
    }

    pub fn spawn_network(&mut self) -> Result<SpawnResult, HolochainError> {
        notify("spawn network".into());
        let network_config = self
            .config
            .clone()
            .network
            .ok_or(HolochainError::ErrorGeneric(
                "attempt to spawn network when not configured".to_string(),
            ))?;

        match network_config {
            NetworkConfig::N3h(config) => {
                println!(
                    "Spawning network with working directory: {}",
                    config.n3h_persistence_path
                );
                let spawn_result = ipc_spawn(
                    config.n3h_persistence_path.clone(),
                    P2pConfig::load_end_user_config(config.networking_config_file).to_string(),
                    hashmap! {
                        String::from("N3H_MODE") => config.n3h_mode.clone(),
                        String::from("N3H_WORK_DIR") => config.n3h_persistence_path.clone(),
                        String::from("N3H_IPC_SOCKET") => String::from("tcp://127.0.0.1:*"),
                        String::from("N3H_LOG_LEVEL") => config.n3h_log_level.clone(),
                    },
                    2000,
                    true,
                )
                .map_err(|error| {
                    println!("Error while spawning network process: {:?}", error);
                    HolochainError::ErrorGeneric(error.to_string())
                })?;
                println!(
                    "Network spawned with bindings:\n\t - ipc: {}\n\t - p2p: {:?}",
                    spawn_result.ipc_binding, spawn_result.p2p_bindings
                );
                Ok(spawn_result)
            }
            NetworkConfig::Memory(_) => unimplemented!(),
            NetworkConfig::Lib3h(_) => Err(HolochainError::ErrorGeneric(
                "Lib3h Network not implemented".to_string(),
            )),
        }
    }

    fn get_p2p_config(&self) -> P2pConfig {
        self.p2p_config.clone().map(|p2p_config| {

          // TODO replace this hack with a discovery service trait
          let urls : Vec<url::Url> = self.instances.values().map(|instance| {
                    instance
                        .read()
                        .unwrap()
                        .context()
                        .unwrap()
                        .network()
                        .lock()
                        .as_ref()
                        .unwrap()
                        .p2p_endpoint()
                }).collect();
            match p2p_config.to_owned().backend_config {
                BackendConfig::Memory(mut config) => {
                    config.bootstrap_nodes =
                        if config.bootstrap_nodes.is_empty() && !urls.is_empty()
                        { vec![urls[0].clone()] }
                        else
                        { config.bootstrap_nodes.clone() };
                    let mut p2p_config = p2p_config.clone();
                    p2p_config.backend_config = BackendConfig::Memory(config);
                    p2p_config
                },
                _ => p2p_config.clone()
            }
        }).unwrap_or_else(|| {
            // This should never happen, but we'll throw out an in-memory server config rather than crashing,
            // just to be nice (TODO make proper logging statement)
            println!("warn: instance_network_config called before p2p_config initialized! Using default in-memory network name.");
            P2pConfig::new_with_memory_backend("conductor-default-mock")
        })
    }

    fn initialize_p2p_config(&mut self) -> P2pConfig {
        // if there's no NetworkConfig we won't spawn a network process
        // and instead configure instances to use a unique in-memory network
        if self.config.network.is_none() {
            return P2pConfig::new_with_unique_memory_backend();
        }
        // if there is a config then either we need to spawn a process and get
        // the ipc_uri for it and save it for future calls to `load_config` or
        // we use a (non-empty) uri value that was created from previous calls!
        match self.config.network.clone().unwrap() {
            NetworkConfig::N3h(config) => {
                let uri = config
                    .n3h_ipc_uri
                    .clone()
                    .and_then(|v| if v == "" { None } else { Some(v) })
                    .or_else(|| {
                        self.network_spawn = self.spawn_network().ok();
                        self.network_spawn
                            .as_ref()
                            .map(|spawn| spawn.ipc_binding.clone())
                    });
                let config = P2pConfig::new_ipc_uri(
                    uri,
                    &config.bootstrap_nodes,
                    config.networking_config_file,
                );
                // create an empty network with this config just so the n3h process doesn't
                // kill itself in the case that all instances are closed down (as happens in app-spec)
                let network =
                    P2pNetwork::new(NetHandler::new(Box::new(|_r| Ok(()))), config.clone())
                        .expect("unable to create conductor keepalive P2pNetwork");
                self.n3h_keepalive_network = Some(network);
                config
            }
            NetworkConfig::Memory(config) => P2pConfig {
                backend_kind: P2pBackendKind::MEMORY,
                backend_config: BackendConfig::Memory(config),
                maybe_end_user_config: None,
            },
            NetworkConfig::Lib3h(config) => P2pConfig {
                backend_kind: P2pBackendKind::LIB3H,
                backend_config: BackendConfig::Lib3h(config),
                maybe_end_user_config: None,
            },
        }
    }

    /// Tries to create all instances configured in the given Configuration object.
    /// Calls `Configuration::check_consistency()` first and clears `self.instances`.
    /// The first time we call this, we also initialize the conductor-wide config
    /// for use with all instances
    pub fn boot_from_config(&mut self) -> Result<(), String> {
        notify("conductor: boot_from_config".into());
        let _ = self.config.check_consistency(&mut self.dna_loader)?;

        if self.p2p_config.is_none() {
            self.p2p_config = Some(self.initialize_p2p_config());
        }

        let mut config = self.config.clone();
        self.shutdown().map_err(|e| e.to_string())?;

        self.start_signal_multiplexer();
        self.dpki_bootstrap()?;

        for id in config.instance_ids_sorted_by_bridge_dependencies()? {
            // We only try to instantiate the instance if it is not running already,
            // which will be the case at least for the DPKI instance which got started
            // specifically in `self.dpki_bootstrap()` above.
            if !self.instances.contains_key(&id) {
                let instance = self
                    .instantiate_from_config(&id, Some(&mut config))
                    .map_err(|error| {
                        format!(
                            "Error while trying to create instance \"{}\": {}",
                            id, error
                        )
                    })?;

                self.instances
                    .insert(id.clone(), Arc::new(RwLock::new(instance)));
            }
        }

        for ui_interface_config in config.ui_interfaces.clone() {
            notify(format!("adding ui interface {}", &ui_interface_config.id));
            let bundle_config =
                config
                    .ui_bundle_by_id(&ui_interface_config.bundle)
                    .ok_or(format!(
                        "UI interface {} references bundle with id {} but no such bundle found",
                        &ui_interface_config.id, &ui_interface_config.bundle
                    ))?;
            let connected_dna_interface = ui_interface_config
                .clone()
                .dna_interface
                .map(|interface_id| config.interface_by_id(&interface_id).unwrap());

            self.static_servers.insert(
                ui_interface_config.id.clone(),
                StaticServer::from_configs(
                    ui_interface_config,
                    bundle_config,
                    connected_dna_interface,
                ),
            );
        }

        Ok(())
    }

    /// Creates one specific Holochain instance from a given Configuration,
    /// id string and DnaLoader.
    pub fn instantiate_from_config(
        &mut self,
        id: &String,
        maybe_config: Option<&mut Configuration>,
    ) -> Result<Holochain, String> {
<<<<<<< HEAD
        notify(format!(
            "conductor: instantiate_from_config id={}, maybe_config={:?}",
            id, maybe_config
        ));
        let self_config = self.config.clone();
        let config = maybe_config.unwrap_or(&self_config);
=======
        let mut self_config = self.config.clone();
        let config = maybe_config.unwrap_or(&mut self_config);
>>>>>>> 78aedefa
        let _ = config.check_consistency(&mut self.dna_loader)?;

        config
            .instance_by_id(&id)
            .ok_or(String::from("Instance not found in config"))
            .and_then(|instance_config| {
                // Build context:
                let mut context_builder = ContextBuilder::new();

                // Agent:
                let agent_id = &instance_config.agent;
                let agent_config = config.agent_by_id(agent_id).unwrap();
                let agent_address = self.agent_config_to_id(&agent_config)?;
                if agent_config.test_agent.unwrap_or_default() {
                    // Modify the config so that the public_address is correct.
                    // (The public_address is simply ignored for test_agents, as
                    // it is generated from the agent's name instead of read from
                    // a physical keyfile)
                    config.update_agent_address_by_id(agent_id, &agent_address);
                    self.config = config.clone();
                    self.save_config()?;
                }

                context_builder = context_builder.with_agent(agent_address.clone());

                context_builder = context_builder.with_p2p_config(self.get_p2p_config());

                // Signal config:
                let (sender, receiver) = unbounded();
                self.instance_signal_receivers
                    .write()
                    .unwrap()
                    .insert(instance_config.id.clone(), receiver);
                context_builder = context_builder.with_signals(sender);

                // Storage:
                match instance_config.storage {
                    StorageConfiguration::File { path } => {
                        context_builder =
                            context_builder.with_file_storage(path).map_err(|hc_err| {
                                format!("Error creating context: {}", hc_err.to_string())
                            })?
                    }
                    StorageConfiguration::Memory => {
                        context_builder = context_builder.with_memory_storage()
                    }
                    StorageConfiguration::Pickle { path } => {
                        context_builder =
                            context_builder
                                .with_pickle_storage(path)
                                .map_err(|hc_err| {
                                    format!("Error creating context: {}", hc_err.to_string())
                                })?
                    }
                }

                let instance_name = instance_config.id.clone();
                // Conductor API
                let api = self.build_conductor_api(instance_config.id, config)?;
                context_builder = context_builder.with_conductor_api(api);

                if self.config.logger.state_dump {
                    context_builder = context_builder.with_state_dump_logging();
                }

                // Spawn context
                let context = context_builder.with_instance_name(&instance_name).spawn();

                // Get DNA
                let dna_config = config.dna_by_id(&instance_config.dna).unwrap();
                let dna_file = PathBuf::from(&dna_config.file);
                let dna = Arc::get_mut(&mut self.dna_loader).unwrap()(&dna_file).map_err(|_| {
                    HolochainError::ConfigError(format!(
                        "Could not load DNA file \"{}\"",
                        dna_config.file
                    ))
                })?;

                // This is where we are checking the consistency between DNAs: for now we compare
                // the hash provided in the TOML Conductor config file with the computed hash of
                // the loaded dna.
                {
                    let dna_hash_from_conductor_config = HashString::from(dna_config.hash);
                    let dna_hash_computed = &dna.address();

                    match Arc::get_mut(&mut self.dna_loader)
                        .expect("Fail to get a mutable reference to 'dna loader'.")(&dna_file) {
                        // If the file is correctly loaded, meaning it exists in the file system,
                        // we can operate on its computed DNA hash
                        Ok(dna) => {
                            let dna_hash_computed_from_file = HashString::from(dna.address());
                            Conductor::check_dna_consistency_from_all_sources(
                                &context,
                                &dna_hash_from_conductor_config,
                                &dna_hash_computed,
                                &dna_hash_computed_from_file, &dna_file)?;
                        },
                        Err(_) => {
                            let msg = format!("Conductor: Could not load DNA file {:?}.", &dna_file);
                            log_error!(context, "{}", msg);

                            // If something is wrong with the DNA file, we only
                            // check the 2 primary sources of DNA's hashes
                            match Conductor::check_dna_consistency(
                                &dna_hash_from_conductor_config,
                                &dna_hash_computed) {
                                Ok(_) => (),
                                Err(e) => {
                                    let msg = format!("\
                                    Conductor: DNA hashes mismatch: 'Conductor config' != 'Conductor instance': \
                                    '{}' != '{}'",
                                    &dna_hash_from_conductor_config,
                                    &dna_hash_computed);
                                    log_error!(context, "{}", msg);

                                    return Err(e.to_string());
                                }
                            }
                        }
                    }
                }
                let context = Arc::new(context);
                               Holochain::load(context.clone())
                    .and_then(|hc| {
                       notify(format!(
                            "Successfully loaded instance {} from storage",
                            id.clone()
                        ));
                        Ok(hc)
                    })
                    .or_else(|loading_error| {
                        // NoneError just means it didn't find a pre-existing state
                        // that's not a problem and so isn't logged as such
                        if loading_error == HolochainError::from(NoneError) {
                           notify("No chain found in the store".to_string());
                        } else {
                            notify(format!(
                                "Failed to load instance {} from storage: {:?}",
                                id.clone(),
                                loading_error
                            ));
                        }
                        notify("Initializing new chain...".to_string());
                        Holochain::new(dna, context)
                        .map_err(|hc_err| hc_err.to_string())
                    })
            })
    }

    pub fn build_conductor_api(
        &mut self,
        instance_id: String,
        config: &Configuration,
    ) -> Result<IoHandler, HolochainError> {
        notify(format!(
            "conductor: build_conductor_api instance_id={}, config={:?}",
            instance_id, config
        ));
        let instance_config = config.instance_by_id(&instance_id)?;
        let agent_id = instance_config.agent.clone();
        let agent_config = config.agent_by_id(&agent_id)?;
        let mut api_builder = ConductorApiBuilder::new();
        // Signing callback:
        if let Some(true) = agent_config.holo_remote_key {
            // !!!!!!!!!!!!!!!!!!!!!!!
            // Holo closed-alpha hack:
            // !!!!!!!!!!!!!!!!!!!!!!!
            api_builder = api_builder.with_outsource_signing_callback(
                self.agent_config_to_id(&agent_config)?,
                self.config
                    .signing_service_uri
                    .clone()
                    .expect("holo_remote_key needs signing_service_uri set"),
            );
            api_builder = api_builder.with_outsource_signing_callback(
                self.agent_config_to_id(&agent_config)?,
                self.config
                    .encryption_service_uri
                    .clone()
                    .expect("holo_remote_key needs encryption_service_uri set"),
            );
            api_builder = api_builder.with_outsource_signing_callback(
                self.agent_config_to_id(&agent_config)?,
                self.config
                    .decryption_service_uri
                    .clone()
                    .expect("holo_remote_key needs decryption_service_uri set"),
            );
        } else {
            api_builder = api_builder.with_agent_signature_callback(
                self.get_keybundle_for_agent(&instance_config.agent)?,
            );

            api_builder = api_builder.with_agent_encryption_callback(
                self.get_keybundle_for_agent(&instance_config.agent)?,
            );
            api_builder = api_builder.with_agent_decryption_callback(
                self.get_keybundle_for_agent(&instance_config.agent)?,
            );
            let keystore = self
                .get_keystore_for_agent(&instance_config.agent)
                .map_err(|err| format!("{}", err))?;
            api_builder = api_builder.with_agent_keystore_functions(keystore);
        }

        // Bridges:
        let id = instance_config.id.clone();
        for bridge in config.bridge_dependencies(id.clone()) {
            assert_eq!(bridge.caller_id, id.clone());
            let callee_config = config
                .instance_by_id(&bridge.callee_id)
                .expect("config.check_consistency()? jumps out if config is broken");
            let callee_instance = self.instances.get(&bridge.callee_id).expect(
                r#"
                    We have to create instances ordered by bridge dependencies such that we
                    can expect the callee to be present here because we need it to create
                    the bridge API"#,
            );

            api_builder =
                api_builder.with_named_instance(bridge.handle.clone(), callee_instance.clone());
            api_builder =
                api_builder.with_named_instance_config(bridge.handle.clone(), callee_config);
        }

        Ok(api_builder.spawn())
    }

    pub fn agent_config_to_id(
        &mut self,
        agent_config: &AgentConfiguration,
    ) -> Result<AgentId, HolochainError> {
        Ok(if let Some(true) = agent_config.holo_remote_key {
            // !!!!!!!!!!!!!!!!!!!!!!!
            // Holo closed-alpha hack:
            // !!!!!!!!!!!!!!!!!!!!!!!
            AgentId::new(&agent_config.name, agent_config.public_address.clone())
        } else {
            let keybundle_arc = self.get_keybundle_for_agent(&agent_config.id)?;
            let keybundle = keybundle_arc.lock().unwrap();
            AgentId::new(&agent_config.name, keybundle.get_id())
        })
    }

    /// Checks if the key for the given agent can be loaded or was already loaded.
    /// Will trigger loading if key is not loaded yet.
    /// Meant to be used in conductor executable to first try to load all keys (which will trigger
    /// passphrase prompts) before bootstrapping the whole config and have prompts appear
    /// in between other initialization output.
    pub fn check_load_key_for_agent(&mut self, agent_id: &String) -> Result<(), String> {
        if let Some(true) = self
            .config
            .agent_by_id(agent_id)
            .and_then(|a| a.holo_remote_key)
        {
            // !!!!!!!!!!!!!!!!!!!!!!!
            // Holo closed-alpha hack:
            // !!!!!!!!!!!!!!!!!!!!!!!
            return Ok(());
        }
        self.get_keystore_for_agent(agent_id)?;
        Ok(())
    }

    /// Checks DNA's hashes from all sources:
    /// - dna_hash_from_conductor_config: from the Conductor configuration
    /// - dna_hash_computed: from the hash computed based on the loaded DNA
    /// and
    /// - dna_hash_computed_from_file: from the hash computed from the loaded DNA of the file.dna
    fn check_dna_consistency_from_all_sources(
        ctx: &holochain_core::context::Context,
        dna_hash_from_conductor_config: &HashString,
        dna_hash_computed: &HashString,
        dna_hash_computed_from_file: &HashString,
        dna_file: &PathBuf,
    ) -> Result<(), HolochainError> {
        match Conductor::check_dna_consistency(&dna_hash_from_conductor_config, &dna_hash_computed)
        {
            Ok(_) => (),
            Err(e) => {
                let msg = format!("\
                                err/Conductor: DNA hashes mismatch: 'Conductor config' != 'Conductor instance': \
                                '{}' != '{}'",
                                &dna_hash_from_conductor_config,
                                &dna_hash_computed);

                log_debug!(ctx, "{}", msg);

                return Err(e);
            }
        }

        match Conductor::check_dna_consistency(
            &dna_hash_from_conductor_config,
            &dna_hash_computed_from_file,
        ) {
            Ok(_) => (),
            Err(e) => {
                let msg = format!("\
                                err/Conductor: DNA hashes mismatch: 'Conductor config' != 'Hash computed from the file {:?}': \
                                '{}' != '{}'",
                                &dna_file,
                                &dna_hash_from_conductor_config,
                                &dna_hash_computed_from_file);

                log_debug!(ctx, "{}", msg);

                return Err(e);
            }
        }

        match Conductor::check_dna_consistency(&dna_hash_computed, &dna_hash_computed_from_file) {
            Ok(_) => (),
            Err(e) => {
                let msg = format!("\
                                err/Conductor: DNA hashes mismatch: 'Conductor instance' != 'Hash computed from the file {:?}': \
                                '{}' != '{}'",
                                &dna_file,
                                &dna_hash_computed,
                                &dna_hash_computed_from_file);
                log_debug!(ctx, "{}", msg);

                return Err(e);
            }
        }
        Ok(())
    }

    /// This is where we check for DNA's hashes consistency.
    /// Only a simple equality check between DNA hashes is currently performed.
    fn check_dna_consistency(
        dna_hash_a: &HashString,
        dna_hash_b: &HashString,
    ) -> Result<(), HolochainError> {
        if *dna_hash_a == *dna_hash_b {
            Ok(())
        } else {
            Err(HolochainError::DnaHashMismatch(
                dna_hash_a.clone(),
                dna_hash_b.clone(),
            ))
        }
    }

    /// Get reference to keystore for given agent ID.
    /// If the key was not loaded (into secure memory) yet, this will use the KeyLoader
    /// to do so.
    pub fn get_keystore_for_agent(
        &mut self,
        agent_id: &String,
    ) -> Result<Arc<Mutex<Keystore>>, String> {
        if !self.agent_keys.contains_key(agent_id) {
            let agent_config = self
                .config
                .agent_by_id(agent_id)
                .ok_or(format!("Agent '{}' not found", agent_id))?;
            if let Some(true) = agent_config.holo_remote_key {
                return Err("agent is holo_remote, no keystore".to_string());
            }

            let mut keystore = match agent_config.test_agent {
                Some(true) => test_keystore(&agent_config.name),
                _ => {
                    let keystore_file_path = PathBuf::from(agent_config.keystore_file.clone());
                    let keystore = Arc::get_mut(&mut self.key_loader).unwrap()(
                        &keystore_file_path,
                        self.passphrase_manager.clone(),
                        self.hash_config.clone(),
                    )
                    .map_err(|_| {
                        HolochainError::ConfigError(format!(
                            "Could not load keystore \"{}\"",
                            agent_config.keystore_file,
                        ))
                    })?;
                    keystore
                }
            };

            let keybundle = keystore
                .get_keybundle(PRIMARY_KEYBUNDLE_ID)
                .map_err(|err| format!("{}", err,))?;

            if let Some(true) = agent_config.test_agent {
                // don't worry about public_address if this is a test_agent
            } else {
                if agent_config.public_address != keybundle.get_id() {
                    return Err(format!(
                        "Key from file '{}' ('{}') does not match public address {} mentioned in config!",
                        agent_config.keystore_file,
                        keybundle.get_id(),
                        agent_config.public_address,
                    ));
                }
            }

            self.agent_keys
                .insert(agent_id.clone(), Arc::new(Mutex::new(keystore)));
        }
        let keystore_ref = self.agent_keys.get(agent_id).unwrap();
        Ok(keystore_ref.clone())
    }

    /// Get reference to the keybundle stored in the keystore for given agent ID.
    /// If the key was not loaded (into secure memory) yet, this will use the KeyLoader
    /// to do so.
    pub fn get_keybundle_for_agent(
        &mut self,
        agent_id: &String,
    ) -> Result<Arc<Mutex<KeyBundle>>, String> {
        let keystore = self
            .get_keystore_for_agent(agent_id)
            .map_err(|err| format!("{}", err))?;
        let mut keystore = keystore.lock().unwrap();
        let keybundle = keystore
            .get_keybundle(PRIMARY_KEYBUNDLE_ID)
            .map_err(|err| format!("{}", err))?;
        Ok(Arc::new(Mutex::new(keybundle)))
    }

    fn start_interface(&mut self, config: &InterfaceConfiguration) -> Result<(), String> {
        if self.interface_threads.contains_key(&config.id) {
            return Err(format!("Interface {} already started!", config.id));
        }
        notify(format!("Starting interface '{}'.", config.id));
        let handle = self.spawn_interface_thread(config.clone());
        self.interface_threads.insert(config.id.clone(), handle);
        Ok(())
    }

    /// Default DnaLoader that actually reads files from the filesystem
    pub fn load_dna(file: &PathBuf) -> HcResult<Dna> {
        notify(format!("Reading DNA from {}", file.display()));
        let mut f = File::open(file)?;
        let mut contents = String::new();
        f.read_to_string(&mut contents)?;
        Dna::try_from(JsonString::from_json(&contents)).map_err(|err| err.into())
    }

    /// Default KeyLoader that actually reads files from the filesystem
    fn load_key(
        file: &PathBuf,
        passphrase_manager: Arc<PassphraseManager>,
        hash_config: Option<PwHashConfig>,
    ) -> Result<Keystore, HolochainError> {
        notify(format!("Reading keystore from {}", file.display()));

        let keystore = Keystore::new_from_file(file.clone(), passphrase_manager, hash_config)?;
        Ok(keystore)
    }

    fn copy_ui_dir(source: &PathBuf, dest: &PathBuf) -> Result<(), HolochainError> {
        notify(format!(
            "Copying UI from {} to {}",
            source.display(),
            dest.display()
        ));
        fs::create_dir_all(dest).map_err(|_| {
            HolochainError::ErrorGeneric(format!("Could not directory structure {:?}", dest).into())
        })?;
        fs_extra::dir::copy(&source, &dest, &fs_extra::dir::CopyOptions::new())
            .map_err(|e| HolochainError::ErrorGeneric(e.to_string()))?;
        Ok(())
    }

    fn make_interface_handler(&self, interface_config: &InterfaceConfiguration) -> IoHandler {
        let mut conductor_api_builder = ConductorApiBuilder::new();
        for instance_ref_config in interface_config.instances.iter() {
            let id = &instance_ref_config.id;
            let name = instance_ref_config.alias.as_ref().unwrap_or(id).clone();

            let instance = self.instances.get(id);
            let instance_config = self.config.instance_by_id(id);
            if instance.is_none() || instance_config.is_none() {
                continue;
            }

            let instance = instance.unwrap();
            let instance_config = instance_config.unwrap();

            conductor_api_builder = conductor_api_builder
                .with_named_instance(name.clone(), instance.clone())
                .with_named_instance_config(name.clone(), instance_config)
        }

        if interface_config.admin {
            conductor_api_builder = conductor_api_builder
                .with_admin_dna_functions()
                .with_admin_ui_functions()
                .with_test_admin_functions()
                .with_debug_functions();
        }

        conductor_api_builder.spawn()
    }

    fn spawn_interface_thread(&self, interface_config: InterfaceConfiguration) -> Sender<()> {
        let dispatcher = self.make_interface_handler(&interface_config);
        // The "kill switch" is the channel which allows the interface to be stopped from outside its thread
        let (kill_switch_tx, kill_switch_rx) = unbounded();

        let iface = make_interface(&interface_config);
        let (broadcaster, _handle) = iface
            .run(dispatcher, kill_switch_rx)
            .map_err(|error| {
                error!(
                    "conductor: Error running interface '{}': {}",
                    interface_config.id, error
                );
                error
            })
            .unwrap();
        debug!("conductor: adding broadcaster to map {:?}", broadcaster);

        {
            self.interface_broadcasters
                .write()
                .unwrap()
                .insert(interface_config.id.clone(), broadcaster);
        }

        kill_switch_tx
    }

    pub fn dna_dir_path(&self) -> PathBuf {
        self.config.persistence_dir.join("dna")
    }

    pub fn config_path(&self) -> PathBuf {
        self.config.persistence_dir.join("conductor-config.toml")
    }

    pub fn instance_storage_dir_path(&self) -> PathBuf {
        self.config.persistence_dir.join("storage")
    }

    pub fn save_config(&self) -> Result<(), HolochainError> {
        fs::create_dir_all(&self.config.persistence_dir).map_err(|_| {
            HolochainError::ErrorGeneric(
                format!(
                    "Could not directory structure {:?}",
                    self.config.persistence_dir
                )
                .into(),
            )
        })?;
        let mut file = File::create(&self.config_path()).map_err(|_| {
            HolochainError::ErrorGeneric(
                format!("Could not create file at {:?}", self.config_path()).into(),
            )
        })?;

        file.write(serialize_configuration(&self.config)?.as_bytes())
            .map_err(|_| {
                HolochainError::ErrorGeneric(
                    format!("Could not save config to {:?}", self.config_path()).into(),
                )
            })?;
        Ok(())
    }

    pub fn save_dna(&self, dna: &Dna) -> Result<PathBuf, HolochainError> {
        let file_path = self
            .dna_dir_path()
            .join(dna.address().to_string())
            .with_extension(DNA_EXTENSION);
        fs::create_dir_all(&self.dna_dir_path())?;
        self.save_dna_to(dna, file_path)
    }

    pub fn save_dna_to(&self, dna: &Dna, path: PathBuf) -> Result<PathBuf, HolochainError> {
        let file = File::create(&path).map_err(|e| {
            HolochainError::ConfigError(format!(
                "Error writing DNA to {}, {}",
                path.to_str().unwrap().to_string(),
                e.to_string()
            ))
        })?;
        serde_json::to_writer_pretty(&file, dna.into())?;
        Ok(path)
    }

    /// check for determining if the conductor is using dpki to manage instance keys
    pub fn using_dpki(&self) -> bool {
        self.config.dpki.is_some()
    }

    /// returns the instance_id of the dpki app if it is configured
    pub fn dpki_instance_id(&self) -> Option<String> {
        match self.config.dpki {
            Some(ref dpki) => Some(dpki.instance_id.clone()),
            None => None,
        }
    }

    /// returns the init_params for the dpki app if it is configured
    pub fn dpki_init_params(&self) -> Option<String> {
        match self.config.dpki {
            Some(ref dpki) => Some(dpki.init_params.clone()),
            None => None,
        }
    }

    /// bootstraps the dpki app if configured
    pub fn dpki_bootstrap(&mut self) -> Result<(), HolochainError> {
        // Checking if there is a dpki instance
        if self.using_dpki() {
            notify("DPKI configured. Starting DPKI instance...".to_string());

            self.start_dpki_instance()
                .map_err(|err| format!("Error starting DPKI instance: {:?}", err))?;
            let dpki_instance_id = self
                .dpki_instance_id()
                .expect("We assume there is a DPKI instance since we just started it above..");

            notify(format!(
                "Instance '{}' running as DPKI instance.",
                dpki_instance_id
            ));

            let instance = self.instances.get(&dpki_instance_id)?;
            let hc_lock = instance.clone();
            let hc_lock_inner = hc_lock.clone();
            let mut hc = hc_lock_inner.write().unwrap();

            if !hc.dpki_is_initialized()? {
                notify("DPKI is not initialized yet (i.e. running for the first time). Calling 'init'...".to_string());
                hc.dpki_init(self.dpki_init_params().unwrap())?;
                notify("DPKI initialization done!".to_string());
            }
        }
        Ok(())
    }
}

/// This can eventually be dependency injected for third party Interface definitions
fn make_interface(interface_config: &InterfaceConfiguration) -> Box<dyn Interface> {
    use interface_impls::{http::HttpInterface, websocket::WebsocketInterface};
    match interface_config.driver {
        InterfaceDriver::Websocket { port } => Box::new(WebsocketInterface::new(port)),
        InterfaceDriver::Http { port } => Box::new(HttpInterface::new(port)),
        _ => unimplemented!(),
    }
}

#[derive(Clone, Debug)]
struct NullLogger {}

impl Logger for NullLogger {
    fn log(&mut self, _msg: String) {}
}

#[cfg(test)]
pub mod tests {
    use super::*;
    use conductor::{passphrase_manager::PassphraseManager, test_admin::ConductorTestAdmin};
    use key_loaders::mock_passphrase_manager;
    use keystore::{test_hash_config, Keystore, Secret, PRIMARY_KEYBUNDLE_ID};
    extern crate tempfile;
    use crate::config::load_configuration;
    use holochain_core::{
        action::Action, nucleus::actions::call_zome_function::make_cap_request_for_call,
        signal::signal_channel,
    };
    use holochain_core_types::dna;
    use holochain_dpki::{key_bundle::KeyBundle, password_encryption::PwHashConfig, SEED_SIZE};
    use holochain_persistence_api::cas::content::Address;
    use holochain_wasm_utils::wasm_target_dir;
    use lib3h_sodium::secbuf::SecBuf;
    use std::{
        fs::{File, OpenOptions},
        io::Write,
        path::PathBuf,
    };

    use self::tempfile::tempdir;
    use holochain_core_types::dna::{
        bridges::{Bridge, BridgeReference},
        fn_declarations::{FnDeclaration, Trait, TraitFns},
    };
    use std::collections::BTreeMap;
    use test_utils::*;

    //    commented while test_signals_through_admin_websocket is broken
    //    extern crate ws;
    //    use self::ws::{connect, Message};
    //    extern crate parking_lot;

    pub fn test_dna_loader() -> DnaLoader {
        let loader = Box::new(|path: &PathBuf| {
            Ok(match path.to_str().unwrap().as_ref() {
                "bridge/callee.dna" => callee_dna(),
                "bridge/caller.dna" => caller_dna(),
                "bridge/caller_dna_ref.dna" => caller_dna_with_dna_reference(),
                "bridge/caller_bogus_trait_ref.dna" => caller_dna_with_bogus_trait_reference(),
                "bridge/caller_without_required.dna" => caller_dna_without_required(),
                _ => Dna::try_from(JsonString::from_json(&example_dna_string())).unwrap(),
            })
        })
            as Box<dyn FnMut(&PathBuf) -> Result<Dna, HolochainError> + Send + Sync>;
        Arc::new(loader)
    }

    pub fn test_key_loader() -> KeyLoader {
        let loader = Box::new(
            |path: &PathBuf, _pm: Arc<PassphraseManager>, _hash_config: Option<PwHashConfig>| {
                match path.to_str().unwrap().as_ref() {
                    "holo_tester1.key" => Ok(test_keystore(1)),
                    "holo_tester2.key" => Ok(test_keystore(2)),
                    "holo_tester3.key" => Ok(test_keystore(3)),
                    unknown => Err(HolochainError::ErrorGeneric(format!(
                        "No test keystore for {}",
                        unknown
                    ))),
                }
            },
        )
            as Box<
                dyn FnMut(
                        &PathBuf,
                        Arc<PassphraseManager>,
                        Option<PwHashConfig>,
                    ) -> Result<Keystore, HolochainError>
                    + Send
                    + Sync,
            >;
        Arc::new(loader)
    }

    pub fn test_keystore(index: u8) -> Keystore {
        let agent_name = format!("test-agent-{}", index);
        let mut keystore = Keystore::new(
            mock_passphrase_manager(agent_name.clone()),
            test_hash_config(),
        )
        .unwrap();

        // Create deterministic seed
        let mut seed = SecBuf::with_insecure(SEED_SIZE);
        let mock_seed: Vec<u8> = (1..SEED_SIZE).map(|e| e as u8 + index).collect();
        seed.write(0, mock_seed.as_slice())
            .expect("SecBuf must be writeable");

        let secret = Arc::new(Mutex::new(Secret::Seed(seed)));
        keystore.add("root_seed", secret).unwrap();

        keystore
            .add_keybundle_from_seed("root_seed", PRIMARY_KEYBUNDLE_ID)
            .unwrap();
        keystore
    }

    pub fn test_keybundle(index: u8) -> KeyBundle {
        let mut keystore = test_keystore(index);
        keystore.get_keybundle(PRIMARY_KEYBUNDLE_ID).unwrap()
    }

    pub fn test_toml(websocket_port: u16, http_port: u16) -> String {
        format!(
            r#"
    [[agents]]
    id = "test-agent-1"
    name = "Holo Tester 1"
    public_address = "{tkb1}"
    keystore_file = "holo_tester1.key"

    [[agents]]
    id = "test-agent-2"
    name = "Holo Tester 2"
    public_address = "{tkb2}"
    keystore_file = "holo_tester2.key"

    [[agents]]
    id = "test-agent-3"
    name = "Holo Tester 3"
    public_address = "{tkb3}"
    keystore_file = "holo_tester3.key"

    [[dnas]]
    id = "test-dna"
    file = "app_spec.dna.json"
    hash = "QmaJiTs75zU7kMFYDkKgrCYaH8WtnYNkmYX3tPt7ycbtRq"

    [[dnas]]
    id = "bridge-callee"
    file = "bridge/callee.dna"
    hash = "{bridge_callee_hash}"

    [[dnas]]
    id = "bridge-caller"
    file = "bridge/caller.dna"
    hash = "{bridge_caller_hash}"

    [[instances]]
    id = "test-instance-1"
    dna = "bridge-callee"
    agent = "test-agent-1"
        [instances.storage]
        type = "memory"

    [[instances]]
    id = "test-instance-2"
    dna = "test-dna"
    agent = "test-agent-2"
        [instances.storage]
        type = "memory"

    [[instances]]
    id = "bridge-caller"
    dna = "bridge-caller"
    agent = "test-agent-3"
        [instances.storage]
        type = "memory"

    [[interfaces]]
    id = "test-interface-1"
    admin = true
        [interfaces.driver]
        type = "websocket"
        port = {ws_port}
        [[interfaces.instances]]
        id = "test-instance-1"
        [[interfaces.instances]]
        id = "test-instance-2"

    [[interfaces]]
    id = "test-interface-2"
    [interfaces.driver]
    type = "http"
    port = {http_port}
        [[interfaces.instances]]
        id = "test-instance-1"
        [[interfaces.instances]]
        id = "test-instance-2"

    [[bridges]]
    caller_id = "bridge-caller"
    callee_id = "test-instance-1"
    handle = "DPKI"

    [[bridges]]
    caller_id = "bridge-caller"
    callee_id = "test-instance-2"
    handle = "happ-store"

    [[bridges]]
    caller_id = "bridge-caller"
    callee_id = "test-instance-1"
    handle = "test-callee"
    "#,
            tkb1 = test_keybundle(1).get_id(),
            tkb2 = test_keybundle(2).get_id(),
            tkb3 = test_keybundle(3).get_id(),
            ws_port = websocket_port,
            http_port = http_port,
            bridge_callee_hash = callee_dna().address(),
            bridge_caller_hash = caller_dna().address(),
        )
    }

    pub fn test_conductor(websocket_port: u16, http_port: u16) -> Conductor {
        let config =
            load_configuration::<Configuration>(&test_toml(websocket_port, http_port)).unwrap();
        let mut conductor = Conductor::from_config(config.clone());
        conductor.dna_loader = test_dna_loader();
        conductor.key_loader = test_key_loader();
        conductor.boot_from_config().unwrap();
        conductor
    }

    fn test_conductor_with_signals(signal_tx: SignalSender) -> Conductor {
        let config = load_configuration::<Configuration>(&test_toml(8888, 8889)).unwrap();
        let mut conductor = Conductor::from_config(config.clone()).with_signal_channel(signal_tx);
        conductor.dna_loader = test_dna_loader();
        conductor.key_loader = test_key_loader();
        conductor.boot_from_config().unwrap();
        conductor
    }

    pub fn example_dna_string() -> String {
        r#"{
                "name": "my dna",
                "description": "",
                "version": "",
                "uuid": "00000000-0000-0000-0000-000000000001",
                "dna_spec_version": "2.0",
                "properties": {},
                "zomes": {
                    "": {
                        "description": "",
                        "config": {},
                        "entry_types": {
                            "": {
                                "description": "",
                                "sharing": "public"
                            }
                        },
                        "traits": {
                            "test": {
                                "functions": ["test"]
                             }
                        },
                        "fn_declarations": [
                            {
                                "name": "test",
                                "inputs": [
                                    {
                                        "name": "post",
                                        "type": "string"
                                    }
                                ],
                                "outputs" : [
                                    {
                                        "name": "hash",
                                        "type": "string"
                                    }
                                ]
                            }
                        ],
                        "code": {
                            "code": "AAECAw=="
                        },
                        "bridges": [
                            {
                                "presence": "optional",
                                "handle": "my favourite instance!",
                                "reference": {
                                    "traits": {}
                                }
                            }
                        ]
                    }
                }
            }"#
        .to_string()
    }

    #[test]
    fn test_default_dna_loader() {
        let tempdir = tempdir().unwrap();
        let file_path = tempdir.path().join("test.dna.json");
        let mut tmp_file = File::create(file_path.clone()).unwrap();
        writeln!(tmp_file, "{}", example_dna_string()).unwrap();
        match Conductor::load_dna(&file_path) {
            Ok(dna) => {
                assert_eq!(dna.name, "my dna");
            }
            Err(_) => assert!(false),
        }
    }

    #[test]
    fn test_conductor_boot_from_config() {
        let mut conductor = test_conductor(10001, 10002);
        assert_eq!(conductor.instances.len(), 3);

        conductor.start_all_instances().unwrap();
        conductor.start_all_interfaces();
        conductor.stop_all_instances().unwrap();
    }

    #[test]
    /// Here we test if we correctly check for consistency in DNA hashes: possible sources are:
    /// - DNA hash from Conductor configuration
    /// - computed DNA hash from loaded instance
    fn test_check_dna_consistency() {
        let toml = test_toml(10041, 10042);

        let config = load_configuration::<Configuration>(&toml).unwrap();
        let mut conductor = Conductor::from_config(config.clone());
        conductor.dna_loader = test_dna_loader();
        conductor.key_loader = test_key_loader();
        assert_eq!(
            conductor.boot_from_config(),
            Ok(()),
            "Conductor failed to boot from config"
        );

        // Tests equality
        let a = HashString::from("QmYRM4rh8zmSLaxyShYtv9PBDdQkXuyPieJTZ1e5GZqeeh");
        let b = HashString::from("QmYRM4rh8zmSLaxyShYtv9PBDdQkXuyPieJTZ1e5GZqeeh");
        assert_eq!(
            Conductor::check_dna_consistency(&a, &b),
            Ok(()),
            "DNA consistency check Fail."
        );

        // Tests INequality
        let b = HashString::from("QmQVLgFxUpd1ExVkBzvwASshpG6fmaJGxDEgf1cFf7S73a");
        assert_ne!(
            Conductor::check_dna_consistency(&a, &b),
            Ok(()),
            "DNA consistency check Fail."
        );
    }

    #[test]
    /// This is supposed to fail to show if we are properly bailing when there is
    /// a decrepency btween DNA hashes.
    fn test_check_dna_consistency_err() {
        let a = HashString::from("QmYRM4rh8zmSLaxyShYtv9PBDdQkXuyPieJTZ1e5GZqeeh");
        let b = HashString::from("QmZAQkpkXhfRcSgBJX4NYyqWCyMnkvuF7X2RkPgqihGMrR");

        assert_eq!(
            Conductor::check_dna_consistency(&a, &b),
            Err(HolochainError::DnaHashMismatch(a, b)),
            "DNA consistency check Fail."
        );

        let a = HashString::from("QmYRM4rh8zmSLaxyShYtv9PBDdQkXuyPieJTZ1e5GZqeeh");
        let b = HashString::from(String::default());

        assert_eq!(
            Conductor::check_dna_consistency(&a, &b),
            Err(HolochainError::DnaHashMismatch(a, b)),
            "DNA consistency check Fail."
        )
    }

    #[test]
    fn test_serialize_and_load_with_test_agents() {
        let mut conductor = test_conductor(10091, 10092);

        conductor
            .add_test_agent("test-agent-id".into(), "test-agent-name".into())
            .expect("could not add test agent");

        let config_toml_string =
            serialize_configuration(&conductor.config()).expect("Could not serialize config");
        let serialized_config = load_configuration::<Configuration>(&config_toml_string)
            .expect("Could not deserialize toml");

        let mut reanimated_conductor = Conductor::from_config(serialized_config);
        reanimated_conductor.dna_loader = test_dna_loader();
        reanimated_conductor.key_loader = test_key_loader();

        assert_eq!(
            reanimated_conductor
                .config()
                .agents
                .iter()
                .filter_map(|agent| agent.test_agent)
                .count(),
            1
        );
        reanimated_conductor
            .boot_from_config()
            .expect("Could not boot the conductor with test agent")
    }

    #[test]
    fn test_check_dna_consistency_from_dna_file() {
        let fixture = String::from(
            r#"{
                "name": "my dna",
                "description": "",
                "version": "",
                "uuid": "00000000-0000-0000-0000-000000000001",
                "dna_spec_version": "2.0",
                "properties": {},
                "zomes": {
                    "": {
                        "description": "",
                        "config": {},
                        "entry_types": {
                            "": {
                                "description": "",
                                "sharing": "public"
                            }
                        },
                        "traits": {
                            "test": {
                                "functions": ["test"]
                             }
                        },
                        "fn_declarations": [
                            {
                                "name": "test",
                                "inputs": [
                                    {
                                        "name": "post",
                                        "type": "string"
                                    }
                                ],
                                "outputs" : [
                                    {
                                        "name": "hash",
                                        "type": "string"
                                    }
                                ]
                            }
                        ],
                        "code": {
                            "code": "AAECAw=="
                        }
                    }
                }
            }"#,
        );
        let dna_hash_from_file = HashString::from(
            Dna::try_from(JsonString::from_json(&fixture))
                .expect(&format!("Fail to load DNA from raw string: {}", fixture))
                .address(),
        );
        let dna_hash_computed = HashString::from("QmNPCDBhr6BDBBVWG4mBEVFfhyjsScURYdZoV3fDpzjzgb");

        assert_eq!(
            Conductor::check_dna_consistency(&dna_hash_from_file, &dna_hash_computed),
            Ok(()),
            "DNA consistency from DNA file check Fail."
        );
    }

    //#[test]
    // Default config path ~/.holochain/conductor/conductor-config.toml won't work in CI
    fn _test_conductor_save_and_load_config_default_location() {
        let conductor = test_conductor(10011, 10012);
        assert_eq!(conductor.save_config(), Ok(()));

        let mut toml = String::new();

        let mut file = OpenOptions::new()
            .read(true)
            .open(&conductor.config_path())
            .expect("Could not open config file");
        file.read_to_string(&mut toml)
            .expect("Could not read config file");

        let restored_config =
            load_configuration::<Configuration>(&toml).expect("could not load config");
        assert_eq!(
            serialize_configuration(&conductor.config),
            serialize_configuration(&restored_config)
        )
    }

    #[test]
    fn test_conductor_signal_handler() {
        let (signal_tx, signal_rx) = signal_channel();
        let _conductor = test_conductor_with_signals(signal_tx);

        test_utils::expect_action(&signal_rx, |action| match action {
            Action::InitializeChain(_) => true,
            _ => false,
        })
        .unwrap();

        // expect one InitNetwork for each instance

        test_utils::expect_action(&signal_rx, |action| match action {
            Action::InitNetwork(_) => true,
            _ => false,
        })
        .unwrap();

        test_utils::expect_action(&signal_rx, |action| match action {
            Action::InitNetwork(_) => true,
            _ => false,
        })
        .unwrap();
    }

    pub fn callee_wat() -> String {
        r#"
(module

    (memory 1)
    (export "memory" (memory 0))

    (func
        (export "__hdk_validate_app_entry")
        (param $allocation i64)
        (result i64)

        (i64.const 0)
    )

    (func
        (export "__hdk_validate_agent_entry")
        (param $allocation i64)
        (result i64)

        (i64.const 0)
    )

    (func
        (export "__hdk_validate_link")
        (param $allocation i64)
        (result i64)

        (i64.const 0)
    )


    (func
        (export "__hdk_get_validation_package_for_entry_type")
        (param $allocation i64)
        (result i64)

        ;; This writes "Entry" into memory
        (i64.store (i32.const 0) (i64.const 34))
        (i64.store (i32.const 1) (i64.const 69))
        (i64.store (i32.const 2) (i64.const 110))
        (i64.store (i32.const 3) (i64.const 116))
        (i64.store (i32.const 4) (i64.const 114))
        (i64.store (i32.const 5) (i64.const 121))
        (i64.store (i32.const 6) (i64.const 34))

        (i64.const 7)
    )

    (func
        (export "__hdk_get_validation_package_for_link")
        (param $allocation i64)
        (result i64)

        ;; This writes "Entry" into memory
        (i64.store (i32.const 0) (i64.const 34))
        (i64.store (i32.const 1) (i64.const 69))
        (i64.store (i32.const 2) (i64.const 110))
        (i64.store (i32.const 3) (i64.const 116))
        (i64.store (i32.const 4) (i64.const 114))
        (i64.store (i32.const 5) (i64.const 121))
        (i64.store (i32.const 6) (i64.const 34))

        (i64.const 7)
    )

    (func
        (export "__list_traits")
        (param $allocation i64)
        (result i64)

        (i64.const 0)
    )

    (func
        (export "__list_functions")
        (param $allocation i64)
        (result i64)

        (i64.const 0)
    )

    (func
        (export "hello")
        (param $allocation i64)
        (result i64)

        ;; This writes "Holo World" into memory
        (i64.store (i32.const 0) (i64.const 72))
        (i64.store (i32.const 1) (i64.const 111))
        (i64.store (i32.const 2) (i64.const 108))
        (i64.store (i32.const 3) (i64.const 111))
        (i64.store (i32.const 4) (i64.const 32))
        (i64.store (i32.const 5) (i64.const 87))
        (i64.store (i32.const 6) (i64.const 111))
        (i64.store (i32.const 7) (i64.const 114))
        (i64.store (i32.const 8) (i64.const 108))
        (i64.store (i32.const 9) (i64.const 100))

        (i64.const 10)
    )
)
                "#
        .to_string()
    }

    fn bridge_call_fn_declaration() -> FnDeclaration {
        FnDeclaration {
            name: String::from("hello"),
            inputs: vec![],
            outputs: vec![dna::fn_declarations::FnParameter {
                name: String::from("greeting"),
                parameter_type: String::from("String"),
            }],
        }
    }

    fn callee_dna() -> Dna {
        let wat = &callee_wat();
        let mut dna = create_test_dna_with_wat("greeter", Some(wat));
        dna.uuid = String::from("basic_bridge_call");
        let fn_declaration = bridge_call_fn_declaration();

        {
            let zome = dna.zomes.get_mut("greeter").unwrap();
            zome.fn_declarations.push(fn_declaration.clone());
            zome.traits
                .get_mut("hc_public")
                .unwrap()
                .functions
                .push(fn_declaration.name.clone());
            zome.traits.insert(
                String::from("greetable"),
                TraitFns {
                    functions: vec![fn_declaration.name.clone()],
                },
            );
        }

        dna
    }

    fn caller_dna() -> Dna {
        let mut path = PathBuf::new();

        path.push(wasm_target_dir(
            &String::from("conductor_api").into(),
            &String::from("test-bridge-caller").into(),
        ));
        let wasm_path_component: PathBuf = [
            String::from("wasm32-unknown-unknown"),
            String::from("release"),
            String::from("test_bridge_caller.wasm"),
        ]
        .iter()
        .collect();
        path.push(wasm_path_component);

        let wasm = create_wasm_from_file(&path);
        let defs = create_test_defs_with_fn_names(vec![
            "call_bridge".to_string(),
            "call_bridge_error".to_string(),
        ]);
        let mut dna = create_test_dna_with_defs("test_zome", defs, &wasm);
        dna.uuid = String::from("basic_bridge_call");
        {
            let zome = dna.zomes.get_mut("test_zome").unwrap();
            zome.bridges.push(Bridge {
                presence: BridgePresence::Required,
                handle: String::from("test-callee"),
                reference: BridgeReference::Trait {
                    traits: btreemap! {
                        String::from("greetable") => Trait{
                            functions: vec![bridge_call_fn_declaration()]
                        }
                    },
                },
            });
            zome.bridges.push(Bridge {
                presence: BridgePresence::Optional,
                handle: String::from("DPKI"),
                reference: BridgeReference::Trait {
                    traits: BTreeMap::new(),
                },
            });
            zome.bridges.push(Bridge {
                presence: BridgePresence::Optional,
                handle: String::from("happ-store"),
                reference: BridgeReference::Trait {
                    traits: BTreeMap::new(),
                },
            });
        }

        dna
    }

    #[test]
    fn basic_bridge_call_roundtrip() {
        let config = load_configuration::<Configuration>(&test_toml(10021, 10022)).unwrap();
        let mut conductor = Conductor::from_config(config.clone());
        conductor.dna_loader = test_dna_loader();
        conductor.key_loader = test_key_loader();
        conductor
            .boot_from_config()
            .expect("Test config must be sane");
        conductor
            .start_all_instances()
            .expect("Instances must be spawnable");
        let caller_instance = conductor.instances["bridge-caller"].clone();
        let mut instance = caller_instance.write().unwrap();

        let cap_call = {
            let context = instance.context().unwrap();
            make_cap_request_for_call(
                context.clone(),
                Address::from(context.clone().agent_id.address()),
                "call_bridge",
                JsonString::empty_object(),
            )
        };
        let result = instance
            .call("test_zome", cap_call, "call_bridge", "{}")
            .unwrap();

        // "Holo World" comes for the callee_wat above which runs in the callee instance
        assert_eq!(result, JsonString::from("Holo World"));
    }

    #[test]
    fn basic_bridge_call_error() {
        let config = load_configuration::<Configuration>(&test_toml(10041, 10042)).unwrap();
        let mut conductor = Conductor::from_config(config.clone());
        conductor.dna_loader = test_dna_loader();
        conductor.key_loader = test_key_loader();
        conductor
            .boot_from_config()
            .expect("Test config must be sane");
        conductor
            .start_all_instances()
            .expect("Instances must be spawnable");
        let caller_instance = conductor.instances["bridge-caller"].clone();
        let mut instance = caller_instance.write().unwrap();

        let cap_call = {
            let context = instance.context().unwrap();
            make_cap_request_for_call(
                context.clone(),
                Address::from(context.clone().agent_id.address()),
                "call_bridge_error",
                JsonString::empty_object(),
            )
        };
        let result = instance.call("test_zome", cap_call, "call_bridge_error", "{}");

        assert!(result.is_ok());
        assert!(result.unwrap().to_string().contains("Holochain Instance Error: Zome function \'non-existent-function\' not found in Zome \'greeter\'"));
    }

    #[test]
    fn error_if_required_bridge_missing() {
        let mut config = load_configuration::<Configuration>(&test_toml(10061, 10062)).unwrap();
        config.bridges.clear();
        let mut conductor = Conductor::from_config(config.clone());
        conductor.dna_loader = test_dna_loader();
        conductor.key_loader = test_key_loader();

        let result = conductor.boot_from_config();
        assert!(result.is_err());
        assert_eq!(
            result.err().unwrap(),
            "Required bridge \'test-callee\' for instance \'bridge-caller\' missing",
        );
    }

    fn caller_dna_with_dna_reference() -> Dna {
        let mut dna = caller_dna();
        {
            let bridge = dna
                .zomes
                .get_mut("test_zome")
                .unwrap()
                .bridges
                .get_mut(0)
                .unwrap();
            bridge.reference = BridgeReference::Address {
                dna_address: Address::from("fake bridge reference"),
            };
        }
        dna
    }

    fn caller_dna_with_bogus_trait_reference() -> Dna {
        let mut dna = caller_dna();
        {
            let bridge = dna
                .zomes
                .get_mut("test_zome")
                .unwrap()
                .bridges
                .get_mut(0)
                .unwrap();
            let mut fn_declaration = bridge_call_fn_declaration();
            fn_declaration
                .inputs
                .push(dna::fn_declarations::FnParameter {
                    name: String::from("additional_parameter"),
                    parameter_type: String::from("String"),
                });
            bridge.reference = BridgeReference::Trait {
                traits: btreemap! {
                    String::from("greetable") => Trait{
                        functions: vec![fn_declaration]
                    }
                },
            };
        }
        dna
    }

    fn caller_dna_without_required() -> Dna {
        let mut dna = caller_dna();
        {
            let bridge = dna
                .zomes
                .get_mut("test_zome")
                .unwrap()
                .bridges
                .get_mut(0)
                .unwrap();
            bridge.presence = BridgePresence::Optional;
            bridge.reference = BridgeReference::Trait {
                traits: BTreeMap::new(),
            };
        }
        dna
    }

    pub fn bridge_dna_ref_test_toml(caller_dna: &str, callee_dna: &str) -> String {
        format!(
            r#"
    [[agents]]
    id = "test-agent-1"
    name = "Holo Tester 1"
    public_address = "{}"
    keystore_file = "holo_tester1.key"

    [[dnas]]
    id = "bridge-callee"
    file = "{}"
    hash = "Qm328wyq38924y"

    [[dnas]]
    id = "bridge-caller"
    file = "{}"
    hash = "Qm328wyq38924y"

    [[instances]]
    id = "bridge-callee"
    dna = "bridge-callee"
    agent = "test-agent-1"
    [instances.storage]
    type = "memory"

    [[instances]]
    id = "bridge-caller"
    dna = "bridge-caller"
    agent = "test-agent-1"
    [instances.storage]
    type = "memory"

    [[bridges]]
    caller_id = "bridge-caller"
    callee_id = "bridge-callee"
    handle = "test-callee"
    "#,
            test_keybundle(1).get_id(),
            callee_dna,
            caller_dna,
        )
    }

    #[test]
    fn error_if_bridge_reference_dna_mismatch() {
        let config = load_configuration::<Configuration>(&bridge_dna_ref_test_toml(
            "bridge/caller_dna_ref.dna",
            "bridge/callee_dna.dna",
        ))
        .unwrap();
        let mut conductor = Conductor::from_config(config.clone());
        conductor.dna_loader = test_dna_loader();
        conductor.key_loader = test_key_loader();
        let result = conductor.boot_from_config();

        assert!(result.is_err());
        println!("{:?}", result);
        assert!(result.err().unwrap().starts_with(
            "Bridge \'test-callee\' of caller instance \'bridge-caller\' requires callee to be DNA with hash \'fake bridge reference\', but the configured instance \'bridge-callee\' runs DNA with hash"
        ));
    }

    #[test]
    fn error_if_bridge_reference_trait_mismatch() {
        let config = load_configuration::<Configuration>(&bridge_dna_ref_test_toml(
            "bridge/caller_bogus_trait_ref.dna",
            "bridge/callee_dna.dna",
        ))
        .unwrap();
        let mut conductor = Conductor::from_config(config.clone());
        conductor.dna_loader = test_dna_loader();
        conductor.key_loader = test_key_loader();
        let result = conductor.boot_from_config();

        assert!(result.is_err());
        println!("{:?}", result);
        assert_eq!(
            result.err().unwrap(),
            "Bridge \'test-callee\' of instance \'bridge-caller\' requires callee to to implement trait \'greetable\' with functions: [FnDeclaration { name: \"hello\", inputs: [FnParameter { parameter_type: \"String\", name: \"additional_parameter\" }], outputs: [FnParameter { parameter_type: \"String\", name: \"greeting\" }] }]",
        );
    }

    #[test]
    fn fails_if_key_address_does_not_match() {
        // Config with well formatted public address but differing to the deterministic key
        // created by test_key_loader for "holo_tester1.key"
        let config = load_configuration::<Configuration>(r#"
                [[agents]]
                id = "test-agent-1"
                name = "Holo Tester 1"
                public_address = "HoloTester1-----------------------------------------------------------------------AAACZp4xHB"
                keystore_file = "holo_tester1.key"

                [[dnas]]
                id = "test-dna"
                file = "app_spec.dna.json"
                hash = "QmZAQkpkXhfRcSgBJX4NYyqWCyMnkvuF7X2RkPgqihGMrR"

                [[instances]]
                id = "test-instance-1"
                dna = "test-dna"
                agent = "test-agent-1"
                    [instances.storage]
                    type = "memory"
                "#
        ).unwrap();
        let mut conductor = Conductor::from_config(config.clone());
        conductor.dna_loader = test_dna_loader();
        conductor.key_loader = test_key_loader();
        assert_eq!(
            conductor.boot_from_config(),
            Err("Error while trying to create instance \"test-instance-1\": Key from file \'holo_tester1.key\' (\'HcSCI7T6wQ5t4nffbjtUk98Dy9fa79Ds6Uzg8nZt8Fyko46ikQvNwfoCfnpuy7z\') does not match public address HoloTester1-----------------------------------------------------------------------AAACZp4xHB mentioned in config!"
                .to_string()),
        );
    }

    #[test]
    // flaky test
    // signal ordering is not deterministic nor is timing
    // test should poll and allow signals in different orders
    // OR
    // test should be totally removed because this is really an integration test
    #[cfg(feature = "broken-tests")]
    fn test_signals_through_admin_websocket() {
        let mut conductor = test_conductor(10031, 10032);
        let _ = conductor.start_all_instances();
        conductor.start_all_interfaces();
        thread::sleep(Duration::from_secs(2));
        // parking_lot::Mutex is an alternative Mutex that does not get poisoned if one of the
        // threads panic. Here it helps getting the causing assertion panic to be printed
        // instead of masking that with a panic of the thread below which makes it hard to see
        // why this test fails, if it fails.
        let signals: Arc<parking_lot::Mutex<Vec<String>>> =
            Arc::new(parking_lot::Mutex::new(Vec::new()));
        let signals_clone = signals.clone();
        let websocket_thread = thread::spawn(|| {
            connect("ws://127.0.0.1:10031", move |_| {
                let s = signals_clone.clone();
                move |msg: Message| {
                    s.lock().push(msg.to_string());
                    Ok(())
                }
            })
            .unwrap();
        });

        let result = {
            let lock = conductor.instances.get("bridge-caller").unwrap();
            let mut bridge_caller = lock.write().unwrap();
            let cap_call = {
                let context = bridge_caller.context();
                make_cap_request_for_call(
                    context.clone(),
                    Address::from(context.clone().agent_id.address()),
                    "call_bridge",
                    JsonString::empty_object(),
                )
            };
            bridge_caller.call(
                "test_zome",
                cap_call,
                "call_bridge",
                &JsonString::empty_object().to_string(),
            )
        };

        assert!(result.is_ok());
        thread::sleep(Duration::from_secs(2));
        conductor.stop_all_interfaces();
        websocket_thread
            .join()
            .expect("Could not join websocket thread");
        let received_signals = signals.lock().clone();

        assert!(received_signals.len() >= 3);
        assert!(received_signals[0]
            .starts_with("{\"signal\":{\"Trace\":\"SignalZomeFunctionCall(ZomeFnCall {"));
        assert!(received_signals[1]
            .starts_with("{\"signal\":{\"Trace\":\"SignalZomeFunctionCall(ZomeFnCall {"));
        assert!(received_signals[2].starts_with(
            "{\"signal\":{\"Trace\":\"ReturnZomeFunctionResult(ExecuteZomeFnResponse {"
        ));
    }

    #[test]
    fn test_start_stop_instance() {
        let mut conductor = test_conductor(10051, 10052);
        assert_eq!(
            conductor.start_instance(&String::from("test-instance-1")),
            Ok(()),
        );
        assert_eq!(
            conductor.start_instance(&String::from("test-instance-1")),
            Err(HolochainInstanceError::InstanceAlreadyActive),
        );
        assert_eq!(
            conductor.start_instance(&String::from("non-existant-id")),
            Err(HolochainInstanceError::NoSuchInstance),
        );
        assert_eq!(
            conductor.stop_instance(&String::from("test-instance-1")),
            Ok(())
        );
        assert_eq!(
            conductor.stop_instance(&String::from("test-instance-1")),
            Err(HolochainInstanceError::InstanceNotActiveYet),
        );
    }
}<|MERGE_RESOLUTION|>--- conflicted
+++ resolved
@@ -734,17 +734,10 @@
         id: &String,
         maybe_config: Option<&mut Configuration>,
     ) -> Result<Holochain, String> {
-<<<<<<< HEAD
-        notify(format!(
-            "conductor: instantiate_from_config id={}, maybe_config={:?}",
+        let mut self_config = self.config.clone();
+        let config = maybe_config.unwrap_or(&mut self_config);
             id, maybe_config
         ));
-        let self_config = self.config.clone();
-        let config = maybe_config.unwrap_or(&self_config);
-=======
-        let mut self_config = self.config.clone();
-        let config = maybe_config.unwrap_or(&mut self_config);
->>>>>>> 78aedefa
         let _ = config.check_consistency(&mut self.dna_loader)?;
 
         config
