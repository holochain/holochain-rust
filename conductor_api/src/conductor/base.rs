--- conflicted
+++ resolved
@@ -117,11 +117,10 @@
                 kill();
             }
         }
-<<<<<<< HEAD
+
         self.shutdown()
             .unwrap_or_else(|err| println!("Error during shutdown, continuing anyway: {:?}", err));
-=======
-        self.shutdown();
+
         if let Some(network) = self.n3h_keepalive_network.take() {
             if let Err(err) = network.stop() {
                 println!("ERROR stopping network thread: {:?}", err);
@@ -130,7 +129,6 @@
             }
             self.n3h_keepalive_network = None;
         };
->>>>>>> 75091ffe
     }
 }
 
