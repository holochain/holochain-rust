--- conflicted
+++ resolved
@@ -34,13 +34,8 @@
     fs::{self, File},
     io::prelude::*,
     option::NoneError,
-<<<<<<< HEAD
     path::{Path, PathBuf},
-    sync::{Arc, Mutex, RwLock},
-=======
-    path::PathBuf,
     sync::Arc,
->>>>>>> 13b1de5a
     thread,
     time::Duration,
 };
