use crate::{
    conductor::broadcaster::Broadcaster,
    config::{
        serialize_configuration, Configuration, InterfaceConfiguration, InterfaceDriver,
        NetworkConfig, StorageConfiguration,
    },
    context_builder::ContextBuilder,
    dpki_instance::DpkiInstance,
    error::HolochainInstanceError,
    keystore::{Keystore, PRIMARY_KEYBUNDLE_ID},
    Holochain,
};
use crossbeam_channel::{unbounded, Receiver, Sender};
use holochain_common::paths::DNA_EXTENSION;
use holochain_core::{logger::Logger, signal::Signal};
use holochain_core_types::{
    agent::AgentId,
    dna::Dna,
    error::{HcResult, HolochainError},
};
use key_loaders::test_keystore;

use holochain_json_api::json::JsonString;
use holochain_persistence_api::{cas::content::AddressableContent, hash::HashString};

use holochain_dpki::{key_bundle::KeyBundle, password_encryption::PwHashConfig};
use jsonrpc_ws_server::jsonrpc_core::IoHandler;
use logging::{rule::RuleFilter, FastLogger, FastLoggerBuilder};
use std::{
    clone::Clone,
    collections::HashMap,
    convert::TryFrom,
    fs::{self, File},
    io::prelude::*,
    option::NoneError,
    path::PathBuf,
    sync::{Arc, Mutex, RwLock},
    thread,
    time::Duration,
};

use boolinator::Boolinator;
#[cfg(unix)]
use conductor::passphrase_manager::PassphraseServiceUnixSocket;
use conductor::passphrase_manager::{
    PassphraseManager, PassphraseService, PassphraseServiceCmd, PassphraseServiceMock,
};
use config::{AgentConfiguration, PassphraseServiceConfig};
use holochain_core_types::dna::bridges::BridgePresence;
use holochain_net::{
    connection::net_connection::NetHandler,
    ipc::spawn::{ipc_spawn, SpawnResult},
    p2p_config::{BackendConfig, P2pBackendKind, P2pConfig},
    p2p_network::P2pNetwork,
};
use interface::{ConductorApiBuilder, InstanceMap, Interface};
use signal_wrapper::SignalWrapper;
use static_file_server::ConductorStaticFileServer;
use static_server_impls::NickelStaticServer as StaticServer;

lazy_static! {
    /// This is a global and mutable Conductor singleton.
    /// (Ok, not really. I've made Conductor::from_config public again so holochain_nodejs
    /// is not forced to use Conductor as a singleton so we don't run into problems with
    /// tests affecting each other. The consequence is that Rustc can't help us in enforcing
    /// the conductor to be singleton otherwise. The only point this is important anyway is in
    /// the interfaces. That code needs this static variable to be set in order to be able to
    /// call ConductorAdmin functions.)
    /// In order to call from interface threads Conductor admin functions that change
    /// the config and hence mutate the Conductor, we need something that owns the Conductor
    /// and is accessible from everywhere (esp. those conductor interface method closures
    /// in interface.rs).
    pub static ref CONDUCTOR: Arc<Mutex<Option<Conductor>>> = Arc::new(Mutex::new(None));
}

/// Conductor constructor that makes sure the Conductor instance object is mounted
/// in above static CONDUCTOR.
/// It replaces any Conductor instance that was mounted before to CONDUCTOR with a new one
/// create from the given configuration.
pub fn mount_conductor_from_config(config: Configuration) {
    let conductor = Conductor::from_config(config);
    CONDUCTOR.lock().unwrap().replace(conductor);
}

/// Main representation of the conductor.
/// Holds a `HashMap` of Holochain instances referenced by ID.
/// A primary point in this struct is
/// `load_config(&mut self, config: &Configuration) -> Result<(), String>`
/// which takes a `config::Configuration` struct and tries to instantiate all configured instances.
/// While doing so it has to load DNA files referenced in the configuration.
/// In order to not bind this code to the assumption that there is a filesystem
/// and also enable easier testing, a DnaLoader ()which is a closure that returns a
/// Dna object for a given path string) has to be injected on creation.
pub struct Conductor {
    pub(in crate::conductor) instances: InstanceMap,
    instance_signal_receivers: Arc<RwLock<HashMap<String, Receiver<Signal>>>>,
    agent_keys: HashMap<String, Arc<Mutex<Keystore>>>,
    pub(in crate::conductor) config: Configuration,
    pub(in crate::conductor) static_servers: HashMap<String, StaticServer>,
    pub(in crate::conductor) interface_threads: HashMap<String, Sender<()>>,
    pub(in crate::conductor) interface_broadcasters: Arc<RwLock<HashMap<String, Broadcaster>>>,
    signal_multiplexer_kill_switch: Option<Sender<()>>,
    pub key_loader: KeyLoader,
    pub(in crate::conductor) dna_loader: DnaLoader,
    pub(in crate::conductor) ui_dir_copier: UiDirCopier,
    signal_tx: Option<SignalSender>,
    logger: FastLogger,
    p2p_config: Option<P2pConfig>,
    network_spawn: Option<SpawnResult>,
    pub passphrase_manager: Arc<PassphraseManager>,
    pub hash_config: Option<PwHashConfig>, // currently this has to be pub for testing.  would like to remove
    // TODO: remove this when n3h gets deprecated
    n3h_keepalive_network: Option<P2pNetwork>, // hack needed so that n3h process stays alive even if all instances get shutdown.
}

impl Drop for Conductor {
    fn drop(&mut self) {
        if let Some(ref mut network_spawn) = self.network_spawn {
            if let Some(mut kill) = network_spawn.kill.take() {
                kill();
            }
        }

        self.shutdown()
            .unwrap_or_else(|err| println!("Error during shutdown, continuing anyway: {:?}", err));

        // Flushing the logger's buffer writer
        self.logger.flush();
        // Do not shut down the logging thread if there is multiple concurrent conductor thread
        // like during unit testing because they all use the same registered logger
        // self.logger.shutdown();

        if let Some(network) = self.n3h_keepalive_network.take() {
            if let Err(err) = network.stop() {
                println!("ERROR stopping network thread: {:?}", err);
            } else {
                println!("Network thread successfully stopped");
            }
            self.n3h_keepalive_network = None;
        };
    }
}

type SignalSender = Sender<Signal>;
pub type KeyLoader = Arc<
    Box<
        dyn FnMut(
                &PathBuf,
                Arc<PassphraseManager>,
                Option<PwHashConfig>,
            ) -> Result<Keystore, HolochainError>
            + Send
            + Sync,
    >,
>;
pub type DnaLoader = Arc<Box<dyn FnMut(&PathBuf) -> Result<Dna, HolochainError> + Send + Sync>>;
pub type UiDirCopier =
    Arc<Box<dyn FnMut(&PathBuf, &PathBuf) -> Result<(), HolochainError> + Send + Sync>>;

/// preparing for having conductor notifiers go to one of the log streams
pub fn notify(msg: String) {
    println!("{}", msg);
}

impl Conductor {
    pub fn from_config(config: Configuration) -> Self {
        lib3h_sodium::check_init();
        let _rules = config.logger.rules.clone();
        let mut logger_builder = FastLoggerBuilder::new();
        logger_builder.set_level_from_str(&config.logger.logger_level.as_str());

        for rule in config.logger.rules.rules.iter() {
            logger_builder.add_rule_filter(RuleFilter::new(
                rule.pattern.as_str(),
                rule.exclude,
                rule.color.as_ref().unwrap_or(&String::default()).as_str(),
            ));
        }

        let logger = logger_builder
            .build()
            .expect("Fail to instanciate the logging factory.");

        if config.ui_bundles.len() > 0 || config.ui_interfaces.len() > 0 {
            println!();
            println!("{}", std::iter::repeat("!").take(20).collect::<String>());
            println!("DEPRECATION WARNING - Hosting a static UI via the conductor will not be supported in future releases");
            println!("{}", std::iter::repeat("!").take(20).collect::<String>());
            println!();
        }

        let passphrase_service: Arc<Mutex<dyn PassphraseService + Send>> =
            if let PassphraseServiceConfig::UnixSocket { path } = config.passphrase_service.clone()
            {
                #[cfg(not(unix))]
                let _ = path;
                #[cfg(not(unix))]
                panic!("Unix domain sockets are not available on non-Unix systems. Can't create a PassphraseServiceUnixSocket.");

                #[cfg(unix)]
                Arc::new(Mutex::new(PassphraseServiceUnixSocket::new(path)))
            } else {
                match config.passphrase_service.clone() {
                    PassphraseServiceConfig::Cmd => Arc::new(Mutex::new(PassphraseServiceCmd {})),
                    PassphraseServiceConfig::Mock { passphrase } => {
                        Arc::new(Mutex::new(PassphraseServiceMock { passphrase }))
                    }
                    _ => unreachable!(),
                }
            };

        Conductor {
            instances: HashMap::new(),
            instance_signal_receivers: Arc::new(RwLock::new(HashMap::new())),
            agent_keys: HashMap::new(),
            interface_threads: HashMap::new(),
            static_servers: HashMap::new(),
            interface_broadcasters: Arc::new(RwLock::new(HashMap::new())),
            signal_multiplexer_kill_switch: None,
            config,
            key_loader: Arc::new(Box::new(Self::load_key)),
            dna_loader: Arc::new(Box::new(Self::load_dna)),
            ui_dir_copier: Arc::new(Box::new(Self::copy_ui_dir)),
            signal_tx: None,
            logger,
            p2p_config: None,
            network_spawn: None,
            passphrase_manager: Arc::new(PassphraseManager::new(passphrase_service)),
            hash_config: None,
            n3h_keepalive_network: None,
        }
    }

    pub fn add_agent_keystore(&mut self, agent_id: String, keystore: Keystore) {
        self.agent_keys
            .insert(agent_id, Arc::new(Mutex::new(keystore)));
    }

    pub fn with_signal_channel(mut self, signal_tx: Sender<Signal>) -> Self {
        // TODO: clean up the conductor creation process to prevent loading config before proper setup,
        // especially regarding the signal handler.
        // (see https://github.com/holochain/holochain-rust/issues/739)
        if !self.instances.is_empty() {
            panic!("Cannot set a signal channel after having run from_config()");
        }
        self.signal_tx = Some(signal_tx);
        self
    }

    pub fn p2p_bindings(&self) -> Option<Vec<String>> {
        self.network_spawn
            .as_ref()
            .map(|spawn| spawn.p2p_bindings.clone())
    }

    pub fn config(&self) -> Configuration {
        self.config.clone()
    }

    /// Starts a new thread which monitors each instance's signal channel and pushes signals out
    /// all interfaces the according instance is part of.
    pub fn start_signal_multiplexer(&mut self) -> thread::JoinHandle<()> {
        self.stop_signal_multiplexer();
        let broadcasters = self.interface_broadcasters.clone();
        let instance_signal_receivers = self.instance_signal_receivers.clone();
        let signal_tx = self.signal_tx.clone();
        let config = self.config.clone();
        let (kill_switch_tx, kill_switch_rx) = unbounded();
        self.signal_multiplexer_kill_switch = Some(kill_switch_tx);

        debug!("starting signal loop");
        thread::Builder::new()
            .name("signal_multiplexer".to_string())
            .spawn(move || loop {
                {
                    for (instance_id, receiver) in instance_signal_receivers.read().unwrap().iter()
                    {
                        if let Ok(signal) = receiver.try_recv() {
                            signal_tx.clone().map(|s| s.send(signal.clone()));
                            let broadcasters = broadcasters.read().unwrap();
                            let interfaces_with_instance: Vec<&InterfaceConfiguration> =
                                match signal {
                                    // Send internal signals only to admin interfaces, if signals.trace is set:
                                    Signal::Trace(_) => {
                                        if config.signals.trace {
                                            config
                                                .interfaces
                                                .iter()
                                                .filter(|interface_config| interface_config.admin)
                                                .collect()
                                        } else {
                                            Vec::new()
                                        }
                                    }

                                    // Send internal signals only to admin interfaces, if signals.consistency is set:
                                    Signal::Consistency(_) => {
                                        if config.signals.consistency {
                                            config
                                                .interfaces
                                                .iter()
                                                .filter(|interface_config| interface_config.admin)
                                                .collect()
                                        } else {
                                            Vec::new()
                                        }
                                    }

                                    // Pass through user-defined  signals to the according interfaces
                                    // in which the source instance is exposed:
                                    Signal::User(_) => {
                                        println!(
                                            "SIGNAL for instance[{}]: {:?}",
                                            instance_id, signal
                                        );
                                        let interfaces = config
                                            .interfaces
                                            .iter()
                                            .filter(|interface_config| {
                                                interface_config
                                                    .instances
                                                    .iter()
                                                    .find(|instance| instance.id == *instance_id)
                                                    .is_some()
                                            })
                                            .collect();
                                        println!("INTERFACEs for SIGNAL: {:?}", interfaces);
                                        interfaces
                                    }
                                };

                            for interface in interfaces_with_instance {
                                broadcasters.get(&interface.id).map(|broadcaster| {
                                    if let Err(error) = broadcaster.send(SignalWrapper {
                                        signal: signal.clone(),
                                        instance_id: instance_id.clone(),
                                    }) {
                                        notify(error.to_string());
                                    }
                                });
                            }
                        }
                    }
                }
                if kill_switch_rx.try_recv().is_ok() {
                    break;
                }
                thread::sleep(Duration::from_millis(1));
            })
            .expect("Must be able to spawn thread")
    }

    pub fn stop_signal_multiplexer(&self) {
        self.signal_multiplexer_kill_switch
            .as_ref()
            .map(|kill_switch| kill_switch.send(()));
    }

    pub fn start_all_interfaces(&mut self) {
        self.interface_threads = self
            .config
            .interfaces
            .iter()
            .map(|ic| (ic.id.clone(), self.spawn_interface_thread(ic.clone())))
            .collect()
    }

    pub fn stop_all_interfaces(&mut self) {
        for (id, kill_switch) in self.interface_threads.iter() {
            notify(format!("Stopping interface {}", id));
            kill_switch.send(()).unwrap_or_else(|err| {
                let message = format!("Error stopping interface: {}", err);
                notify(message.clone());
            });
        }
    }

    pub fn stop_interface_by_id(&mut self, id: &String) -> Result<(), HolochainError> {
        {
            let kill_switch =
                self.interface_threads
                    .get(id)
                    .ok_or(HolochainError::ErrorGeneric(format!(
                        "Interface {} not found.",
                        id
                    )))?;
            notify(format!("Stopping interface {}", id));
            kill_switch.send(()).map_err(|err| {
                let message = format!("Error stopping interface: {}", err);
                notify(message.clone());
                HolochainError::ErrorGeneric(message)
            })?;
        }
        self.interface_threads.remove(id);
        Ok(())
    }

    pub fn start_interface_by_id(&mut self, id: &String) -> Result<(), String> {
        self.config
            .interface_by_id(id)
            .ok_or(format!("Interface does not exist: {}", id))
            .and_then(|config| self.start_interface(&config))
    }

    pub fn start_all_static_servers(&mut self) -> Result<(), String> {
        notify("Starting all servers".into());
        self.static_servers.iter_mut().for_each(|(id, server)| {
            server
                .start()
                .expect(&format!("Couldn't start server {}", id));
            notify(format!("Server started for \"{}\"", id))
        });
        Ok(())
    }

    pub fn start_instance(&mut self, id: &String) -> Result<(), HolochainInstanceError> {
        let mut instance = self.instances.get(id)?.write().unwrap();
        notify(format!("Starting instance \"{}\"...", id));

        // Get instance DNA so we can read out required bridge definitions:
        let dna =
            instance
                .state()?
                .nucleus()
                .dna()
                .ok_or(HolochainInstanceError::InternalFailure(
                    HolochainError::DnaMissing,
                ))?;

        // Make sure required bridges are configured and started:
        for zome in dna.zomes.values() {
            for bridge in zome.bridges.iter() {
                if bridge.presence == BridgePresence::Required {
                    let handle = bridge.handle.clone();
                    let bridge_config = self
                        .config
                        .bridges
                        .iter()
                        .find(|b| b.handle == handle)
                        .ok_or(HolochainInstanceError::RequiredBridgeMissing(
                            handle.clone(),
                        ))?;
                    self.instances
                        .get(&bridge_config.callee_id)
                        .ok_or(HolochainInstanceError::RequiredBridgeMissing(
                            handle.clone(),
                        ))?
                        .read()
                        .unwrap()
                        .active()
                        .ok_or(HolochainInstanceError::RequiredBridgeMissing(handle))?;
                }
            }
        }
        instance.start()
    }

    pub fn stop_instance(&mut self, id: &String) -> Result<(), HolochainInstanceError> {
        let instance = self.instances.get(id)?;
        notify(format!("Stopping instance \"{}\"...", id));
        instance.write().unwrap().stop()
    }

    /// Starts all instances
    pub fn start_all_instances(&mut self) -> Result<(), HolochainInstanceError> {
        self.config
            .instances
            .iter()
            .map(|instance_config| instance_config.id.clone())
            .collect::<Vec<String>>()
            .iter()
            .map(|id| {
                let start_result = self.start_instance(&id);
                if Err(HolochainInstanceError::InstanceAlreadyActive) == start_result {
                    Ok(())
                } else {
                    start_result
                }
            })
            .collect::<Result<Vec<()>, _>>()
            .map(|_| ())
    }

    /// Starts dpki_happ instances
    pub fn start_dpki_instance(&mut self) -> Result<(), HolochainInstanceError> {
        let dpki_instance_id = &self.dpki_instance_id().unwrap();
        let mut instance = self
            .instantiate_from_config(dpki_instance_id, None)
            .map_err(|err| {
                HolochainInstanceError::InternalFailure(HolochainError::ErrorGeneric(err))
            })?;
        instance.start()?;
        self.instances.insert(
            dpki_instance_id.to_string(),
            Arc::new(RwLock::new(instance)),
        );
        Ok(())
    }

    /// Stops all instances
    pub fn stop_all_instances(&mut self) -> Result<(), HolochainInstanceError> {
        self.instances
            .iter_mut()
            .map(|(id, hc)| {
                notify(format!("Stopping instance \"{}\"...", id));
                hc.write()
                    .map(|mut lock| {
                        let _ = lock.stop();
                    })
                    .map_err(|_| {
                        notify(format!("Error stopping instance \"{}\": could not get a lock. Will ignore and proceed shutting down other instances...", id));
                        HolochainInstanceError::InternalFailure(HolochainError::new("Could not get lock on shutdown"))
                    })
            })
            .collect::<Result<Vec<()>, _>>()
            .map(|_| ())
    }

    pub fn instances(&self) -> &InstanceMap {
        &self.instances
    }

    /// Stop and clear all instances
    pub fn shutdown(&mut self) -> Result<(), HolochainInstanceError> {
        self.stop_all_instances()?;
        self.stop_all_interfaces();
        self.signal_multiplexer_kill_switch
            .as_ref()
            .map(|sender| sender.send(()));
        self.instances = HashMap::new();
        Ok(())
    }

    pub fn spawn_network(&mut self) -> Result<SpawnResult, HolochainError> {
        let network_config = self
            .config
            .clone()
            .network
            .ok_or(HolochainError::ErrorGeneric(
                "attempt to spawn network when not configured".to_string(),
            ))?;

        match network_config {
            NetworkConfig::N3h(config) => {
                println!(
                    "Spawning network with working directory: {}",
                    config.n3h_persistence_path
                );
                let spawn_result = ipc_spawn(
                    config.n3h_persistence_path.clone(),
                    P2pConfig::load_end_user_config(config.networking_config_file).to_string(),
                    hashmap! {
                        String::from("N3H_MODE") => config.n3h_mode.clone(),
                        String::from("N3H_WORK_DIR") => config.n3h_persistence_path.clone(),
                        String::from("N3H_IPC_SOCKET") => String::from("tcp://127.0.0.1:*"),
                        String::from("N3H_LOG_LEVEL") => config.n3h_log_level.clone(),
                    },
                    2000,
                    true,
                )
                .map_err(|error| {
                    println!("Error while spawning network process: {:?}", error);
                    HolochainError::ErrorGeneric(error.to_string())
                })?;
                println!(
                    "Network spawned with bindings:\n\t - ipc: {}\n\t - p2p: {:?}",
                    spawn_result.ipc_binding, spawn_result.p2p_bindings
                );
                Ok(spawn_result)
            }
            NetworkConfig::Lib3h(_) => Err(HolochainError::ErrorGeneric(
                "Lib3h Network not implemented".to_string(),
            )),
        }
    }

    fn get_p2p_config(&self) -> P2pConfig {
        self.p2p_config.clone().unwrap_or_else(|| {
            // This should never happen, but we'll throw out an in-memory server config rather than crashing,
            // just to be nice (TODO make proper logging statement)
            println!("warn: instance_network_config called before p2p_config initialized! Using default in-memory network name.");
            P2pConfig::new_with_memory_backend("conductor-default-mock")
        })
    }

    fn initialize_p2p_config(&mut self) -> P2pConfig {
        // if there's no NetworkConfig we won't spawn a network process
        // and instead configure instances to use a unique in-memory network
        if self.config.network.is_none() {
            return P2pConfig::new_with_unique_memory_backend();
        }
        // if there is a config then either we need to spawn a process and get
        // the ipc_uri for it and save it for future calls to `load_config` or
        // we use a (non-empty) uri value that was created from previous calls!
        match self.config.network.clone().unwrap() {
            NetworkConfig::N3h(config) => {
                let uri = config
                    .n3h_ipc_uri
                    .clone()
                    .and_then(|v| if v == "" { None } else { Some(v) })
                    .or_else(|| {
                        self.network_spawn = self.spawn_network().ok();
                        self.network_spawn
                            .as_ref()
                            .map(|spawn| spawn.ipc_binding.clone())
                    });
                let config = P2pConfig::new_ipc_uri(
                    uri,
                    &config.bootstrap_nodes,
                    config.networking_config_file,
                );
                // create an empty network with this config just so the n3h process doesn't
                // kill itself in the case that all instances are closed down (as happens in app-spec)
                let network =
                    P2pNetwork::new(NetHandler::new(Box::new(|_r| Ok(()))), config.clone())
                        .expect("unable to create conductor keepalive P2pNetwork");
                self.n3h_keepalive_network = Some(network);
                config
            }
            NetworkConfig::Lib3h(config) => P2pConfig {
                backend_kind: P2pBackendKind::LIB3H,
                backend_config: BackendConfig::Lib3h(config),
                maybe_end_user_config: None,
            },
        }
    }

    /// Tries to create all instances configured in the given Configuration object.
    /// Calls `Configuration::check_consistency()` first and clears `self.instances`.
    /// The first time we call this, we also initialize the conductor-wide config
    /// for use with all instances
    pub fn boot_from_config(&mut self) -> Result<(), String> {
        let _ = self.config.check_consistency(&mut self.dna_loader)?;

        if self.p2p_config.is_none() {
            self.p2p_config = Some(self.initialize_p2p_config());
        }

        let mut config = self.config.clone();
        self.shutdown().map_err(|e| e.to_string())?;

        self.start_signal_multiplexer();
        self.dpki_bootstrap()?;

        for id in config.instance_ids_sorted_by_bridge_dependencies()? {
            // We only try to instantiate the instance if it is not running already,
            // which will be the case at least for the DPKI instance which got started
            // specifically in `self.dpki_bootstrap()` above.
            if !self.instances.contains_key(&id) {
                let instance = self
                    .instantiate_from_config(&id, Some(&mut config))
                    .map_err(|error| {
                        format!(
                            "Error while trying to create instance \"{}\": {}",
                            id, error
                        )
                    })?;

                self.instances
                    .insert(id.clone(), Arc::new(RwLock::new(instance)));
            }
        }

        for ui_interface_config in config.ui_interfaces.clone() {
            notify(format!("adding ui interface {}", &ui_interface_config.id));
            let bundle_config =
                config
                    .ui_bundle_by_id(&ui_interface_config.bundle)
                    .ok_or(format!(
                        "UI interface {} references bundle with id {} but no such bundle found",
                        &ui_interface_config.id, &ui_interface_config.bundle
                    ))?;
            let connected_dna_interface = ui_interface_config
                .clone()
                .dna_interface
                .map(|interface_id| config.interface_by_id(&interface_id).unwrap());

            self.static_servers.insert(
                ui_interface_config.id.clone(),
                StaticServer::from_configs(
                    ui_interface_config,
                    bundle_config,
                    connected_dna_interface,
                ),
            );
        }

        Ok(())
    }

    /// Creates one specific Holochain instance from a given Configuration,
    /// id string and DnaLoader.
    pub fn instantiate_from_config(
        &mut self,
        id: &String,
        maybe_config: Option<&mut Configuration>,
    ) -> Result<Holochain, String> {
        let mut self_config = self.config.clone();
        let config = maybe_config.unwrap_or(&mut self_config);
        let _ = config.check_consistency(&mut self.dna_loader)?;

        config
            .instance_by_id(&id)
            .ok_or(String::from("Instance not found in config"))
            .and_then(|instance_config| {
                // Build context:
                let mut context_builder = ContextBuilder::new();

                // Agent:
                let agent_id = &instance_config.agent;
                let agent_config = config.agent_by_id(agent_id).unwrap();
                let agent_address = self.agent_config_to_id(&agent_config)?;
                if agent_config.test_agent.unwrap_or_default() {
                    // Modify the config so that the public_address is correct.
                    // (The public_address is simply ignored for test_agents, as
                    // it is generated from the agent's name instead of read from
                    // a physical keyfile)
                    config.update_agent_address_by_id(agent_id, &agent_address);
                    self.config = config.clone();
                    self.save_config()?;
                }

                context_builder = context_builder.with_agent(agent_address.clone());

                context_builder = context_builder.with_p2p_config(self.get_p2p_config());

                // Signal config:
                let (sender, receiver) = unbounded();
                self.instance_signal_receivers
                    .write()
                    .unwrap()
                    .insert(instance_config.id.clone(), receiver);
                context_builder = context_builder.with_signals(sender);

                // Storage:
                match instance_config.storage {
                    StorageConfiguration::File { path } => {
                        context_builder =
                            context_builder.with_file_storage(path).map_err(|hc_err| {
                                format!("Error creating context: {}", hc_err.to_string())
                            })?
                    }
                    StorageConfiguration::Memory => {
                        context_builder = context_builder.with_memory_storage()
                    }
                    StorageConfiguration::Pickle { path } => {
                        context_builder =
                            context_builder
                                .with_pickle_storage(path)
                                .map_err(|hc_err| {
                                    format!("Error creating context: {}", hc_err.to_string())
                                })?
                    }
                }

                let instance_name = instance_config.id.clone();
                // Conductor API
                let api = self.build_conductor_api(instance_config.id, config)?;
                context_builder = context_builder.with_conductor_api(api);

                if self.config.logger.state_dump {
                    context_builder = context_builder.with_state_dump_logging();
                }

                // Spawn context
                let context = context_builder.with_instance_name(&instance_name).spawn();

                // Get DNA
                let dna_config = config.dna_by_id(&instance_config.dna).unwrap();
                let dna_file = PathBuf::from(&dna_config.file);
                let dna = Arc::get_mut(&mut self.dna_loader).unwrap()(&dna_file).map_err(|_| {
                    HolochainError::ConfigError(format!(
                        "Could not load DNA file \"{}\"",
                        dna_config.file
                    ))
                })?;

                // This is where we are checking the consistency between DNAs: for now we compare
                // the hash provided in the TOML Conductor config file with the computed hash of
                // the loaded dna.
                {
                    let dna_hash_from_conductor_config = HashString::from(dna_config.hash);
                    let dna_hash_computed = &dna.address();

                    match Arc::get_mut(&mut self.dna_loader)
                        .expect("Fail to get a mutable reference to 'dna loader'.")(&dna_file) {
                        // If the file is correctly loaded, meaning it exists in the file system,
                        // we can operate on its computed DNA hash
                        Ok(dna) => {
                            let dna_hash_computed_from_file = HashString::from(dna.address());
                            Conductor::check_dna_consistency_from_all_sources(
                                &context,
                                &dna_hash_from_conductor_config,
                                &dna_hash_computed,
                                &dna_hash_computed_from_file, &dna_file)?;
                        },
                        Err(_) => {
                            let msg = format!("Conductor: Could not load DNA file {:?}.", &dna_file);
                            log_error!(context, "{}", msg);

                            // If something is wrong with the DNA file, we only
                            // check the 2 primary sources of DNA's hashes
                            match Conductor::check_dna_consistency(
                                &dna_hash_from_conductor_config,
                                &dna_hash_computed) {
                                Ok(_) => (),
                                Err(e) => {
                                    let msg = format!("\
                                    Conductor: DNA hashes mismatch: 'Conductor config' != 'Conductor instance': \
                                    '{}' != '{}'",
                                    &dna_hash_from_conductor_config,
                                    &dna_hash_computed);
                                    log_error!(context, "{}", msg);

                                    return Err(e.to_string());
                                }
                            }
                        }
                    }
                }

                let context = Arc::new(context);
                Holochain::load(context.clone())
                    .and_then(|hc| {
                        notify(format!(
                            "Successfully loaded instance {} from storage",
                            id.clone()
                        ));
                        Ok(hc)
                    })
                    .or_else(|loading_error| {
                        // NoneError just means it didn't find a pre-existing state
                        // that's not a problem and so isn't logged as such
                        if loading_error == HolochainError::from(NoneError) {
                            notify("No chain found in the store".to_string());
                        } else {
                            notify(format!(
                                "Failed to load instance {} from storage: {:?}",
                                id.clone(),
                                loading_error
                            ));
                        }
                        notify("Initializing new chain...".to_string());
                        Holochain::new(dna, context).map_err(|hc_err| hc_err.to_string())
                    })
            })
    }

    pub fn build_conductor_api(
        &mut self,
        instance_id: String,
        config: &Configuration,
    ) -> Result<IoHandler, HolochainError> {
        let instance_config = config.instance_by_id(&instance_id)?;
        let agent_id = instance_config.agent.clone();
        let agent_config = config.agent_by_id(&agent_id)?;
        let mut api_builder = ConductorApiBuilder::new();
        // Signing callback:
        if let Some(true) = agent_config.holo_remote_key {
            // !!!!!!!!!!!!!!!!!!!!!!!
            // Holo closed-alpha hack:
            // !!!!!!!!!!!!!!!!!!!!!!!
            api_builder = api_builder.with_outsource_signing_callback(
                self.agent_config_to_id(&agent_config)?,
                self.config
                    .signing_service_uri
                    .clone()
                    .expect("holo_remote_key needs signing_service_uri set"),
            );
            api_builder = api_builder.with_outsource_signing_callback(
                self.agent_config_to_id(&agent_config)?,
                self.config
                    .encryption_service_uri
                    .clone()
                    .expect("holo_remote_key needs encryption_service_uri set"),
            );
            api_builder = api_builder.with_outsource_signing_callback(
                self.agent_config_to_id(&agent_config)?,
                self.config
                    .decryption_service_uri
                    .clone()
                    .expect("holo_remote_key needs decryption_service_uri set"),
            );
        } else {
            api_builder = api_builder.with_agent_signature_callback(
                self.get_keybundle_for_agent(&instance_config.agent)?,
            );

            api_builder = api_builder.with_agent_encryption_callback(
                self.get_keybundle_for_agent(&instance_config.agent)?,
            );
            api_builder = api_builder.with_agent_decryption_callback(
                self.get_keybundle_for_agent(&instance_config.agent)?,
            );
            let keystore = self
                .get_keystore_for_agent(&instance_config.agent)
                .map_err(|err| format!("{}", err))?;
            api_builder = api_builder.with_agent_keystore_functions(keystore);
        }

        // Bridges:
        let id = instance_config.id.clone();
        for bridge in config.bridge_dependencies(id.clone()) {
            assert_eq!(bridge.caller_id, id.clone());
            let callee_config = config
                .instance_by_id(&bridge.callee_id)
                .expect("config.check_consistency()? jumps out if config is broken");
            let callee_instance = self.instances.get(&bridge.callee_id).expect(
                r#"
                    We have to create instances ordered by bridge dependencies such that we
                    can expect the callee to be present here because we need it to create
                    the bridge API"#,
            );

            api_builder =
                api_builder.with_named_instance(bridge.handle.clone(), callee_instance.clone());
            api_builder =
                api_builder.with_named_instance_config(bridge.handle.clone(), callee_config);
        }

        Ok(api_builder.spawn())
    }

    pub fn agent_config_to_id(
        &mut self,
        agent_config: &AgentConfiguration,
    ) -> Result<AgentId, HolochainError> {
        Ok(if let Some(true) = agent_config.holo_remote_key {
            // !!!!!!!!!!!!!!!!!!!!!!!
            // Holo closed-alpha hack:
            // !!!!!!!!!!!!!!!!!!!!!!!
            AgentId::new(&agent_config.name, agent_config.public_address.clone())
        } else {
            let keybundle_arc = self.get_keybundle_for_agent(&agent_config.id)?;
            let keybundle = keybundle_arc.lock().unwrap();
            AgentId::new(&agent_config.name, keybundle.get_id())
        })
    }

    /// Checks if the key for the given agent can be loaded or was already loaded.
    /// Will trigger loading if key is not loaded yet.
    /// Meant to be used in conductor executable to first try to load all keys (which will trigger
    /// passphrase prompts) before bootstrapping the whole config and have prompts appear
    /// in between other initialization output.
    pub fn check_load_key_for_agent(&mut self, agent_id: &String) -> Result<(), String> {
        if let Some(true) = self
            .config
            .agent_by_id(agent_id)
            .and_then(|a| a.holo_remote_key)
        {
            // !!!!!!!!!!!!!!!!!!!!!!!
            // Holo closed-alpha hack:
            // !!!!!!!!!!!!!!!!!!!!!!!
            return Ok(());
        }
        self.get_keystore_for_agent(agent_id)?;
        Ok(())
    }

    /// Checks DNA's hashes from all sources:
    /// - dna_hash_from_conductor_config: from the Conductor configuration
    /// - dna_hash_computed: from the hash computed based on the loaded DNA
    /// and
    /// - dna_hash_computed_from_file: from the hash computed from the loaded DNA of the file.dna
    fn check_dna_consistency_from_all_sources(
        ctx: &holochain_core::context::Context,
        dna_hash_from_conductor_config: &HashString,
        dna_hash_computed: &HashString,
        dna_hash_computed_from_file: &HashString,
        dna_file: &PathBuf,
    ) -> Result<(), HolochainError> {
        match Conductor::check_dna_consistency(&dna_hash_from_conductor_config, &dna_hash_computed)
        {
            Ok(_) => (),
            Err(e) => {
                let msg = format!("\
                                err/Conductor: DNA hashes mismatch: 'Conductor config' != 'Conductor instance': \
                                '{}' != '{}'",
                                &dna_hash_from_conductor_config,
                                &dna_hash_computed);

                log_debug!(ctx, "{}", msg);

                return Err(e);
            }
        }

        match Conductor::check_dna_consistency(
            &dna_hash_from_conductor_config,
            &dna_hash_computed_from_file,
        ) {
            Ok(_) => (),
            Err(e) => {
                let msg = format!("\
                                err/Conductor: DNA hashes mismatch: 'Conductor config' != 'Hash computed from the file {:?}': \
                                '{}' != '{}'",
                                &dna_file,
                                &dna_hash_from_conductor_config,
                                &dna_hash_computed_from_file);

                log_debug!(ctx, "{}", msg);

                return Err(e);
            }
        }

        match Conductor::check_dna_consistency(&dna_hash_computed, &dna_hash_computed_from_file) {
            Ok(_) => (),
            Err(e) => {
                let msg = format!("\
                                err/Conductor: DNA hashes mismatch: 'Conductor instance' != 'Hash computed from the file {:?}': \
                                '{}' != '{}'",
                                &dna_file,
                                &dna_hash_computed,
                                &dna_hash_computed_from_file);
                log_debug!(ctx, "{}", msg);

                return Err(e);
            }
        }
        Ok(())
    }

    /// This is where we check for DNA's hashes consistency.
    /// Only a simple equality check between DNA hashes is currently performed.
    fn check_dna_consistency(
        dna_hash_a: &HashString,
        dna_hash_b: &HashString,
    ) -> Result<(), HolochainError> {
        if *dna_hash_a == *dna_hash_b {
            Ok(())
        } else {
            Err(HolochainError::DnaHashMismatch(
                dna_hash_a.clone(),
                dna_hash_b.clone(),
            ))
        }
    }

    /// Get reference to keystore for given agent ID.
    /// If the key was not loaded (into secure memory) yet, this will use the KeyLoader
    /// to do so.
    pub fn get_keystore_for_agent(
        &mut self,
        agent_id: &String,
    ) -> Result<Arc<Mutex<Keystore>>, String> {
        if !self.agent_keys.contains_key(agent_id) {
            let agent_config = self
                .config
                .agent_by_id(agent_id)
                .ok_or(format!("Agent '{}' not found", agent_id))?;
            if let Some(true) = agent_config.holo_remote_key {
                return Err("agent is holo_remote, no keystore".to_string());
            }

            let mut keystore = match agent_config.test_agent {
                Some(true) => test_keystore(&agent_config.name),
                _ => {
                    let keystore_file_path = PathBuf::from(agent_config.keystore_file.clone());
                    let keystore = Arc::get_mut(&mut self.key_loader).unwrap()(
                        &keystore_file_path,
                        self.passphrase_manager.clone(),
                        self.hash_config.clone(),
                    )
                    .map_err(|_| {
                        HolochainError::ConfigError(format!(
                            "Could not load keystore \"{}\"",
                            agent_config.keystore_file,
                        ))
                    })?;
                    keystore
                }
            };

            let keybundle = keystore
                .get_keybundle(PRIMARY_KEYBUNDLE_ID)
                .map_err(|err| format!("{}", err,))?;

            if let Some(true) = agent_config.test_agent {
                // don't worry about public_address if this is a test_agent
            } else {
                if agent_config.public_address != keybundle.get_id() {
                    return Err(format!(
                        "Key from file '{}' ('{}') does not match public address {} mentioned in config!",
                        agent_config.keystore_file,
                        keybundle.get_id(),
                        agent_config.public_address,
                    ));
                }
            }

            self.agent_keys
                .insert(agent_id.clone(), Arc::new(Mutex::new(keystore)));
        }
        let keystore_ref = self.agent_keys.get(agent_id).unwrap();
        Ok(keystore_ref.clone())
    }

    /// Get reference to the keybundle stored in the keystore for given agent ID.
    /// If the key was not loaded (into secure memory) yet, this will use the KeyLoader
    /// to do so.
    pub fn get_keybundle_for_agent(
        &mut self,
        agent_id: &String,
    ) -> Result<Arc<Mutex<KeyBundle>>, String> {
        let keystore = self
            .get_keystore_for_agent(agent_id)
            .map_err(|err| format!("{}", err))?;
        let mut keystore = keystore.lock().unwrap();
        let keybundle = keystore
            .get_keybundle(PRIMARY_KEYBUNDLE_ID)
            .map_err(|err| format!("{}", err))?;
        Ok(Arc::new(Mutex::new(keybundle)))
    }

    fn start_interface(&mut self, config: &InterfaceConfiguration) -> Result<(), String> {
        if self.interface_threads.contains_key(&config.id) {
            return Err(format!("Interface {} already started!", config.id));
        }
        notify(format!("Starting interface '{}'.", config.id));
        let handle = self.spawn_interface_thread(config.clone());
        self.interface_threads.insert(config.id.clone(), handle);
        Ok(())
    }

    /// Default DnaLoader that actually reads files from the filesystem
    pub fn load_dna(file: &PathBuf) -> HcResult<Dna> {
        notify(format!("Reading DNA from {}", file.display()));
        let mut f = File::open(file)?;
        let mut contents = String::new();
        f.read_to_string(&mut contents)?;
        Dna::try_from(JsonString::from_json(&contents)).map_err(|err| err.into())
    }

    /// Default KeyLoader that actually reads files from the filesystem
    fn load_key(
        file: &PathBuf,
        passphrase_manager: Arc<PassphraseManager>,
        hash_config: Option<PwHashConfig>,
    ) -> Result<Keystore, HolochainError> {
        notify(format!("Reading keystore from {}", file.display()));

        let keystore = Keystore::new_from_file(file.clone(), passphrase_manager, hash_config)?;
        Ok(keystore)
    }

    fn copy_ui_dir(source: &PathBuf, dest: &PathBuf) -> Result<(), HolochainError> {
        notify(format!(
            "Copying UI from {} to {}",
            source.display(),
            dest.display()
        ));
        fs::create_dir_all(dest).map_err(|_| {
            HolochainError::ErrorGeneric(format!("Could not directory structure {:?}", dest).into())
        })?;
        fs_extra::dir::copy(&source, &dest, &fs_extra::dir::CopyOptions::new())
            .map_err(|e| HolochainError::ErrorGeneric(e.to_string()))?;
        Ok(())
    }

    fn make_interface_handler(&self, interface_config: &InterfaceConfiguration) -> IoHandler {
        let mut conductor_api_builder = ConductorApiBuilder::new();
        for instance_ref_config in interface_config.instances.iter() {
            let id = &instance_ref_config.id;
            let name = instance_ref_config.alias.as_ref().unwrap_or(id).clone();

            let instance = self.instances.get(id);
            let instance_config = self.config.instance_by_id(id);
            if instance.is_none() || instance_config.is_none() {
                continue;
            }

            let instance = instance.unwrap();
            let instance_config = instance_config.unwrap();

            conductor_api_builder = conductor_api_builder
                .with_named_instance(name.clone(), instance.clone())
                .with_named_instance_config(name.clone(), instance_config)
        }

        if interface_config.admin {
            conductor_api_builder = conductor_api_builder
                .with_admin_dna_functions()
                .with_admin_ui_functions()
                .with_test_admin_functions()
<<<<<<< HEAD
                .with_call_and_measure();
=======
                .with_debug_functions();
>>>>>>> 90737000
        }

        conductor_api_builder.spawn()
    }

    fn spawn_interface_thread(&self, interface_config: InterfaceConfiguration) -> Sender<()> {
        let dispatcher = self.make_interface_handler(&interface_config);
        // The "kill switch" is the channel which allows the interface to be stopped from outside its thread
        let (kill_switch_tx, kill_switch_rx) = unbounded();

        let iface = make_interface(&interface_config);
        let (broadcaster, _handle) = iface
            .run(dispatcher, kill_switch_rx)
            .map_err(|error| {
                error!(
                    "conductor: Error running interface '{}': {}",
                    interface_config.id, error
                );
                error
            })
            .unwrap();
        debug!("conductor: adding broadcaster to map {:?}", broadcaster);

        {
            self.interface_broadcasters
                .write()
                .unwrap()
                .insert(interface_config.id.clone(), broadcaster);
        }

        kill_switch_tx
    }

    pub fn dna_dir_path(&self) -> PathBuf {
        self.config.persistence_dir.join("dna")
    }

    pub fn config_path(&self) -> PathBuf {
        self.config.persistence_dir.join("conductor-config.toml")
    }

    pub fn instance_storage_dir_path(&self) -> PathBuf {
        self.config.persistence_dir.join("storage")
    }

    pub fn save_config(&self) -> Result<(), HolochainError> {
        fs::create_dir_all(&self.config.persistence_dir).map_err(|_| {
            HolochainError::ErrorGeneric(
                format!(
                    "Could not directory structure {:?}",
                    self.config.persistence_dir
                )
                .into(),
            )
        })?;
        let mut file = File::create(&self.config_path()).map_err(|_| {
            HolochainError::ErrorGeneric(
                format!("Could not create file at {:?}", self.config_path()).into(),
            )
        })?;

        file.write(serialize_configuration(&self.config)?.as_bytes())
            .map_err(|_| {
                HolochainError::ErrorGeneric(
                    format!("Could not save config to {:?}", self.config_path()).into(),
                )
            })?;
        Ok(())
    }

    pub fn save_dna(&self, dna: &Dna) -> Result<PathBuf, HolochainError> {
        let file_path = self
            .dna_dir_path()
            .join(dna.address().to_string())
            .with_extension(DNA_EXTENSION);
        fs::create_dir_all(&self.dna_dir_path())?;
        self.save_dna_to(dna, file_path)
    }

    pub fn save_dna_to(&self, dna: &Dna, path: PathBuf) -> Result<PathBuf, HolochainError> {
        let file = File::create(&path).map_err(|e| {
            HolochainError::ConfigError(format!(
                "Error writing DNA to {}, {}",
                path.to_str().unwrap().to_string(),
                e.to_string()
            ))
        })?;
        serde_json::to_writer_pretty(&file, dna.into())?;
        Ok(path)
    }

    /// check for determining if the conductor is using dpki to manage instance keys
    pub fn using_dpki(&self) -> bool {
        self.config.dpki.is_some()
    }

    /// returns the instance_id of the dpki app if it is configured
    pub fn dpki_instance_id(&self) -> Option<String> {
        match self.config.dpki {
            Some(ref dpki) => Some(dpki.instance_id.clone()),
            None => None,
        }
    }

    /// returns the init_params for the dpki app if it is configured
    pub fn dpki_init_params(&self) -> Option<String> {
        match self.config.dpki {
            Some(ref dpki) => Some(dpki.init_params.clone()),
            None => None,
        }
    }

    /// bootstraps the dpki app if configured
    pub fn dpki_bootstrap(&mut self) -> Result<(), HolochainError> {
        // Checking if there is a dpki instance
        if self.using_dpki() {
            notify("DPKI configured. Starting DPKI instance...".to_string());

            self.start_dpki_instance()
                .map_err(|err| format!("Error starting DPKI instance: {:?}", err))?;
            let dpki_instance_id = self
                .dpki_instance_id()
                .expect("We assume there is a DPKI instance since we just started it above..");

            notify(format!(
                "Instance '{}' running as DPKI instance.",
                dpki_instance_id
            ));

            let instance = self.instances.get(&dpki_instance_id)?;
            let hc_lock = instance.clone();
            let hc_lock_inner = hc_lock.clone();
            let mut hc = hc_lock_inner.write().unwrap();

            if !hc.dpki_is_initialized()? {
                notify("DPKI is not initialized yet (i.e. running for the first time). Calling 'init'...".to_string());
                hc.dpki_init(self.dpki_init_params().unwrap())?;
                notify("DPKI initialization done!".to_string());
            }
        }
        Ok(())
    }
}

/// This can eventually be dependency injected for third party Interface definitions
fn make_interface(interface_config: &InterfaceConfiguration) -> Box<dyn Interface> {
    use interface_impls::{http::HttpInterface, websocket::WebsocketInterface};
    match interface_config.driver {
        InterfaceDriver::Websocket { port } => Box::new(WebsocketInterface::new(port)),
        InterfaceDriver::Http { port } => Box::new(HttpInterface::new(port)),
        _ => unimplemented!(),
    }
}

#[derive(Clone, Debug)]
struct NullLogger {}

impl Logger for NullLogger {
    fn log(&mut self, _msg: String) {}
}

#[cfg(test)]
pub mod tests {
    use super::*;
    use conductor::{passphrase_manager::PassphraseManager, test_admin::ConductorTestAdmin};
    use key_loaders::mock_passphrase_manager;
    use keystore::{test_hash_config, Keystore, Secret, PRIMARY_KEYBUNDLE_ID};
    extern crate tempfile;
    use crate::config::load_configuration;
    use holochain_core::{
        action::Action, nucleus::actions::call_zome_function::make_cap_request_for_call,
        signal::signal_channel,
    };
    use holochain_core_types::dna;
    use holochain_dpki::{key_bundle::KeyBundle, password_encryption::PwHashConfig, SEED_SIZE};
    use holochain_persistence_api::cas::content::Address;
    use holochain_wasm_utils::wasm_target_dir;
    use lib3h_sodium::secbuf::SecBuf;
    use std::{
        fs::{File, OpenOptions},
        io::Write,
        path::PathBuf,
    };

    use self::tempfile::tempdir;
    use holochain_core_types::dna::{
        bridges::{Bridge, BridgeReference},
        fn_declarations::{FnDeclaration, Trait, TraitFns},
    };
    use std::collections::BTreeMap;
    use test_utils::*;

    //    commented while test_signals_through_admin_websocket is broken
    //    extern crate ws;
    //    use self::ws::{connect, Message};
    //    extern crate parking_lot;

    pub fn test_dna_loader() -> DnaLoader {
        let loader = Box::new(|path: &PathBuf| {
            Ok(match path.to_str().unwrap().as_ref() {
                "bridge/callee.dna" => callee_dna(),
                "bridge/caller.dna" => caller_dna(),
                "bridge/caller_dna_ref.dna" => caller_dna_with_dna_reference(),
                "bridge/caller_bogus_trait_ref.dna" => caller_dna_with_bogus_trait_reference(),
                "bridge/caller_without_required.dna" => caller_dna_without_required(),
                _ => Dna::try_from(JsonString::from_json(&example_dna_string())).unwrap(),
            })
        })
            as Box<dyn FnMut(&PathBuf) -> Result<Dna, HolochainError> + Send + Sync>;
        Arc::new(loader)
    }

    pub fn test_key_loader() -> KeyLoader {
        let loader = Box::new(
            |path: &PathBuf, _pm: Arc<PassphraseManager>, _hash_config: Option<PwHashConfig>| {
                match path.to_str().unwrap().as_ref() {
                    "holo_tester1.key" => Ok(test_keystore(1)),
                    "holo_tester2.key" => Ok(test_keystore(2)),
                    "holo_tester3.key" => Ok(test_keystore(3)),
                    unknown => Err(HolochainError::ErrorGeneric(format!(
                        "No test keystore for {}",
                        unknown
                    ))),
                }
            },
        )
            as Box<
                dyn FnMut(
                        &PathBuf,
                        Arc<PassphraseManager>,
                        Option<PwHashConfig>,
                    ) -> Result<Keystore, HolochainError>
                    + Send
                    + Sync,
            >;
        Arc::new(loader)
    }

    pub fn test_keystore(index: u8) -> Keystore {
        let agent_name = format!("test-agent-{}", index);
        let mut keystore = Keystore::new(
            mock_passphrase_manager(agent_name.clone()),
            test_hash_config(),
        )
        .unwrap();

        // Create deterministic seed
        let mut seed = SecBuf::with_insecure(SEED_SIZE);
        let mock_seed: Vec<u8> = (1..SEED_SIZE).map(|e| e as u8 + index).collect();
        seed.write(0, mock_seed.as_slice())
            .expect("SecBuf must be writeable");

        let secret = Arc::new(Mutex::new(Secret::Seed(seed)));
        keystore.add("root_seed", secret).unwrap();

        keystore
            .add_keybundle_from_seed("root_seed", PRIMARY_KEYBUNDLE_ID)
            .unwrap();
        keystore
    }

    pub fn test_keybundle(index: u8) -> KeyBundle {
        let mut keystore = test_keystore(index);
        keystore.get_keybundle(PRIMARY_KEYBUNDLE_ID).unwrap()
    }

    pub fn test_toml(websocket_port: u16, http_port: u16) -> String {
        format!(
            r#"
    [[agents]]
    id = "test-agent-1"
    name = "Holo Tester 1"
    public_address = "{tkb1}"
    keystore_file = "holo_tester1.key"

    [[agents]]
    id = "test-agent-2"
    name = "Holo Tester 2"
    public_address = "{tkb2}"
    keystore_file = "holo_tester2.key"

    [[agents]]
    id = "test-agent-3"
    name = "Holo Tester 3"
    public_address = "{tkb3}"
    keystore_file = "holo_tester3.key"

    [[dnas]]
    id = "test-dna"
    file = "app_spec.dna.json"
    hash = "QmaJiTs75zU7kMFYDkKgrCYaH8WtnYNkmYX3tPt7ycbtRq"

    [[dnas]]
    id = "bridge-callee"
    file = "bridge/callee.dna"
    hash = "{bridge_callee_hash}"

    [[dnas]]
    id = "bridge-caller"
    file = "bridge/caller.dna"
    hash = "{bridge_caller_hash}"

    [[instances]]
    id = "test-instance-1"
    dna = "bridge-callee"
    agent = "test-agent-1"
        [instances.storage]
        type = "memory"

    [[instances]]
    id = "test-instance-2"
    dna = "test-dna"
    agent = "test-agent-2"
        [instances.storage]
        type = "memory"

    [[instances]]
    id = "bridge-caller"
    dna = "bridge-caller"
    agent = "test-agent-3"
        [instances.storage]
        type = "memory"

    [[interfaces]]
    id = "test-interface-1"
    admin = true
        [interfaces.driver]
        type = "websocket"
        port = {ws_port}
        [[interfaces.instances]]
        id = "test-instance-1"
        [[interfaces.instances]]
        id = "test-instance-2"

    [[interfaces]]
    id = "test-interface-2"
    [interfaces.driver]
    type = "http"
    port = {http_port}
        [[interfaces.instances]]
        id = "test-instance-1"
        [[interfaces.instances]]
        id = "test-instance-2"

    [[bridges]]
    caller_id = "bridge-caller"
    callee_id = "test-instance-1"
    handle = "DPKI"

    [[bridges]]
    caller_id = "bridge-caller"
    callee_id = "test-instance-2"
    handle = "happ-store"

    [[bridges]]
    caller_id = "bridge-caller"
    callee_id = "test-instance-1"
    handle = "test-callee"
    "#,
            tkb1 = test_keybundle(1).get_id(),
            tkb2 = test_keybundle(2).get_id(),
            tkb3 = test_keybundle(3).get_id(),
            ws_port = websocket_port,
            http_port = http_port,
            bridge_callee_hash = callee_dna().address(),
            bridge_caller_hash = caller_dna().address(),
        )
    }

    pub fn test_conductor(websocket_port: u16, http_port: u16) -> Conductor {
        let config =
            load_configuration::<Configuration>(&test_toml(websocket_port, http_port)).unwrap();
        let mut conductor = Conductor::from_config(config.clone());
        conductor.dna_loader = test_dna_loader();
        conductor.key_loader = test_key_loader();
        conductor.boot_from_config().unwrap();
        conductor
    }

    fn test_conductor_with_signals(signal_tx: SignalSender) -> Conductor {
        let config = load_configuration::<Configuration>(&test_toml(8888, 8889)).unwrap();
        let mut conductor = Conductor::from_config(config.clone()).with_signal_channel(signal_tx);
        conductor.dna_loader = test_dna_loader();
        conductor.key_loader = test_key_loader();
        conductor.boot_from_config().unwrap();
        conductor
    }

    pub fn example_dna_string() -> String {
        r#"{
                "name": "my dna",
                "description": "",
                "version": "",
                "uuid": "00000000-0000-0000-0000-000000000001",
                "dna_spec_version": "2.0",
                "properties": {},
                "zomes": {
                    "": {
                        "description": "",
                        "config": {},
                        "entry_types": {
                            "": {
                                "description": "",
                                "sharing": "public"
                            }
                        },
                        "traits": {
                            "test": {
                                "functions": ["test"]
                             }
                        },
                        "fn_declarations": [
                            {
                                "name": "test",
                                "inputs": [
                                    {
                                        "name": "post",
                                        "type": "string"
                                    }
                                ],
                                "outputs" : [
                                    {
                                        "name": "hash",
                                        "type": "string"
                                    }
                                ]
                            }
                        ],
                        "code": {
                            "code": "AAECAw=="
                        },
                        "bridges": [
                            {
                                "presence": "optional",
                                "handle": "my favourite instance!",
                                "reference": {
                                    "traits": {}
                                }
                            }
                        ]
                    }
                }
            }"#
        .to_string()
    }

    #[test]
    fn test_default_dna_loader() {
        let tempdir = tempdir().unwrap();
        let file_path = tempdir.path().join("test.dna.json");
        let mut tmp_file = File::create(file_path.clone()).unwrap();
        writeln!(tmp_file, "{}", example_dna_string()).unwrap();
        match Conductor::load_dna(&file_path) {
            Ok(dna) => {
                assert_eq!(dna.name, "my dna");
            }
            Err(_) => assert!(false),
        }
    }

    #[test]
    fn test_conductor_boot_from_config() {
        let mut conductor = test_conductor(10001, 10002);
        assert_eq!(conductor.instances.len(), 3);

        conductor.start_all_instances().unwrap();
        conductor.start_all_interfaces();
        conductor.stop_all_instances().unwrap();
    }

    #[test]
    /// Here we test if we correctly check for consistency in DNA hashes: possible sources are:
    /// - DNA hash from Conductor configuration
    /// - computed DNA hash from loaded instance
    fn test_check_dna_consistency() {
        let toml = test_toml(10041, 10042);

        let config = load_configuration::<Configuration>(&toml).unwrap();
        let mut conductor = Conductor::from_config(config.clone());
        conductor.dna_loader = test_dna_loader();
        conductor.key_loader = test_key_loader();
        assert_eq!(
            conductor.boot_from_config(),
            Ok(()),
            "Conductor failed to boot from config"
        );

        // Tests equality
        let a = HashString::from("QmYRM4rh8zmSLaxyShYtv9PBDdQkXuyPieJTZ1e5GZqeeh");
        let b = HashString::from("QmYRM4rh8zmSLaxyShYtv9PBDdQkXuyPieJTZ1e5GZqeeh");
        assert_eq!(
            Conductor::check_dna_consistency(&a, &b),
            Ok(()),
            "DNA consistency check Fail."
        );

        // Tests INequality
        let b = HashString::from("QmQVLgFxUpd1ExVkBzvwASshpG6fmaJGxDEgf1cFf7S73a");
        assert_ne!(
            Conductor::check_dna_consistency(&a, &b),
            Ok(()),
            "DNA consistency check Fail."
        );
    }

    #[test]
    /// This is supposed to fail to show if we are properly bailing when there is
    /// a decrepency btween DNA hashes.
    fn test_check_dna_consistency_err() {
        let a = HashString::from("QmYRM4rh8zmSLaxyShYtv9PBDdQkXuyPieJTZ1e5GZqeeh");
        let b = HashString::from("QmZAQkpkXhfRcSgBJX4NYyqWCyMnkvuF7X2RkPgqihGMrR");

        assert_eq!(
            Conductor::check_dna_consistency(&a, &b),
            Err(HolochainError::DnaHashMismatch(a, b)),
            "DNA consistency check Fail."
        );

        let a = HashString::from("QmYRM4rh8zmSLaxyShYtv9PBDdQkXuyPieJTZ1e5GZqeeh");
        let b = HashString::from(String::default());

        assert_eq!(
            Conductor::check_dna_consistency(&a, &b),
            Err(HolochainError::DnaHashMismatch(a, b)),
            "DNA consistency check Fail."
        )
    }

    #[test]
    fn test_serialize_and_load_with_test_agents() {
        let mut conductor = test_conductor(10091, 10092);

        conductor
            .add_test_agent("test-agent-id".into(), "test-agent-name".into())
            .expect("could not add test agent");

        let config_toml_string =
            serialize_configuration(&conductor.config()).expect("Could not serialize config");
        let serialized_config = load_configuration::<Configuration>(&config_toml_string)
            .expect("Could not deserialize toml");

        let mut reanimated_conductor = Conductor::from_config(serialized_config);
        reanimated_conductor.dna_loader = test_dna_loader();
        reanimated_conductor.key_loader = test_key_loader();

        assert_eq!(
            reanimated_conductor
                .config()
                .agents
                .iter()
                .filter_map(|agent| agent.test_agent)
                .count(),
            1
        );
        reanimated_conductor
            .boot_from_config()
            .expect("Could not boot the conductor with test agent")
    }

    #[test]
    fn test_check_dna_consistency_from_dna_file() {
        let fixture = String::from(
            r#"{
                "name": "my dna",
                "description": "",
                "version": "",
                "uuid": "00000000-0000-0000-0000-000000000001",
                "dna_spec_version": "2.0",
                "properties": {},
                "zomes": {
                    "": {
                        "description": "",
                        "config": {},
                        "entry_types": {
                            "": {
                                "description": "",
                                "sharing": "public"
                            }
                        },
                        "traits": {
                            "test": {
                                "functions": ["test"]
                             }
                        },
                        "fn_declarations": [
                            {
                                "name": "test",
                                "inputs": [
                                    {
                                        "name": "post",
                                        "type": "string"
                                    }
                                ],
                                "outputs" : [
                                    {
                                        "name": "hash",
                                        "type": "string"
                                    }
                                ]
                            }
                        ],
                        "code": {
                            "code": "AAECAw=="
                        }
                    }
                }
            }"#,
        );
        let dna_hash_from_file = HashString::from(
            Dna::try_from(JsonString::from_json(&fixture))
                .expect(&format!("Fail to load DNA from raw string: {}", fixture))
                .address(),
        );
        let dna_hash_computed = HashString::from("QmNPCDBhr6BDBBVWG4mBEVFfhyjsScURYdZoV3fDpzjzgb");

        assert_eq!(
            Conductor::check_dna_consistency(&dna_hash_from_file, &dna_hash_computed),
            Ok(()),
            "DNA consistency from DNA file check Fail."
        );
    }

    //#[test]
    // Default config path ~/.holochain/conductor/conductor-config.toml won't work in CI
    fn _test_conductor_save_and_load_config_default_location() {
        let conductor = test_conductor(10011, 10012);
        assert_eq!(conductor.save_config(), Ok(()));

        let mut toml = String::new();

        let mut file = OpenOptions::new()
            .read(true)
            .open(&conductor.config_path())
            .expect("Could not open config file");
        file.read_to_string(&mut toml)
            .expect("Could not read config file");

        let restored_config =
            load_configuration::<Configuration>(&toml).expect("could not load config");
        assert_eq!(
            serialize_configuration(&conductor.config),
            serialize_configuration(&restored_config)
        )
    }

    #[test]
    fn test_conductor_signal_handler() {
        let (signal_tx, signal_rx) = signal_channel();
        let _conductor = test_conductor_with_signals(signal_tx);

        test_utils::expect_action(&signal_rx, |action| match action {
            Action::InitializeChain(_) => true,
            _ => false,
        })
        .unwrap();

        // expect one InitNetwork for each instance

        test_utils::expect_action(&signal_rx, |action| match action {
            Action::InitNetwork(_) => true,
            _ => false,
        })
        .unwrap();

        test_utils::expect_action(&signal_rx, |action| match action {
            Action::InitNetwork(_) => true,
            _ => false,
        })
        .unwrap();
    }

    pub fn callee_wat() -> String {
        r#"
(module

    (memory 1)
    (export "memory" (memory 0))

    (func
        (export "__hdk_validate_app_entry")
        (param $allocation i64)
        (result i64)

        (i64.const 0)
    )

    (func
        (export "__hdk_validate_agent_entry")
        (param $allocation i64)
        (result i64)

        (i64.const 0)
    )

    (func
        (export "__hdk_validate_link")
        (param $allocation i64)
        (result i64)

        (i64.const 0)
    )


    (func
        (export "__hdk_get_validation_package_for_entry_type")
        (param $allocation i64)
        (result i64)

        ;; This writes "Entry" into memory
        (i64.store (i32.const 0) (i64.const 34))
        (i64.store (i32.const 1) (i64.const 69))
        (i64.store (i32.const 2) (i64.const 110))
        (i64.store (i32.const 3) (i64.const 116))
        (i64.store (i32.const 4) (i64.const 114))
        (i64.store (i32.const 5) (i64.const 121))
        (i64.store (i32.const 6) (i64.const 34))

        (i64.const 7)
    )

    (func
        (export "__hdk_get_validation_package_for_link")
        (param $allocation i64)
        (result i64)

        ;; This writes "Entry" into memory
        (i64.store (i32.const 0) (i64.const 34))
        (i64.store (i32.const 1) (i64.const 69))
        (i64.store (i32.const 2) (i64.const 110))
        (i64.store (i32.const 3) (i64.const 116))
        (i64.store (i32.const 4) (i64.const 114))
        (i64.store (i32.const 5) (i64.const 121))
        (i64.store (i32.const 6) (i64.const 34))

        (i64.const 7)
    )

    (func
        (export "__list_traits")
        (param $allocation i64)
        (result i64)

        (i64.const 0)
    )

    (func
        (export "__list_functions")
        (param $allocation i64)
        (result i64)

        (i64.const 0)
    )

    (func
        (export "hello")
        (param $allocation i64)
        (result i64)

        ;; This writes "Holo World" into memory
        (i64.store (i32.const 0) (i64.const 72))
        (i64.store (i32.const 1) (i64.const 111))
        (i64.store (i32.const 2) (i64.const 108))
        (i64.store (i32.const 3) (i64.const 111))
        (i64.store (i32.const 4) (i64.const 32))
        (i64.store (i32.const 5) (i64.const 87))
        (i64.store (i32.const 6) (i64.const 111))
        (i64.store (i32.const 7) (i64.const 114))
        (i64.store (i32.const 8) (i64.const 108))
        (i64.store (i32.const 9) (i64.const 100))

        (i64.const 10)
    )
)
                "#
        .to_string()
    }

    fn bridge_call_fn_declaration() -> FnDeclaration {
        FnDeclaration {
            name: String::from("hello"),
            inputs: vec![],
            outputs: vec![dna::fn_declarations::FnParameter {
                name: String::from("greeting"),
                parameter_type: String::from("String"),
            }],
        }
    }

    fn callee_dna() -> Dna {
        let wat = &callee_wat();
        let mut dna = create_test_dna_with_wat("greeter", Some(wat));
        dna.uuid = String::from("basic_bridge_call");
        let fn_declaration = bridge_call_fn_declaration();

        {
            let zome = dna.zomes.get_mut("greeter").unwrap();
            zome.fn_declarations.push(fn_declaration.clone());
            zome.traits
                .get_mut("hc_public")
                .unwrap()
                .functions
                .push(fn_declaration.name.clone());
            zome.traits.insert(
                String::from("greetable"),
                TraitFns {
                    functions: vec![fn_declaration.name.clone()],
                },
            );
        }

        dna
    }

    fn caller_dna() -> Dna {
        let mut path = PathBuf::new();

        path.push(wasm_target_dir(
            &String::from("conductor_api").into(),
            &String::from("test-bridge-caller").into(),
        ));
        let wasm_path_component: PathBuf = [
            String::from("wasm32-unknown-unknown"),
            String::from("release"),
            String::from("test_bridge_caller.wasm"),
        ]
        .iter()
        .collect();
        path.push(wasm_path_component);

        let wasm = create_wasm_from_file(&path);
        let defs = create_test_defs_with_fn_names(vec![
            "call_bridge".to_string(),
            "call_bridge_error".to_string(),
        ]);
        let mut dna = create_test_dna_with_defs("test_zome", defs, &wasm);
        dna.uuid = String::from("basic_bridge_call");
        {
            let zome = dna.zomes.get_mut("test_zome").unwrap();
            zome.bridges.push(Bridge {
                presence: BridgePresence::Required,
                handle: String::from("test-callee"),
                reference: BridgeReference::Trait {
                    traits: btreemap! {
                        String::from("greetable") => Trait{
                            functions: vec![bridge_call_fn_declaration()]
                        }
                    },
                },
            });
            zome.bridges.push(Bridge {
                presence: BridgePresence::Optional,
                handle: String::from("DPKI"),
                reference: BridgeReference::Trait {
                    traits: BTreeMap::new(),
                },
            });
            zome.bridges.push(Bridge {
                presence: BridgePresence::Optional,
                handle: String::from("happ-store"),
                reference: BridgeReference::Trait {
                    traits: BTreeMap::new(),
                },
            });
        }

        dna
    }

    #[test]
    fn basic_bridge_call_roundtrip() {
        let config = load_configuration::<Configuration>(&test_toml(10021, 10022)).unwrap();
        let mut conductor = Conductor::from_config(config.clone());
        conductor.dna_loader = test_dna_loader();
        conductor.key_loader = test_key_loader();
        conductor
            .boot_from_config()
            .expect("Test config must be sane");
        conductor
            .start_all_instances()
            .expect("Instances must be spawnable");
        let caller_instance = conductor.instances["bridge-caller"].clone();
        let mut instance = caller_instance.write().unwrap();

        let cap_call = {
            let context = instance.context().unwrap();
            make_cap_request_for_call(
                context.clone(),
                Address::from(context.clone().agent_id.address()),
                "call_bridge",
                JsonString::empty_object(),
            )
        };
        let result = instance
            .call("test_zome", cap_call, "call_bridge", "{}")
            .unwrap();

        // "Holo World" comes for the callee_wat above which runs in the callee instance
        assert_eq!(result, JsonString::from("Holo World"));
    }

    #[test]
    fn basic_bridge_call_error() {
        let config = load_configuration::<Configuration>(&test_toml(10041, 10042)).unwrap();
        let mut conductor = Conductor::from_config(config.clone());
        conductor.dna_loader = test_dna_loader();
        conductor.key_loader = test_key_loader();
        conductor
            .boot_from_config()
            .expect("Test config must be sane");
        conductor
            .start_all_instances()
            .expect("Instances must be spawnable");
        let caller_instance = conductor.instances["bridge-caller"].clone();
        let mut instance = caller_instance.write().unwrap();

        let cap_call = {
            let context = instance.context().unwrap();
            make_cap_request_for_call(
                context.clone(),
                Address::from(context.clone().agent_id.address()),
                "call_bridge_error",
                JsonString::empty_object(),
            )
        };
        let result = instance.call("test_zome", cap_call, "call_bridge_error", "{}");

        assert!(result.is_ok());
        assert!(result.unwrap().to_string().contains("Holochain Instance Error: Zome function \'non-existent-function\' not found in Zome \'greeter\'"));
    }

    #[test]
    fn error_if_required_bridge_missing() {
        let mut config = load_configuration::<Configuration>(&test_toml(10061, 10062)).unwrap();
        config.bridges.clear();
        let mut conductor = Conductor::from_config(config.clone());
        conductor.dna_loader = test_dna_loader();
        conductor.key_loader = test_key_loader();

        let result = conductor.boot_from_config();
        assert!(result.is_err());
        assert_eq!(
            result.err().unwrap(),
            "Required bridge \'test-callee\' for instance \'bridge-caller\' missing",
        );
    }

    fn caller_dna_with_dna_reference() -> Dna {
        let mut dna = caller_dna();
        {
            let bridge = dna
                .zomes
                .get_mut("test_zome")
                .unwrap()
                .bridges
                .get_mut(0)
                .unwrap();
            bridge.reference = BridgeReference::Address {
                dna_address: Address::from("fake bridge reference"),
            };
        }
        dna
    }

    fn caller_dna_with_bogus_trait_reference() -> Dna {
        let mut dna = caller_dna();
        {
            let bridge = dna
                .zomes
                .get_mut("test_zome")
                .unwrap()
                .bridges
                .get_mut(0)
                .unwrap();
            let mut fn_declaration = bridge_call_fn_declaration();
            fn_declaration
                .inputs
                .push(dna::fn_declarations::FnParameter {
                    name: String::from("additional_parameter"),
                    parameter_type: String::from("String"),
                });
            bridge.reference = BridgeReference::Trait {
                traits: btreemap! {
                    String::from("greetable") => Trait{
                        functions: vec![fn_declaration]
                    }
                },
            };
        }
        dna
    }

    fn caller_dna_without_required() -> Dna {
        let mut dna = caller_dna();
        {
            let bridge = dna
                .zomes
                .get_mut("test_zome")
                .unwrap()
                .bridges
                .get_mut(0)
                .unwrap();
            bridge.presence = BridgePresence::Optional;
            bridge.reference = BridgeReference::Trait {
                traits: BTreeMap::new(),
            };
        }
        dna
    }

    pub fn bridge_dna_ref_test_toml(caller_dna: &str, callee_dna: &str) -> String {
        format!(
            r#"
    [[agents]]
    id = "test-agent-1"
    name = "Holo Tester 1"
    public_address = "{}"
    keystore_file = "holo_tester1.key"

    [[dnas]]
    id = "bridge-callee"
    file = "{}"
    hash = "Qm328wyq38924y"

    [[dnas]]
    id = "bridge-caller"
    file = "{}"
    hash = "Qm328wyq38924y"

    [[instances]]
    id = "bridge-callee"
    dna = "bridge-callee"
    agent = "test-agent-1"
    [instances.storage]
    type = "memory"

    [[instances]]
    id = "bridge-caller"
    dna = "bridge-caller"
    agent = "test-agent-1"
    [instances.storage]
    type = "memory"

    [[bridges]]
    caller_id = "bridge-caller"
    callee_id = "bridge-callee"
    handle = "test-callee"
    "#,
            test_keybundle(1).get_id(),
            callee_dna,
            caller_dna,
        )
    }

    #[test]
    fn error_if_bridge_reference_dna_mismatch() {
        let config = load_configuration::<Configuration>(&bridge_dna_ref_test_toml(
            "bridge/caller_dna_ref.dna",
            "bridge/callee_dna.dna",
        ))
        .unwrap();
        let mut conductor = Conductor::from_config(config.clone());
        conductor.dna_loader = test_dna_loader();
        conductor.key_loader = test_key_loader();
        let result = conductor.boot_from_config();

        assert!(result.is_err());
        println!("{:?}", result);
        assert!(result.err().unwrap().starts_with(
            "Bridge \'test-callee\' of caller instance \'bridge-caller\' requires callee to be DNA with hash \'fake bridge reference\', but the configured instance \'bridge-callee\' runs DNA with hash"
        ));
    }

    #[test]
    fn error_if_bridge_reference_trait_mismatch() {
        let config = load_configuration::<Configuration>(&bridge_dna_ref_test_toml(
            "bridge/caller_bogus_trait_ref.dna",
            "bridge/callee_dna.dna",
        ))
        .unwrap();
        let mut conductor = Conductor::from_config(config.clone());
        conductor.dna_loader = test_dna_loader();
        conductor.key_loader = test_key_loader();
        let result = conductor.boot_from_config();

        assert!(result.is_err());
        println!("{:?}", result);
        assert_eq!(
            result.err().unwrap(),
            "Bridge \'test-callee\' of instance \'bridge-caller\' requires callee to to implement trait \'greetable\' with functions: [FnDeclaration { name: \"hello\", inputs: [FnParameter { parameter_type: \"String\", name: \"additional_parameter\" }], outputs: [FnParameter { parameter_type: \"String\", name: \"greeting\" }] }]",
        );
    }

    #[test]
    fn fails_if_key_address_does_not_match() {
        // Config with well formatted public address but differing to the deterministic key
        // created by test_key_loader for "holo_tester1.key"
        let config = load_configuration::<Configuration>(r#"
                [[agents]]
                id = "test-agent-1"
                name = "Holo Tester 1"
                public_address = "HoloTester1-----------------------------------------------------------------------AAACZp4xHB"
                keystore_file = "holo_tester1.key"

                [[dnas]]
                id = "test-dna"
                file = "app_spec.dna.json"
                hash = "QmZAQkpkXhfRcSgBJX4NYyqWCyMnkvuF7X2RkPgqihGMrR"

                [[instances]]
                id = "test-instance-1"
                dna = "test-dna"
                agent = "test-agent-1"
                    [instances.storage]
                    type = "memory"
                "#
        ).unwrap();
        let mut conductor = Conductor::from_config(config.clone());
        conductor.dna_loader = test_dna_loader();
        conductor.key_loader = test_key_loader();
        assert_eq!(
            conductor.boot_from_config(),
            Err("Error while trying to create instance \"test-instance-1\": Key from file \'holo_tester1.key\' (\'HcSCI7T6wQ5t4nffbjtUk98Dy9fa79Ds6Uzg8nZt8Fyko46ikQvNwfoCfnpuy7z\') does not match public address HoloTester1-----------------------------------------------------------------------AAACZp4xHB mentioned in config!"
                .to_string()),
        );
    }

    #[test]
    // flaky test
    // signal ordering is not deterministic nor is timing
    // test should poll and allow signals in different orders
    // OR
    // test should be totally removed because this is really an integration test
    #[cfg(feature = "broken-tests")]
    fn test_signals_through_admin_websocket() {
        let mut conductor = test_conductor(10031, 10032);
        let _ = conductor.start_all_instances();
        conductor.start_all_interfaces();
        thread::sleep(Duration::from_secs(2));
        // parking_lot::Mutex is an alternative Mutex that does not get poisoned if one of the
        // threads panic. Here it helps getting the causing assertion panic to be printed
        // instead of masking that with a panic of the thread below which makes it hard to see
        // why this test fails, if it fails.
        let signals: Arc<parking_lot::Mutex<Vec<String>>> =
            Arc::new(parking_lot::Mutex::new(Vec::new()));
        let signals_clone = signals.clone();
        let websocket_thread = thread::spawn(|| {
            connect("ws://127.0.0.1:10031", move |_| {
                let s = signals_clone.clone();
                move |msg: Message| {
                    s.lock().push(msg.to_string());
                    Ok(())
                }
            })
            .unwrap();
        });

        let result = {
            let lock = conductor.instances.get("bridge-caller").unwrap();
            let mut bridge_caller = lock.write().unwrap();
            let cap_call = {
                let context = bridge_caller.context();
                make_cap_request_for_call(
                    context.clone(),
                    Address::from(context.clone().agent_id.address()),
                    "call_bridge",
                    JsonString::empty_object(),
                )
            };
            bridge_caller.call(
                "test_zome",
                cap_call,
                "call_bridge",
                &JsonString::empty_object().to_string(),
            )
        };

        assert!(result.is_ok());
        thread::sleep(Duration::from_secs(2));
        conductor.stop_all_interfaces();
        websocket_thread
            .join()
            .expect("Could not join websocket thread");
        let received_signals = signals.lock().clone();

        assert!(received_signals.len() >= 3);
        assert!(received_signals[0]
            .starts_with("{\"signal\":{\"Trace\":\"SignalZomeFunctionCall(ZomeFnCall {"));
        assert!(received_signals[1]
            .starts_with("{\"signal\":{\"Trace\":\"SignalZomeFunctionCall(ZomeFnCall {"));
        assert!(received_signals[2].starts_with(
            "{\"signal\":{\"Trace\":\"ReturnZomeFunctionResult(ExecuteZomeFnResponse {"
        ));
    }

    #[test]
    fn test_start_stop_instance() {
        let mut conductor = test_conductor(10051, 10052);
        assert_eq!(
            conductor.start_instance(&String::from("test-instance-1")),
            Ok(()),
        );
        assert_eq!(
            conductor.start_instance(&String::from("test-instance-1")),
            Err(HolochainInstanceError::InstanceAlreadyActive),
        );
        assert_eq!(
            conductor.start_instance(&String::from("non-existant-id")),
            Err(HolochainInstanceError::NoSuchInstance),
        );
        assert_eq!(
            conductor.stop_instance(&String::from("test-instance-1")),
            Ok(())
        );
        assert_eq!(
            conductor.stop_instance(&String::from("test-instance-1")),
            Err(HolochainInstanceError::InstanceNotActiveYet),
        );
    }
}<|MERGE_RESOLUTION|>--- conflicted
+++ resolved
@@ -1183,11 +1183,8 @@
                 .with_admin_dna_functions()
                 .with_admin_ui_functions()
                 .with_test_admin_functions()
-<<<<<<< HEAD
                 .with_call_and_measure();
-=======
                 .with_debug_functions();
->>>>>>> 90737000
         }
 
         conductor_api_builder.spawn()
