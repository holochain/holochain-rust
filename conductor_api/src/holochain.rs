--- conflicted
+++ resolved
@@ -18,22 +18,13 @@
 //! use holochain_core::nucleus::ribosome::capabilities::CapabilityRequest;
 //! use holochain_core_types::{
 //!     cas::content::Address,
-<<<<<<< HEAD
-//!     agent::AgentId,
+//!     agent::{AgentId, KeyBuffer},
 //!     dna::Dna,
-//!     json::JsonString,
-//!     signature::Signature,
-//! };
-//! use std::sync::Arc;
-=======
-//!     agent::{AgentId, KeyBuffer},
-//!     dna::{Dna, capabilities::CapabilityCall},
 //!     json::JsonString};
 //! use holochain_dpki::keypair::{Keypair, SEEDSIZE};
 //! use holochain_sodium::{random::random_secbuf, secbuf::SecBuf};
 //!
 //! use std::sync::{Arc, Mutex};
->>>>>>> 3d502d3c
 //! use tempfile::tempdir;
 //!
 //! // Instantiate a new holochain instance
