//! `holochain_conductor_api` is a library for instantiating and using holochain instances that
//! each run a holochain DNA, DHT and source chain.
//!
//! The struct Holochain wraps everything needed to run such an instance.
//!
//! # Examples
//!
//! ``` rust
//! extern crate holochain_conductor_api;
//! extern crate holochain_core_types;
//! extern crate holochain_core;
//! extern crate holochain_net;
//! extern crate holochain_json_api;
//! extern crate holochain_persistence_api;
//! extern crate holochain_persistence_mem;
//! extern crate holochain_dpki;
//! extern crate lib3h_sodium;
//! extern crate tempfile;
//! extern crate test_utils;
//! use holochain_conductor_api::{*, context_builder::ContextBuilder};
//! use holochain_core_types::{
//!     agent::AgentId,
//!     dna::{Dna, capabilities::CapabilityRequest,},
//!     signature::Signature,
//! };
//! use holochain_persistence_api::{
//!     cas::content::Address,
//! };
//! use holochain_json_api::json::JsonString;
//! use holochain_dpki::{key_bundle::KeyBundle, seed::SeedType, SEED_SIZE};
//! use lib3h_sodium::secbuf::SecBuf;
//! use test_utils;
//!
//! use std::sync::{Arc, Mutex};
//! use tempfile::tempdir;
//!
//! // Instantiate a new holochain instance
//!
//! // Need to get to something like this:
//! // let dna = holochain_core_types::dna::from_package_file("mydna.dna.json");
//!
//! // But for now:
//! let dna = test_utils::create_arbitrary_test_dna();
//! let dir = tempdir().unwrap();
//! let storage_directory_path = dir.path().to_str().unwrap();
//!
//! // We need to provide a cryptographic key that represents the agent.
//! // Creating a new random one on the fly:
//! let mut seed = SecBuf::with_insecure(SEED_SIZE);
//! seed.randomize();
//!
//! let keybundle = KeyBundle::new_from_seed_buf(&mut seed).unwrap();
//!
//! // The keybundle's public part is the agent's address
//! let agent = AgentId::new("bob", keybundle.get_id());
//!
//! // The instance needs a conductor API with at least the signing callback:
//! let conductor_api = interface::ConductorApiBuilder::new()
//!     .with_agent_signature_callback(Arc::new(Mutex::new(keybundle)))
//!     .spawn();
//!
//! // The conductor API, together with the storage and the agent ID
//! // constitute the instance's context:
//! let context = ContextBuilder::new()
//!     .with_agent(agent)
//!     .with_conductor_api(conductor_api)
//!     .with_file_storage(storage_directory_path)
//!     .expect("Tempdir should be accessible")
//!     .spawn();
//!
//! let mut hc = Holochain::new(dna,Arc::new(context)).unwrap();
//!
//! // start up the holochain instance
//! hc.start().expect("couldn't start the holochain instance");
//!
//! // call a function in the zome code
//! hc.call("test_zome", CapabilityRequest::new(Address::from("some_token"), Address::from("caller"), Signature::fake()), "some_fn", "{}");
//!
//! // get the state
//! {
//!     let state = hc.state();
//!
//!     // do some other stuff with the state here
//!     // ...
//! }
//!
//! // stop the holochain instance
//! hc.stop().expect("couldn't stop the holochain instance");
//!
//!```

use crate::error::{HolochainInstanceError, HolochainResult};
use holochain_core::{
    context::Context,
    instance::Instance,
    nucleus::{
        call_zome_function,
        ribosome::{run_dna, WasmCallData},
        ZomeFnCall,
    },
    persister::{Persister, SimplePersister},
};
use holochain_core_types::{
    dna::{capabilities::CapabilityRequest, Dna},
    error::HolochainError,
};

use holochain_json_api::json::JsonString;

use holochain_core::{
    state::StateWrapper,
    state_dump::{address_to_content_and_type, StateDump},
};
use holochain_persistence_api::cas::content::Address;
use jsonrpc_core::IoHandler;
use std::sync::Arc;

/// contains a Holochain application instance
pub struct Holochain {
    instance: Option<Instance>,
    #[allow(dead_code)]
    context: Option<Arc<Context>>,
    active: bool,
}

impl Holochain {
    /// create a new Holochain instance
    pub fn new(dna: Dna, context: Arc<Context>) -> HolochainResult<Self> {
        let instance = Instance::new(context.clone());

        for zome in dna.zomes.values() {
            let maybe_json_string = run_dna(
                Some("{}".as_bytes().to_vec()),
                WasmCallData::DirectCall("__hdk_git_hash".to_string(), zome.code.code.clone()),
            );

            if let Ok(json_string) = maybe_json_string {
                if json_string != holochain_core_types::GIT_HASH.into() {
                    eprintln!("WARNING! The git-hash of the runtime and the zome don't match.");
                    eprintln!("Runtime hash: {}", holochain_core_types::GIT_HASH);
                    eprintln!("Zome hash: {}", json_string);
                }
            }
        }

        Self::from_dna_and_context_and_instance(dna, context, instance)
    }

    fn from_dna_and_context_and_instance(
        dna: Dna,
        context: Arc<Context>,
        mut instance: Instance,
    ) -> HolochainResult<Self> {
        let name = dna.name.clone();
        let result = instance.initialize(Some(dna), context.clone());

        match result {
            Ok(new_context) => {
                log_debug!(context, "conductor: {} instantiated", name);
                let hc = Holochain {
                    instance: Some(instance),
                    context: Some(new_context.clone()),
                    active: false,
                };
                Ok(hc)
            }
            Err(err) => Err(HolochainInstanceError::InternalFailure(err)),
        }
    }

    pub fn load(context: Arc<Context>) -> Result<Self, HolochainError> {
        let persister = SimplePersister::new(context.dht_storage.clone());
<<<<<<< HEAD
        let loaded_state = persister
            .load(context.clone())?
            .ok_or(HolochainError::from(std::option::NoneError))?;
=======
        let loaded_state = persister.load(context.clone())?.ok_or_else(|| {
            HolochainError::ErrorGeneric("State could not be loaded due to NoneError".to_string())
        })?;
>>>>>>> 10d49111
        let mut instance = Instance::from_state(loaded_state.clone(), context.clone());
        let new_context = instance.initialize(None, context.clone())?;
        Ok(Holochain {
            instance: Some(instance),
            context: Some(new_context.clone()),
            active: false,
        })
    }

    fn check_instance(&self) -> Result<(), HolochainInstanceError> {
        if self.instance.is_none() || self.context.is_none() {
            Err(HolochainInstanceError::InstanceNotInitialized)
        } else {
            Ok(())
        }
    }

    fn check_active(&self) -> Result<(), HolochainInstanceError> {
        if !self.active {
            Err(HolochainInstanceError::InstanceNotActiveYet)
        } else {
            Ok(())
        }
    }

    pub fn kill(&mut self) {
        let _ = self.stop();
        self.instance = None;
        self.context = None;
    }

    /// activate the Holochain instance
    pub fn start(&mut self) -> Result<(), HolochainInstanceError> {
        self.check_instance()?;
        if self.active {
            Err(HolochainInstanceError::InstanceAlreadyActive)
        } else {
            self.active = true;
            Ok(())
        }
    }

    /// deactivate the Holochain instance
    pub fn stop(&mut self) -> Result<(), HolochainInstanceError> {
        self.check_instance()?;
        self.check_active()?;

        let context = self.context.as_ref().unwrap();
        if let Err(err) = context.block_on(self.instance.as_ref().unwrap().shutdown_network()) {
            log_error!(context, "Error shutting down network: {:?}", err);
        }
        self.instance.as_ref().unwrap().stop_action_loop();
        self.active = false;
        Ok(())
    }

    /// call a function in a zome
    pub fn call(
        &mut self,
        zome: &str,
        cap: CapabilityRequest,
        fn_name: &str,
        params: &str,
    ) -> HolochainResult<JsonString> {
        self.check_instance()?;
        self.check_active()?;

        let zome_call = ZomeFnCall::new(&zome, cap, &fn_name, JsonString::from_json(&params));
        let context = self.context()?;
        Ok(context.block_on(call_zome_function(zome_call, context.clone()))?)
    }

    /// checks to see if an instance is active
    pub fn active(&self) -> bool {
        self.active
    }

    /// return
    pub fn state(&self) -> Result<StateWrapper, HolochainInstanceError> {
        self.check_instance()?;
        Ok(self.instance.as_ref().unwrap().state().clone())
    }

    pub fn context(&self) -> Result<Arc<Context>, HolochainInstanceError> {
        self.check_instance()?;
        Ok(self.context.as_ref().unwrap().clone())
    }

    pub fn set_conductor_api(&mut self, api: IoHandler) -> Result<(), HolochainInstanceError> {
        self.context()?.conductor_api.reset(api);
        Ok(())
    }

    pub fn get_state_dump(&self) -> Result<StateDump, HolochainInstanceError> {
        self.check_instance()?;
        Ok(StateDump::from(self.context.clone().expect(
            "Context must be Some since we've checked it with check_instance()? above",
        )))
    }

    pub fn get_type_and_content_from_cas(
        &self,
        address: &Address,
    ) -> Result<(String, String), HolochainInstanceError> {
        self.check_instance()?;
        Ok(address_to_content_and_type(
            address,
            self.context
                .clone()
                .expect("Context must be Some since we've checked it with check_instance()? above"),
        )?)
    }
}

#[cfg(test)]
mod tests {
    use super::*;
    extern crate tempfile;
    use self::tempfile::tempdir;
    use context_builder::ContextBuilder;
    use holochain_core::{
        action::Action,
        context::Context,
        logger::{test_logger, TestLogger},
        nucleus::actions::call_zome_function::make_cap_request_for_call,
        signal::{signal_channel, SignalReceiver},
    };
    use holochain_core_types::dna::capabilities::CapabilityRequest;
    use holochain_json_api::json::RawString;
    use holochain_persistence_api::cas::content::{Address, AddressableContent};
    use holochain_wasm_utils::wasm_target_dir;
    use std::{
        path::PathBuf,
        sync::{Arc, Mutex},
    };
    use test_utils::{
        create_arbitrary_test_dna, create_test_defs_with_fn_name, create_test_dna_with_defs,
        create_test_dna_with_wat, create_wasm_from_file, expect_action, hc_setup_and_call_zome_fn,
        mock_signing::{mock_conductor_api, registered_test_agent},
    };

    fn test_context(agent_name: &str) -> (Arc<Context>, Arc<Mutex<TestLogger>>, SignalReceiver) {
        let agent = registered_test_agent(agent_name);
        let (signal_tx, signal_rx) = signal_channel();
        let logger = test_logger();
        (
            Arc::new(
                ContextBuilder::new()
                    .with_agent(agent.clone())
                    .with_signals(signal_tx)
                    .with_conductor_api(mock_conductor_api(agent))
                    .with_file_storage(tempdir().unwrap().path().to_str().unwrap())
                    .unwrap()
                    .spawn(),
            ),
            logger,
            signal_rx,
        )
    }

    fn example_api_wasm_path() -> PathBuf {
        let mut path = wasm_target_dir(
            &String::from("conductor_api").into(),
            &String::from("wasm-test").into(),
        );
        let wasm_path_component: PathBuf = [
            String::from("wasm32-unknown-unknown"),
            String::from("release"),
            String::from("example_api_wasm.wasm"),
        ]
        .iter()
        .collect();
        path.push(wasm_path_component);

        path
    }

    fn example_api_wasm() -> Vec<u8> {
        create_wasm_from_file(&example_api_wasm_path())
    }

    // for these tests we use the agent capability call
    fn cap_call(context: Arc<Context>, fn_name: &str, params: &str) -> CapabilityRequest {
        make_cap_request_for_call(
            context.clone(),
            Address::from(context.clone().agent_id.address()),
            fn_name,
            JsonString::from_json(params),
        )
    }

    #[test]
    fn can_instantiate() {
        let mut dna = create_arbitrary_test_dna();;
        dna.name = "TestApp".to_string();
        let (context, _test_logger, _) = test_context("bob");
        let result = Holochain::new(dna.clone(), context.clone());
        assert!(result.is_ok());
        let hc = result.unwrap();
        let instance = hc.instance.as_ref().unwrap();
        let context = hc.context.as_ref().unwrap().clone();
        assert_eq!(instance.state().nucleus().dna(), Some(dna));
        assert!(!hc.active);
        assert_eq!(context.agent_id.nick, "bob".to_string());
        let network_state = context.state().unwrap().network().clone();
        assert_eq!(network_state.agent_id.is_some(), true);
        assert_eq!(network_state.dna_address.is_some(), true);

        // This test is not meaningful anymore since the idiomatic logging refactoring
        // assert!(hc.instance.state().nucleus().has_initialized())
        // let _test_logger = test_logger.lock().unwrap();
        // assert!(format!("{:?}", *test_logger).contains("\"debug/conductor: TestApp instantiated\""));
    }

    #[test]
    // TODO: This test is not really testing if loading works. But we need a test for that.
    // Persistence relies completely on the CAS, so the path would need to be used by
    // creating a FileStorage CAS in the context that is passed to Holochain::load:

    //use std::{fs::File, io::prelude::*};
    #[cfg(feature = "broken-tests")]
    fn can_load() {
        let tempdir = tempdir().unwrap();
        let tempfile = tempdir.path().join("Agentstate.txt");
        let mut file = File::create(&tempfile).unwrap();
        file.write_all(b"{\"top_chain_header\":{\"entry_type\":\"AgentId\",\"entry_address\":\"Qma6RfzvZRL127UCEVEktPhQ7YSS1inxEFw7SjEsfMJcrq\",\"sources\":[\"sandwich--------------------------------------------------------------------------AAAEqzh28L\"],\"entry_signatures\":[\"fake-signature\"],\"link\":null,\"link_same_type\":null,\"timestamp\":\"2018-10-11T03:23:38+00:00\"}}").unwrap();
        //let path = tempdir.path().to_str().unwrap().to_string();

        let (context, _, _) = test_context("bob");
        let result = Holochain::load(context.clone());
        assert!(result.is_ok());
        let loaded_holo = result.unwrap();
        assert!(!loaded_holo.active);
        assert_eq!(loaded_holo.context.agent_id.nick, "bob".to_string());
        let network_state = loaded_holo.context.state().unwrap().network().clone();
        assert!(network_state.agent_id.is_some());
        assert!(network_state.dna_address.is_some());
        assert!(loaded_holo.instance.state().nucleus().has_initialized());
    }

    #[test]
    fn fails_instantiate_if_init_fails() {
        let dna = create_test_dna_with_wat(
            "test_zome",
            Some(
                r#"
            (module
                (memory (;0;) 1)
                (func (export "init") (param $p0 i64) (result i64)
                    i64.const 9
                )
                (data (i32.const 0)
                    "fail"
                )
                (export "memory" (memory 0))
            )
        "#,
            ),
        );

        let (context, _test_logger, _) = test_context("bob");
        let result = Holochain::new(dna.clone(), context.clone());
        assert!(result.is_err());
        assert_eq!(
            HolochainInstanceError::from(HolochainError::ErrorGeneric(
                "At least one zome init returned error: [(\"test_zome\", \"\\\"Init\\\"\")]"
                    .to_string()
            )),
            result.err().unwrap(),
        );
    }

    #[test]
    #[cfg(feature = "broken-tests")]
    fn fails_instantiate_if_init_times_out() {
        let dna = create_test_dna_with_wat(
            "test_zome",
            Callback::Init.capability().as_str(),
            Some(
                r#"
            (module
                (memory (;0;) 1)
                (func (export "init") (param $p0 i64) (result i64)
                    (loop (br 0))
                    i64.const 0
                )
                (export "memory" (memory 0))
            )
        "#,
            ),
        );

        let (context, _test_logger, _) = test_context("bob");
        let result = Holochain::new(dna.clone(), context.clone());
        assert!(result.is_err());
        assert_eq!(
            HolochainInstanceError::from(HolochainError::ErrorGeneric(
                "Timeout while initializing".to_string()
            )),
            result.err().unwrap(),
        );
    }

    #[test]
    fn can_start_and_stop() {
        let dna = create_arbitrary_test_dna();
        let (context, _, _) = test_context("bob");
        let mut hc = Holochain::new(dna.clone(), context).unwrap();
        assert!(!hc.active());

        // stop when not active returns error
        let result = hc.stop();
        assert_eq!(
            HolochainInstanceError::InstanceNotActiveYet,
            result.err().unwrap()
        );

        let result = hc.start();
        assert!(result.is_ok());
        assert!(hc.active());

        // start when active returns error
        let result = hc.start();
        assert!(result.is_err());
        assert_eq!(
            HolochainInstanceError::InstanceAlreadyActive,
            result.err().unwrap()
        );

        let result = hc.stop();
        assert!(result.is_ok());
        assert!(!hc.active());
    }

    #[test]
    fn can_call() {
        let wat = r#"
(module
 (memory 1)
 (export "memory" (memory 0))
 (export "public_test_fn" (func $func0))
 (func $func0 (param $p0 i64) (result i64)
       i64.const 16
       )
 (data (i32.const 0)
       "{\"holo\":\"world\"}"
       )
 )
"#;
        let dna = create_test_dna_with_wat("test_zome", Some(wat));
        let (context, _, _) = test_context("bob");
        let mut hc = Holochain::new(dna.clone(), context.clone()).unwrap();

        let cap_call = cap_call(context.clone(), "public_test_fn", "");

        let result = hc.call("test_zome", cap_call.clone(), "public_test_fn", "");
        assert!(result.is_err());
        assert_eq!(
            result.err().unwrap(),
            HolochainInstanceError::InstanceNotActiveYet
        );

        hc.start().expect("couldn't start");

        // always returns not implemented error for now!
        let result = hc.call("test_zome", cap_call, "public_test_fn", "");
        assert!(result.is_ok(), "result = {:?}", result);
        assert_eq!(
            result.ok().unwrap(),
            JsonString::from_json("{\"holo\":\"world\"}")
        );
    }

    #[test]
    fn can_get_state() {
        let dna = create_arbitrary_test_dna();
        let (context, _, _) = test_context("bob");
        let hc = Holochain::new(dna.clone(), context).unwrap();

        let result = hc.state();
        assert!(result.is_ok());
        assert_eq!(result.unwrap().nucleus().dna(), Some(dna));
    }

    #[test]
    fn can_call_test() {
        let wasm = example_api_wasm();
        let defs = create_test_defs_with_fn_name("round_trip_test");
        let dna = create_test_dna_with_defs("test_zome", defs, &wasm);
        let (context, _, _) = test_context("bob");
        let mut hc = Holochain::new(dna.clone(), context.clone()).unwrap();

        hc.start().expect("couldn't start");

        let params = r#"{"input_int_val":2,"input_str_val":"fish"}"#;
        // always returns not implemented error for now!
        let result = hc.call(
            "test_zome",
            cap_call(context.clone(), "round_trip_test", params),
            "round_trip_test",
            params,
        );
        assert!(result.is_ok(), "result = {:?}", result);
        assert_eq!(
            result.ok().unwrap(),
            JsonString::from_json(
                r#"{"input_int_val_plus2":4,"input_str_val_plus_dog":"fish.puppy"}"#
            ),
        );
    }

    #[test]
    // TODO #165 - Move test to core/nucleus and use instance directly
    fn can_call_commit() {
        // Setup the holochain instance
        let wasm = example_api_wasm();
        let defs = create_test_defs_with_fn_name("commit_test");
        let dna = create_test_dna_with_defs("test_zome", defs, &wasm);
        let (context, _, signal_rx) = test_context("alex");
        let mut hc = Holochain::new(dna.clone(), context.clone()).unwrap();

        // Run the holochain instance
        hc.start().expect("couldn't start");

        expect_action(&signal_rx, |action| {
            if let Action::InitNetwork(_) = action {
                true
            } else {
                false
            }
        })
        .unwrap();

        // Call the exposed wasm function that calls the Commit API function
        let result = hc.call(
            "test_zome",
            cap_call(context.clone(), "commit_test", r#"{}"#),
            "commit_test",
            r#"{}"#,
        );

        // Expect fail because no validation function in wasm
        assert!(result.is_ok(), "result = {:?}", result);
        // @TODO fragile test!
        assert_ne!(
            result.clone().ok().unwrap(),
            JsonString::from_json("{\"Err\":\"Argument deserialization failed\"}")
        );

        expect_action(&signal_rx, |action| {
            if let Action::Commit(_) = action {
                true
            } else {
                false
            }
        })
        .unwrap();
    }

    #[test]
    // TODO #165 - Move test to core/nucleus and use instance directly
    fn can_call_commit_err() {
        // Setup the holochain instance
        let wasm = example_api_wasm();
        let defs = create_test_defs_with_fn_name("commit_fail_test");
        let dna = create_test_dna_with_defs("test_zome", defs, &wasm);
        let (context, _, signal_rx) = test_context("alex");
        let mut hc = Holochain::new(dna.clone(), context.clone()).unwrap();

        // Run the holochain instance
        hc.start().expect("couldn't start");

        // Call the exposed wasm function that calls the Commit API function
        let result = hc.call(
            "test_zome",
            cap_call(context.clone(), "commit_fail_test", r#"{}"#),
            "commit_fail_test",
            r#"{}"#,
        );
        println!("can_call_commit_err result: {:?}", result);

        // Expect normal OK result with hash
        assert!(result.is_ok(), "result = {:?}", result);
        assert_eq!(
            result.ok().unwrap(),
            JsonString::from_json("{\"Err\":\"Argument deserialization failed\"}"),
        );

        expect_action(&signal_rx, |action| {
            if let Action::ReturnZomeFunctionResult(_) = action {
                true
            } else {
                false
            }
        })
        .unwrap();
    }

    #[test]
    // TODO #165 - Move test to core/nucleus and use instance directly
    fn can_call_debug() {
        // Setup the holochain instance
        let wasm = example_api_wasm();
        let defs = create_test_defs_with_fn_name("debug_hello");
        let dna = create_test_dna_with_defs("test_zome", defs, &wasm);

        let (context, _, signal_rx) = test_context("alex");
        let mut hc = Holochain::new(dna.clone(), context.clone()).unwrap();

        // Run the holochain instance
        hc.start().expect("couldn't start");

        // Call the exposed wasm function that calls the Commit API function
        let result = hc.call(
            "test_zome",
            cap_call(context.clone(), "debug_hello", r#"{}"#),
            "debug_hello",
            r#"{}"#,
        );

        assert_eq!(Ok(JsonString::null()), result,);
        // @TODO https://github.com/holochain/holochain-rust/issues/928
        // let test_logger = test_logger.lock().unwrap();
        // assert!(format!("{:?}", test_logger.log).contains(
        //     "\"debug/dna: \\\'\\\"Hello world!\\\"\\\'\", \"debug/zome: Zome Function \\\'debug_hello\\\' returned: Success\""));

        expect_action(&signal_rx, |action| {
            if let Action::ReturnZomeFunctionResult(_) = action {
                true
            } else {
                false
            }
        })
        .unwrap();
    }

    #[test]
    // TODO #165 - Move test to core/nucleus and use instance directly
    fn can_call_debug_multiple() {
        // Setup the holochain instance
        let wasm = example_api_wasm();
        let defs = create_test_defs_with_fn_name("debug_multiple");
        let dna = create_test_dna_with_defs("test_zome", defs, &wasm);

        let (context, _, signal_rx) = test_context("alex");
        let mut hc = Holochain::new(dna.clone(), context.clone()).unwrap();

        // Run the holochain instance
        hc.start().expect("couldn't start");

        // Call the exposed wasm function that calls the Commit API function
        let result = hc.call(
            "test_zome",
            cap_call(context.clone(), "debug_multiple", r#"{}"#),
            "debug_multiple",
            r#"{}"#,
        );

        // Expect Success as result
        println!("result = {:?}", result);
        assert_eq!(Ok(JsonString::null()), result,);

        // @TODO https://github.com/holochain/holochain-rust/issues/928
        // let test_logger = test_logger.lock().unwrap();
        // assert!(format!("{:?}", test_logger.log).contains(
        //     "\"debug/dna: \\\'\\\"Hello\\\"\\\'\", \"debug/dna: \\\'\\\"world\\\"\\\'\", \"debug/dna: \\\'\\\"!\\\"\\\'\", \"debug/zome: Zome Function \\\'debug_multiple\\\' returned: Success\""));

        expect_action(&signal_rx, |action| {
            if let Action::ReturnZomeFunctionResult(_) = action {
                true
            } else {
                false
            }
        })
        .unwrap();
    }

    #[test]
    // TODO #165 - Move test to core/nucleus and use instance directly
    fn call_debug_stacked() {
        let call_result = hc_setup_and_call_zome_fn(
            &example_api_wasm_path(),
            "debug_stacked_hello",
            RawString::from(""),
        );
        assert_eq!(
            JsonString::from_json("{\"value\":\"fish\"}"),
            call_result.unwrap()
        );
    }

    #[test]
    #[cfg(feature = "broken-tests")] // breaks on windows.
    fn can_receive_action_signals() {
        use holochain_core::action::Action;
        use std::time::Duration;
        let wasm = include_bytes!(format!(
            "{}{slash}wasm32-unknown-unknown{slash}release{slash}example_api_wasm.wasm",
            slash = std::path::MAIN_SEPARATOR,
            wasm_target_dir("conductor_api", "wasm-test"),
        ));
        let defs = test_utils::create_test_defs_with_fn_name("commit_test");
        let mut dna = test_utils::create_test_dna_with_defs("test_zome", defs, wasm);

        dna.uuid = "can_receive_action_signals".into();
        let (context, _, signal_rx) = test_context("alex");
        let timeout = 1000;
        let mut hc = Holochain::new(dna.clone(), context).unwrap();
        hc.start().expect("couldn't start");
        hc.call(
            "test_zome",
            example_capability_request(),
            "commit_test",
            r#"{}"#,
        )
        .unwrap();

        'outer: loop {
            let msg_publish = signal_rx
                .recv_timeout(Duration::from_millis(timeout))
                .expect("no more signals to receive (outer)");
            if let Signal::Trace(Action::Publish(address)) = msg_publish {
                loop {
                    let msg_hold = signal_rx
                        .recv_timeout(Duration::from_millis(timeout))
                        .expect("no more signals to receive (inner)");
                    if let Signal::Trace(Action::Hold(entry)) = msg_hold {
                        assert_eq!(address, entry.address());
                        break 'outer;
                    }
                }
            }
        }
    }
}<|MERGE_RESOLUTION|>--- conflicted
+++ resolved
@@ -170,15 +170,9 @@
 
     pub fn load(context: Arc<Context>) -> Result<Self, HolochainError> {
         let persister = SimplePersister::new(context.dht_storage.clone());
-<<<<<<< HEAD
-        let loaded_state = persister
-            .load(context.clone())?
-            .ok_or(HolochainError::from(std::option::NoneError))?;
-=======
         let loaded_state = persister.load(context.clone())?.ok_or_else(|| {
             HolochainError::ErrorGeneric("State could not be loaded due to NoneError".to_string())
         })?;
->>>>>>> 10d49111
         let mut instance = Instance::from_state(loaded_state.clone(), context.clone());
         let new_context = instance.initialize(None, context.clone())?;
         Ok(Holochain {
