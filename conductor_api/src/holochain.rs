--- conflicted
+++ resolved
@@ -377,14 +377,10 @@
         let result = Holochain::new(dna.clone(), context.clone());
         assert!(result.is_err());
         assert_eq!(
-<<<<<<< HEAD
-            HolochainInstanceError::from(HolochainError::ErrorGeneric("\"Init\"".to_string())),
-=======
             HolochainInstanceError::from(HolochainError::ErrorGeneric(
                 "At least one zome init returned error: [(\"test_zome\", \"\\\"Init\\\"\")]"
                     .to_string()
             )),
->>>>>>> 77249dff
             result.err().unwrap(),
         );
     }
