--- conflicted
+++ resolved
@@ -21,14 +21,7 @@
     sync::{Arc, Mutex, RwLock},
     thread,
 };
-
-<<<<<<< HEAD
-use conductor::{
-    ConductorAdmin, ConductorStatInterface, ConductorTestAdmin, ConductorUiAdmin, CONDUCTOR,
-};
-=======
 use conductor::{ConductorAdmin, ConductorTestAdmin, ConductorUiAdmin, ConductorStatInterface, CONDUCTOR};
->>>>>>> ef4f6a5c
 use config::{
     AgentConfiguration, Bridge, DnaConfiguration, InstanceConfiguration, InterfaceConfiguration,
     InterfaceDriver, UiBundleConfiguration, UiInterfaceConfiguration,
@@ -1148,7 +1141,6 @@
         self
     }
 
-<<<<<<< HEAD
     /// This adds RPC methods to inspect resource usage of different instances
     /// Currently implements:
     ///
@@ -1161,18 +1153,12 @@
     ///     * `instance_id`: [string] Will be the same as passed as a parameter
     ///     * `storage_report`: A JSON object containing the sub-reports for the chain CAS, DHT CAS and EAV storages
     ///     
-=======
->>>>>>> ef4f6a5c
     pub fn with_stat_functions(mut self) -> Self {
         self.io.add_method("stat/storage", move |params| {
             let params_map = Self::unwrap_params_map(params)?;
             let instance_id_str = Self::get_as_string("instance_id", &params_map)?;
-<<<<<<< HEAD
-            let report = conductor_call!(|c| c.get_instance_storage(&instance_id_str))?;
-=======
             let report =
                 conductor_call!(|c| c.get_instance_storage(&instance_id_str))?;
->>>>>>> ef4f6a5c
             Ok(json!({
                 "instance_id": instance_id_str,
                 "storage_report": report,
