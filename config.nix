let
 release-commit = "ad2ba8a61a03de1edd847c684692fdcca46dd58a";
 current = "0.0.30-alpha2";
 previous = "0.0.30-alpha1";
 # tag will ultimately be current version when it hits holonix
 # https://github.com/holochain/holonix/blob/master/release/default.nix#L7
 tag = current;
<<<<<<< HEAD
 holonix-version = "v0.0.32";
 holonix-sha256 = "16pzgabavj99qj8x1zs4v5gg1i6457m95cdw36g2ap9dwnmdkkdk";
=======
 holonix-version = "0.0.28";
>>>>>>> c6bc4e97
in
rec {

 # configure holonix itself
 holonix = {

  # true = use a github repository as the holonix base (recommended)
  # false = use a local copy of holonix (useful for debugging)
  use-github = true;

  # configure the remote holonix github when use-github = true
  github = {

   # can be any github ref
   # branch, tag, commit, etc.
   ref = holonix-version;

   # the sha of what is downloaded from the above ref
   # note: even if you change the above ref it will not be redownloaded until
   #       the sha here changes (the sha is the cache key for downloads)
   # note: to get a new sha, get nix to try and download a bad sha
   #       it will complain and tell you the right sha
<<<<<<< HEAD
   sha256 = holonix-sha256;
=======
   sha256 = "1fsnk038b9a75v8wmqlaykz2rxrzp85jdzs8nxkwj1snga963v1p";
>>>>>>> c6bc4e97

   # the github owner of the holonix repo
   owner = "holochain";

   # the name of the holonix repo
   repo = "holonix";
  };

  # configuration for when use-github = false
  local = {
   # the path to the local holonix copy
   path = ../holonix;
  };

 };

 release = {
  hook = {
   # sanity checks before deploying
   # to stop the release
   # exit 1
   preflight = ''
hc-release-audit
hn-release-hook-preflight-manual
'';

   # bump versions in the repo
   version = ''
hn-release-hook-version-rust
hn-release-hook-version-readme
hc-cli-release-hook-version
# refresh root Cargo.lock file
cargo update
'';

   # publish artifacts to the world
   publish = ''
echo "go look at travis for binary building!"
'';
  };

  # the commit hash that the release process should target
  # this will always be behind what ends up being deployed
  # the release process needs to add some commits for changelog etc.
  commit = release-commit;

  # the semver for prev and current releases
  # the previous version will be scanned/bumped by release scripts
  # the current version is what the release scripts bump *to*
  version = {
   current = current;
   # not used by version hooks in this repo
   previous = previous;
  };

  github = {
   # markdown to inject into github releases
   # there is some basic string substitution {{ xxx }}
   # - {{ changelog }} will inject the changelog as at the target commit
   template = ''
   {{ changelog }}

   # Installation

   This release includes binaries of:

   - the [`hc` development command-line tool](https://github.com/holochain/holochain-rust/blob/${tag}/cli/README.md)
   - [`holochain` deployment conductor](https://github.com/holochain/holochain-rust/blob/${tag}/conductor/README.md) for different platforms.

   ## Very much recommended install

   The recommended installation process is to follow the [developer quick-start guide](https://developer.holochain.org/start.html).

   The approach in the quick start guide:

   - provides additional supporting tools like rust & node
   - shows you how to keep up to date with the latest versions of everything
   - makes minimal changes to your machine overall
   - is relatively difficult to screw up

   ## Bothersome manual install

   **IMPORTANT:** Manual holochain installations can conflict with the installer.

   Either binary is installed by being placed anywhere on your `$PATH`.
   This is different for everyone and depends how your machine is configured.

   For `hc` to build and test DNA Rust and NodeJS are both needed.

   ### Which Rust?

   The binaries for this release were built with rust from holonix version ${holonix-version}.
   WASM needs the `wasm32-unknown-unknown` rust target on your toolchain.

   ### Which NodeJS?

   Node is used to run end to end tests as a client of the holochain.
   Holochain exposes websockets for node to interact with.

   We recommend nodejs 10+.

   ### Which Binary?

   Download the binaries for your operating system.

   - MacOS: `cli-${tag}-x86_64-apple-darwin.tar.gz`
   - Linux: `cli-${tag}-x86_64-generic-linux-gnu.tar.gz`
   - Windows:
     - Visual Studio build system (default): `cli-${tag}-x86_64-pc-windows-msvc.tar.gz`
     - mingw build system: `cli-${tag}-x86_64-pc-windows-gnu.tar.gz`

   All binaries are for 64-bit operating systems.
   32-bit systems are NOT supported.
'';

   # owner of the github repository that release are deployed to
   owner = "holochain";

   # repository name on github that release are deployed to
   repo = "holochain-rust";

   # canonical local upstream name as per `git remote -v`
   upstream = "origin";

  };

  # non-standard, overridden by holonix internally anyway
  # used by check artifacts
  tag = tag;
 };
}<|MERGE_RESOLUTION|>--- conflicted
+++ resolved
@@ -5,12 +5,8 @@
  # tag will ultimately be current version when it hits holonix
  # https://github.com/holochain/holonix/blob/master/release/default.nix#L7
  tag = current;
-<<<<<<< HEAD
  holonix-version = "v0.0.32";
  holonix-sha256 = "16pzgabavj99qj8x1zs4v5gg1i6457m95cdw36g2ap9dwnmdkkdk";
-=======
- holonix-version = "0.0.28";
->>>>>>> c6bc4e97
 in
 rec {
 
@@ -33,11 +29,7 @@
    #       the sha here changes (the sha is the cache key for downloads)
    # note: to get a new sha, get nix to try and download a bad sha
    #       it will complain and tell you the right sha
-<<<<<<< HEAD
    sha256 = holonix-sha256;
-=======
-   sha256 = "1fsnk038b9a75v8wmqlaykz2rxrzp85jdzs8nxkwj1snga963v1p";
->>>>>>> c6bc4e97
 
    # the github owner of the holonix repo
    owner = "holochain";
