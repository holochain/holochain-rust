--- conflicted
+++ resolved
@@ -49,9 +49,7 @@
     interface_threads: HashMap<String, InterfaceThreadHandle>,
     dna_loader: DnaLoader,
     signal_tx: Option<SignalSender>,
-<<<<<<< HEAD
     logger: DebugLogger,
-=======
     network_ipc_uri: Option<String>,
     network_child_process: NetShutdown,
 }
@@ -62,7 +60,6 @@
             kill();
         }
     }
->>>>>>> cd80cffe
 }
 
 type SignalSender = SyncSender<Signal>;
@@ -86,12 +83,9 @@
             config,
             dna_loader: Arc::new(Box::new(Self::load_dna)),
             signal_tx: None,
-<<<<<<< HEAD
             logger: DebugLogger::new(rules),
-=======
             network_ipc_uri: None,
             network_child_process: None,
->>>>>>> cd80cffe
         }
     }
 
