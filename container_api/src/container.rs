use config::Configuration;
use holochain_cas_implementations::{
    cas::file::FilesystemStorage, eav::file::EavFileStorage, path::create_path_if_not_exists,
};
use holochain_core::context::Context;
use holochain_core_types::{dna::Dna, error::HolochainError, json::JsonString};
use Holochain;

use holochain_core::{logger::Logger, persister::SimplePersister};
use holochain_core_types::entry::agent::Agent;
use std::{
    collections::HashMap,
    convert::TryFrom,
    fs::File,
    io::prelude::*,
    sync::{Arc, Mutex, RwLock},
};

use holochain_net::p2p_network::P2pNetwork;

use boolinator::*;

/// Main representation of the container.
/// Holds a `HashMap` of Holochain instances referenced by ID.
///
/// A primary point in this struct is
/// ```load_config(&mut self, config: &Configuration) -> Result<(), String>```
/// which takes a `config::Configuration` struct and tries to instantiate all configured instances.
/// While doing so it has to load DNA files referenced in the configuration.
/// In order to not bind this code to the assumption that there is a filesystem
/// and also enable easier testing,
/// a DnaLoader has to be injected on creation.
/// This is a closure that returns a Dna object for a given path string.
pub struct Container {
    pub instances: HashMap<String, Holochain>,
    dna_loader: DnaLoader,
}

type DnaLoader = Arc<Box<FnMut(&String) -> Result<Dna, HolochainError> + Send>>;

impl Container {
    /// Creates a new instance with the default DnaLoader that actually loads files.
    pub fn new() -> Self {
        Container {
            instances: HashMap::new(),
            dna_loader: Arc::new(Box::new(Self::load_dna)),
        }
    }

    /// Starts all instances
    pub fn start_all(&mut self) {
        let _ = self.instances.iter_mut().for_each(|(id, hc)| {
            println!("Starting instance \"{}\"...", id);
            match hc.start() {
                Ok(()) => println!("ok"),
                Err(err) => println!("Error: {}", err),
            }
        });
    }

    /// Stops all instances
    pub fn stop_all(&mut self) {
        let _ = self.instances.iter_mut().for_each(|(id, hc)| {
            println!("Stopping instance \"{}\"...", id);
            match hc.stop() {
                Ok(()) => println!("ok"),
                Err(err) => println!("Error: {}", err),
            }
        });
    }

    /// Stop and clear all instances
    pub fn shutdown(&mut self) {
        self.stop_all();
        self.instances = HashMap::new();
    }

    /// Tries to create all instances configured in the given Configuration object.
    /// Calls `Configuration::check_consistency()` first and clears `self.instances`.
    pub fn load_config(&mut self, config: &Configuration) -> Result<(), String> {
        let _ = config.check_consistency()?;
        self.shutdown();
        let id_instance_pairs = config
            .instance_ids()
            .clone()
            .into_iter()
            .map(|id| {
                (
                    id.clone(),
                    instantiate_from_config(&id, config, &mut self.dna_loader),
                )
            })
            .collect::<Vec<_>>();

        let errors = id_instance_pairs
            .into_iter()
            .filter_map(|(id, maybe_holochain)| match maybe_holochain {
                Ok(holochain) => {
                    self.instances.insert(id.clone(), holochain);
                    None
                }
                Err(error) => Some(format!(
                    "Error while trying to create instance \"{}\": {}",
                    id, error
                )),
            })
            .collect::<Vec<_>>();

        if errors.len() == 0 {
            Ok(())
        } else {
            Err(errors.iter().nth(0).unwrap().clone())
        }
    }

    /// Default DnaLoader that actually reads files from the filesystem
    #[cfg_attr(tarpaulin, skip)] // This function is mocked in tests
    fn load_dna(file: &String) -> Result<Dna, HolochainError> {
        let mut f = File::open(file)?;
        let mut contents = String::new();
        f.read_to_string(&mut contents)?;
        Dna::try_from(JsonString::from(contents))
    }
}

impl<'a> TryFrom<&'a Configuration> for Container {
    type Error = HolochainError;
    fn try_from(config: &'a Configuration) -> Result<Self, Self::Error> {
        let mut container = Container::new();
        container
            .load_config(config)
            .map_err(|string| HolochainError::ConfigError(string))?;
        Ok(container)
    }
}

/// Creates one specific Holochain instance from a given Configuration,
/// id string and DnaLoader.
fn instantiate_from_config(
    id: &String,
    config: &Configuration,
    dna_loader: &mut DnaLoader,
) -> Result<Holochain, String> {
    let _ = config.check_consistency()?;

    config
        .instance_by_id(&id)
        .ok_or(String::from("Instance not found in config"))
        .and_then(|instance_config| {
            let agent_config = config.agent_by_id(&instance_config.agent).unwrap();
            let dna_config = config.dna_by_id(&instance_config.dna).unwrap();
            let dna = Arc::get_mut(dna_loader).unwrap()(&dna_config.file).map_err(|_| {
                HolochainError::ConfigError(format!(
                    "Could not load DNA file \"{}\"",
                    dna_config.file
                ))
            })?;

            (instance_config.storage.storage_type == "file"
                && instance_config.storage.path.is_some())
                .ok_or(String::from("Only file storage supported currently"))?;

            let context = create_context(&agent_config.id, &instance_config.storage.path.unwrap())
                .map_err(|hc_err| format!("Error creating context: {}", hc_err.to_string()))?;

            Holochain::new(dna, Arc::new(context)).map_err(|hc_err| hc_err.to_string())
        })
}

#[derive(Clone, Debug)]
struct NullLogger {}

impl Logger for NullLogger {
    fn log(&mut self, _msg: String) {}
}

fn create_context(_: &String, path: &String) -> Result<Context, HolochainError> {
    let agent = Agent::generate_fake("c+bob");
    let cas_path = format!("{}/cas", path);
    let eav_path = format!("{}/eav", path);
    create_path_if_not_exists(&cas_path)?;
    create_path_if_not_exists(&eav_path)?;
<<<<<<< HEAD
    let res = P2pNetwork::new(
        Box::new(|_r| Ok(())),
        &json!({
            "backend": "mock"
        }).into(),
    ).unwrap();

=======
    let file_storage = Arc::new(RwLock::new(FilesystemStorage::new(&cas_path)?));
>>>>>>> 359a0506
    Context::new(
        agent,
        Arc::new(Mutex::new(NullLogger {})),
        Arc::new(Mutex::new(SimplePersister::new(file_storage.clone()))),
        file_storage.clone(),
        Arc::new(RwLock::new(EavFileStorage::new(eav_path)?)),
        Arc::new(Mutex::new(res)),
    )
}

#[cfg(test)]
pub mod tests {
    use super::*;
    use config::load_configuration;

    fn test_dna_loader() -> DnaLoader {
        let loader = Box::new(|_path: &String| Ok(Dna::new()))
            as Box<FnMut(&String) -> Result<Dna, HolochainError> + Send>;
        Arc::new(loader)
    }

    fn test_toml<'a>() -> &'a str {
        r#"
    [[agents]]
    id = "test agent"
    name = "Holo Tester"
    key_file = "holo_tester.key"

    [[dnas]]
    id = "app spec rust"
    file = "app-spec-rust.hcpkg"
    hash = "Qm328wyq38924y"

    [[instances]]
    id = "app spec instance"
    dna = "app spec rust"
    agent = "test agent"
    [instances.logger]
    type = "simple"
    file = "app_spec.log"
    [instances.storage]
    type = "file"
    path = "tmp-storage"

    "#
    }

    //#[test]
    // TODO
    // Deactivating this test because tests running in parallel creating Holochain instances
    // currently fail with:
    // "Error creating context: Failed to create actor in system: Failed to create actor.
    // Cause: An actor at the same path already exists"
    // This needs to be fixed in another PR.
    // #[cfg_attr(tarpaulin, skip)]
    // fn test_instantiate_from_config() {
    //     let config = load_configuration::<Configuration>(test_toml()).unwrap();
    //     let maybe_holochain = instantiate_from_config(
    //         &"app spec instance".to_string(),
    //         &config,
    //         &mut test_dna_loader(),
    //     );
    //
    //     assert_eq!(maybe_holochain.err(), None);
    // }

    #[test]
    fn test_container_load_config() {
        let config = load_configuration::<Configuration>(test_toml()).unwrap();

        let mut container = Container {
            instances: HashMap::new(),
            dna_loader: test_dna_loader(),
        };

        assert!(container.load_config(&config).is_ok());
        assert_eq!(container.instances.len(), 1);

        container.start_all();
        container.stop_all();
    }

    #[test]
    fn test_container_try_from_configuration() {
        let config = load_configuration::<Configuration>(test_toml()).unwrap();

        let maybe_container = Container::try_from(&config);

        assert!(maybe_container.is_err());
        assert_eq!(
            maybe_container.err().unwrap(),
            HolochainError::ConfigError(
                "Error while trying to create instance \"app spec instance\": Could not load DNA file \"app-spec-rust.hcpkg\"".to_string()
            )
        );
    }
}<|MERGE_RESOLUTION|>--- conflicted
+++ resolved
@@ -180,7 +180,7 @@
     let eav_path = format!("{}/eav", path);
     create_path_if_not_exists(&cas_path)?;
     create_path_if_not_exists(&eav_path)?;
-<<<<<<< HEAD
+
     let res = P2pNetwork::new(
         Box::new(|_r| Ok(())),
         &json!({
@@ -188,9 +188,8 @@
         }).into(),
     ).unwrap();
 
-=======
     let file_storage = Arc::new(RwLock::new(FilesystemStorage::new(&cas_path)?));
->>>>>>> 359a0506
+
     Context::new(
         agent,
         Arc::new(Mutex::new(NullLogger {})),
