use crate::{
<<<<<<< HEAD
    config::{DnaConfiguration, InstanceConfiguration, StorageConfiguration},
=======
    config::{
        AgentConfiguration, Bridge, DnaConfiguration, InstanceConfiguration,
        InstanceReferenceConfiguration, InterfaceConfiguration,
    },
>>>>>>> 423ebdc8
    container::{base::notify, Container},
    error::HolochainInstanceError,
};
use holochain_core_types::{cas::content::AddressableContent, error::HolochainError};
use json_patch;
use std::{fs, path::PathBuf, sync::Arc};

pub trait ContainerAdmin {
    fn install_dna_from_file(
        &mut self,
        path: PathBuf,
        id: String,
        copy: bool,
        properties: Option<&serde_json::Value>,
    ) -> Result<(), HolochainError>;
    fn uninstall_dna(&mut self, id: &String) -> Result<(), HolochainError>;
    fn add_instance(
        &mut self,
        id: &String,
        dna_id: &String,
        agent_id: &String,
    ) -> Result<(), HolochainError>;
    fn remove_instance(&mut self, id: &String) -> Result<(), HolochainError>;
    fn start_instance(&mut self, id: &String) -> Result<(), HolochainInstanceError>;
    fn stop_instance(&mut self, id: &String) -> Result<(), HolochainInstanceError>;
    fn add_interface(&mut self, new_instance: InterfaceConfiguration)
        -> Result<(), HolochainError>;
    fn remove_interface(&mut self, id: &String) -> Result<(), HolochainError>;
    fn add_instance_to_interface(
        &mut self,
        interface_id: &String,
        instance_id: &String,
    ) -> Result<(), HolochainError>;
    fn remove_instance_from_interface(
        &mut self,
        interface_id: &String,
        instance_id: &String,
    ) -> Result<(), HolochainError>;
    fn add_agent(&mut self, new_agent: AgentConfiguration) -> Result<(), HolochainError>;
    fn remove_agent(&mut self, id: &String) -> Result<(), HolochainError>;
    fn add_bridge(&mut self, new_bridge: Bridge) -> Result<(), HolochainError>;
    fn remove_bridge(
        &mut self,
        caller_id: &String,
        callee_id: &String,
    ) -> Result<(), HolochainError>;
}

impl ContainerAdmin for Container {
    fn install_dna_from_file(
        &mut self,
        path: PathBuf,
        id: String,
        copy: bool,
        properties: Option<&serde_json::Value>,
    ) -> Result<(), HolochainError> {
        let path_string = path
            .to_str()
            .ok_or(HolochainError::ConfigError("invalid path".into()))?;
        let mut dna =
            Arc::get_mut(&mut self.dna_loader).unwrap()(&path_string.into()).map_err(|e| {
                HolochainError::ConfigError(format!(
                    "Could not load DNA file \"{}\", Error: {}",
                    path_string,
                    e.to_string()
                ))
            })?;

        if let Some(props) = properties {
            if !copy {
                return Err(HolochainError::ConfigError(
                    "Cannot install DNA with properties unless copy flag is true".into(),
                ));
            }
            json_patch::merge(&mut dna.properties, &props);
        }

        let config_path = match copy {
            true => self.save_dna(&dna)?,
            false => PathBuf::from(path_string),
        };
        let config_path_str = config_path
            .to_str()
            .ok_or(HolochainError::ConfigError("invalid path".into()))?;

        let new_dna = DnaConfiguration {
            id: id.clone(),
            file: config_path_str.into(),
            hash: dna.address().to_string(),
        };

        let mut new_config = self.config.clone();
        new_config.dnas.push(new_dna.clone());
        new_config.check_consistency()?;
        self.config = new_config;
        self.save_config()?;
        notify(format!("Installed DNA from {} as \"{}\"", path_string, id));
        Ok(())
    }

    /// Removes the DNA given by id from the config.
    /// Also removes all instances and their mentions from all interfaces to not render the config
    /// invalid.
    /// Then saves the config.
    fn uninstall_dna(&mut self, id: &String) -> Result<(), HolochainError> {
        let mut new_config = self.config.clone();
        new_config.dnas = new_config
            .dnas
            .into_iter()
            .filter(|dna| dna.id != *id)
            .collect();

        let instance_ids: Vec<String> = new_config
            .instances
            .iter()
            .filter(|instance| instance.dna == *id)
            .map(|instance| instance.id.clone())
            .collect();

        for id in instance_ids.iter() {
            new_config = new_config.save_remove_instance(id);
        }

        new_config.check_consistency()?;
        self.config = new_config;
        self.save_config()?;

        for id in instance_ids.iter() {
            let result = self.stop_instance(id);
            if result.is_err() {
                notify(format!(
                    "Error stopping instance {}: \"{}\".",
                    id,
                    result.err().unwrap()
                ));
            }
            notify(format!("Removed instance \"{}\".", id));
        }

        notify(format!("Uninstalled DNA \"{}\".", id));

        Ok(())
    }

    fn add_instance(
        &mut self,
        id: &String,
        dna_id: &String,
        agent_id: &String,
    ) -> Result<(), HolochainError> {
        let mut new_config = self.config.clone();
        let storage_path = self.instance_storage_dir_path().join(id.clone());
        fs::create_dir_all(&storage_path)?;
        let new_instance = InstanceConfiguration {
            id: id.to_string(),
            dna: dna_id.to_string(),
            agent: agent_id.to_string(),
            storage: StorageConfiguration::File {
                path: storage_path
                    .to_str()
                    .ok_or(HolochainError::ConfigError("invalid path".into()))?
                    .into(),
            },
        };
        new_config.instances.push(new_instance);
        new_config.check_consistency()?;
        self.config = new_config;
        self.save_config()?;
        Ok(())
    }

    /// Removes the instance given by id from the config.
    /// Also removes all mentions of that instance from all interfaces to not render the config
    /// invalid.
    /// Then saves the config.
    fn remove_instance(&mut self, id: &String) -> Result<(), HolochainError> {
        let mut new_config = self.config.clone();

        new_config = new_config.save_remove_instance(id);

        new_config.check_consistency()?;
        self.config = new_config;
        self.save_config()?;

        let result = self.stop_instance(id);
        if result.is_err() {
            notify(format!(
                "Error stopping instance {}: \"{}\".",
                id,
                result.err().unwrap()
            ));
        }
        self.instances.remove(id);

        notify(format!("Removed instance \"{}\".", id));
        Ok(())
    }

    fn start_instance(&mut self, id: &String) -> Result<(), HolochainInstanceError> {
        let instance = self.instances.get(id)?;

        notify(format!("Starting instance \"{}\"...", id));
        instance.write().unwrap().start()
    }

    fn stop_instance(&mut self, id: &String) -> Result<(), HolochainInstanceError> {
        let instance = self.instances.get(id)?;
        notify(format!("Stopping instance \"{}\"...", id));
        instance.write().unwrap().stop()
    }

    fn add_interface(&mut self, interface: InterfaceConfiguration) -> Result<(), HolochainError> {
        let mut new_config = self.config.clone();
        if new_config
            .interfaces
            .iter()
            .find(|i| i.id == interface.id)
            .is_some()
        {
            return Err(HolochainError::ErrorGeneric(format!(
                "Interface with ID '{}' already exists",
                interface.id
            )));
        }
        new_config.interfaces.push(interface.clone());
        new_config.check_consistency()?;
        self.config = new_config;
        self.save_config()?;
        self.start_interface_by_id(&interface.id)?;
        Ok(())
    }

    fn remove_interface(&mut self, id: &String) -> Result<(), HolochainError> {
        let mut new_config = self.config.clone();

        if new_config
            .interfaces
            .iter()
            .find(|interface| interface.id == *id)
            .is_none()
        {
            return Err(HolochainError::ErrorGeneric(format!(
                "No such interface: '{}'",
                id
            )));
        }

        new_config.interfaces = new_config
            .interfaces
            .into_iter()
            .filter(|interface| interface.id != *id)
            .collect();

        new_config.check_consistency()?;
        self.config = new_config;
        self.save_config()?;

        let _ = self.stop_interface_by_id(id);

        notify(format!("Removed interface \"{}\".", id));
        Ok(())
    }

    fn add_instance_to_interface(
        &mut self,
        interface_id: &String,
        instance_id: &String,
    ) -> Result<(), HolochainError> {
        let mut new_config = self.config.clone();

        if new_config
            .interface_by_id(interface_id)
            .ok_or(HolochainError::ErrorGeneric(format!(
                "Interface with ID {} not found",
                interface_id
            )))?
            .instances
            .iter()
            .find(|i| i.id == *instance_id)
            .is_some()
        {
            return Err(HolochainError::ErrorGeneric(format!(
                "Instance '{}' already in interface '{}'",
                instance_id, interface_id
            )));
        }

        new_config.interfaces = new_config
            .interfaces
            .into_iter()
            .map(|mut interface| {
                if interface.id == *interface_id {
                    interface.instances.push(InstanceReferenceConfiguration {
                        id: instance_id.clone(),
                    });
                }
                interface
            })
            .collect();

        new_config.check_consistency()?;
        self.config = new_config;
        self.save_config()?;

        let _ = self.stop_interface_by_id(interface_id);
        self.start_interface_by_id(interface_id)?;

        Ok(())
    }

    fn remove_instance_from_interface(
        &mut self,
        interface_id: &String,
        instance_id: &String,
    ) -> Result<(), HolochainError> {
        let mut new_config = self.config.clone();

        if new_config
            .interface_by_id(interface_id)
            .ok_or(HolochainError::ErrorGeneric(format!(
                "Interface with ID {} not found",
                interface_id
            )))?
            .instances
            .iter()
            .find(|i| i.id == *instance_id)
            .is_none()
        {
            return Err(HolochainError::ErrorGeneric(format!(
                "No Instance '{}' in interface '{}'",
                instance_id, interface_id
            )));
        }

        new_config.interfaces = new_config
            .interfaces
            .into_iter()
            .map(|mut interface| {
                if interface.id == *interface_id {
                    interface.instances = interface
                        .instances
                        .into_iter()
                        .filter(|instance| instance.id != *instance_id)
                        .collect();
                }
                interface
            })
            .collect();

        new_config.check_consistency()?;
        self.config = new_config;
        self.save_config()?;

        let _ = self.stop_interface_by_id(interface_id);
        self.start_interface_by_id(interface_id)?;

        Ok(())
    }

    fn add_agent(&mut self, new_agent: AgentConfiguration) -> Result<(), HolochainError> {
        let mut new_config = self.config.clone();
        if new_config
            .agents
            .iter()
            .find(|i| i.id == new_agent.id)
            .is_some()
        {
            return Err(HolochainError::ErrorGeneric(format!(
                "Agent with ID '{}' already exists",
                new_agent.id
            )));
        }
        new_config.agents.push(new_agent.clone());
        new_config.check_consistency()?;
        self.config = new_config;
        self.save_config()?;

        notify(format!("Added agent \"{}\"", new_agent.id));

        Ok(())
    }

    fn remove_agent(&mut self, id: &String) -> Result<(), HolochainError> {
        let mut new_config = self.config.clone();
        if new_config.agents.iter().find(|i| i.id == *id).is_none() {
            return Err(HolochainError::ErrorGeneric(format!(
                "Agent with ID '{}' does not exist",
                id
            )));
        }

        new_config.agents = new_config
            .agents
            .into_iter()
            .filter(|agent| agent.id != *id)
            .collect();

        let instance_ids: Vec<String> = new_config
            .instances
            .iter()
            .filter(|instance| instance.agent == *id)
            .map(|instance| instance.id.clone())
            .collect();

        for id in instance_ids.iter() {
            new_config = new_config.save_remove_instance(id);
        }

        new_config.check_consistency()?;
        self.config = new_config;
        self.save_config()?;

        for id in instance_ids.iter() {
            let result = self.stop_instance(id);
            if result.is_err() {
                notify(format!(
                    "Error stopping instance {}: \"{}\".",
                    id,
                    result.err().unwrap()
                ));
            }
            notify(format!("Removed instance \"{}\".", id));
        }

        notify(format!("Removed agent \"{}\".", id));

        Ok(())
    }

    fn add_bridge(&mut self, new_bridge: Bridge) -> Result<(), HolochainError> {
        let mut new_config = self.config.clone();
        if new_config
            .bridges
            .iter()
            .find(|b| b.caller_id == new_bridge.caller_id && b.callee_id == new_bridge.callee_id)
            .is_some()
        {
            return Err(HolochainError::ErrorGeneric(format!(
                "Bridge from instance '{}' to instance '{}' already exists",
                new_bridge.caller_id, new_bridge.callee_id,
            )));
        }
        new_config.bridges.push(new_bridge.clone());
        new_config.check_consistency()?;
        self.config = new_config;
        self.save_config()?;

        notify(format!(
            "Added bridge from '{}' to '{}' as '{}'",
            new_bridge.caller_id, new_bridge.callee_id, new_bridge.handle
        ));

        Ok(())
    }

    fn remove_bridge(
        &mut self,
        caller_id: &String,
        callee_id: &String,
    ) -> Result<(), HolochainError> {
        let mut new_config = self.config.clone();
        if new_config
            .bridges
            .iter()
            .find(|b| b.caller_id == *caller_id && b.callee_id == *callee_id)
            .is_none()
        {
            return Err(HolochainError::ErrorGeneric(format!(
                "Bridge from instance '{}' to instance '{}' does not exist",
                caller_id, callee_id,
            )));
        }

        new_config.bridges = new_config
            .bridges
            .into_iter()
            .filter(|bridge| bridge.caller_id != *caller_id || bridge.callee_id != *callee_id)
            .collect();

        new_config.check_consistency()?;
        self.config = new_config;
        self.save_config()?;

        notify(format!(
            "Bridge from '{}' to '{}' removed",
            caller_id, callee_id
        ));

        Ok(())
    }
}

#[cfg(test)]
pub mod tests {
    use super::*;
    use crate::{
        config::{load_configuration, Configuration, InterfaceConfiguration, InterfaceDriver},
        container::base::{tests::example_dna_string, DnaLoader},
    };
    use holochain_core_types::{agent::AgentId, dna::Dna, json::JsonString};
    use std::{convert::TryFrom, fs::File, io::Read};

    pub fn test_dna_loader() -> DnaLoader {
        let loader =
            Box::new(
                |_: &String| Ok(Dna::try_from(JsonString::from(example_dna_string())).unwrap()),
            ) as Box<FnMut(&String) -> Result<Dna, HolochainError> + Send + Sync>;
        Arc::new(loader)
    }

<<<<<<< HEAD
    pub fn test_toml() -> String {
        r#"bridges = []
persistence_dir = "./tmp-test/"

[[agents]]
=======
    pub fn agent1() -> String {
        r#"[[agents]]
>>>>>>> 423ebdc8
id = "test-agent-1"
key_file = "holo_tester.key"
name = "Holo Tester 1"
public_address = "HoloTester1-----------------------------------------------------------------------AAACZp4xHB""#
    .to_string()
    }

    pub fn agent2() -> String {
        r#"[[agents]]
id = "test-agent-2"
key_file = "holo_tester.key"
name = "Holo Tester 2"
public_address = "HoloTester2-----------------------------------------------------------------------AAAGy4WW9e""#
    .to_string()
    }

    pub fn dna() -> String {
        r#"[[dnas]]
file = "app_spec.hcpkg"
hash = "Qm328wyq38924y"
id = "test-dna""#
            .to_string()
    }

    pub fn instance1() -> String {
        r#"[[instances]]
agent = "test-agent-1"
dna = "test-dna"
id = "test-instance-1"

[instances.storage]
type = "memory""#
            .to_string()
    }

    pub fn instance2() -> String {
        r#"[[instances]]
agent = "test-agent-2"
dna = "test-dna"
id = "test-instance-2"

[instances.storage]
type = "memory""#
            .to_string()
    }

    pub fn interface() -> String {
        r#"[[interfaces]]
admin = true
id = "websocket interface"

[[interfaces.instances]]
id = "test-instance-1"

[[interfaces.instances]]
id = "test-instance-2"

[interfaces.driver]
port = 3000
type = "websocket""#
            .to_string()
    }

    pub fn logger() -> String {
        r#"[logger]
type = ""
[[logger.rules.rules]]
color = "red"
exclude = false
pattern = "^err/"

[[logger.rules.rules]]
color = "white"
exclude = false
pattern = "^debug/dna"

[[logger.rules.rules]]
exclude = false
pattern = ".*""#
            .to_string()
    }

<<<<<<< HEAD
    fn create_test_container(test_name: &str) -> Container {
        let mut config = load_configuration::<Configuration>(&test_toml()).unwrap();
        config.persistence_dir.push(test_name);
=======
    fn add_block(base: String, new_block: String) -> String {
        format!("{}\n\n{}", base, new_block)
    }

    pub fn test_toml() -> String {
        let mut toml = String::from("bridges = []");
        toml = add_block(toml, agent1());
        toml = add_block(toml, agent2());
        toml = add_block(toml, dna());
        toml = add_block(toml, instance1());
        toml = add_block(toml, instance2());
        toml = add_block(toml, interface());
        toml = add_block(toml, logger());
        toml
    }

    fn create_test_container<T: Into<String>>(test_name: T) -> Container {
        let config = load_configuration::<Configuration>(&test_toml()).unwrap();
>>>>>>> 423ebdc8
        let mut container = Container::from_config(config.clone());
        container.dna_loader = test_dna_loader();
        container.load_config().unwrap();
        container
    }

    #[test]
    fn test_install_dna_from_file() {
        let mut container = create_test_container("test_install_dna_from_file");

        let mut new_dna_path = PathBuf::new();
        new_dna_path.push("new-dna.hcpkg");

        assert_eq!(
            container.install_dna_from_file(
                new_dna_path.clone(),
                String::from("new-dna"),
                false,
                None
            ),
            Ok(()),
        );

        let new_dna =
            Arc::get_mut(&mut test_dna_loader()).unwrap()(&String::from("new-dna.hcpkg")).unwrap();

        assert_eq!(container.config().dnas.len(), 2,);
        assert_eq!(
            container.config().dnas,
            vec![
                DnaConfiguration {
                    id: String::from("test-dna"),
                    file: String::from("app_spec.hcpkg"),
                    hash: String::from("Qm328wyq38924y"),
                },
                DnaConfiguration {
                    id: String::from("new-dna"),
                    file: String::from("new-dna.hcpkg"),
                    hash: String::from(new_dna.address()),
                },
            ]
        );

        let mut config_contents = String::new();
        let mut file =
            File::open(&container.config_path()).expect("Could not open temp config file");
        file.read_to_string(&mut config_contents)
            .expect("Could not read temp config file");

<<<<<<< HEAD
        assert_eq!(
            config_contents,
r#"bridges = []
persistence_dir = "./tmp-test/test_install_dna_from_file"

[[agents]]
id = "test-agent-1"
key_file = "holo_tester.key"
name = "Holo Tester 1"
public_address = "HoloTester1-----------------------------------------------------------------------AAACZp4xHB"

[[agents]]
id = "test-agent-2"
key_file = "holo_tester.key"
name = "Holo Tester 2"
public_address = "HoloTester2-----------------------------------------------------------------------AAAGy4WW9e"

[[dnas]]
file = "app_spec.hcpkg"
hash = "Qm328wyq38924y"
id = "test-dna"

[[dnas]]
=======
        let mut toml = String::from("bridges = []");
        toml = add_block(toml, agent1());
        toml = add_block(toml, agent2());
        toml = add_block(toml, dna());
        toml = add_block(
            toml,
            String::from(
                r#"[[dnas]]
>>>>>>> 423ebdc8
file = "new-dna.hcpkg"
hash = "QmPB7PJUjwj6zap7jB7oyk616sCRSSnNFRNouqhit6kMTr"
id = "new-dna""#,
            ),
        );
        toml = add_block(toml, instance1());
        toml = add_block(toml, instance2());
        toml = add_block(toml, interface());
        toml = add_block(toml, logger());
        toml = format!("{}\n", toml);

        assert_eq!(config_contents, toml,);
    }

    #[test]
    fn test_install_dna_from_file_and_copy() {
        let mut container = create_test_container("test_install_dna_from_file_and_copy");

        let mut new_dna_path = PathBuf::new();
        new_dna_path.push("new-dna.hcpkg");

        assert_eq!(
            container.install_dna_from_file(
                new_dna_path.clone(),
                String::from("new-dna"),
                true,
                None
            ),
            Ok(()),
        );

        let new_dna =
            Arc::get_mut(&mut test_dna_loader()).unwrap()(&String::from("new-dna.hcpkg")).unwrap();

        assert_eq!(container.config().dnas.len(), 2,);

        let mut output_dna_file = PathBuf::from(
            "./tmp-test/test_install_dna_from_file_and_copy/dna/"
        );
        output_dna_file.push(new_dna.address().to_string());
        output_dna_file.set_extension("hcpkg");

        assert_eq!(
            container.config().dnas,
            vec![
                DnaConfiguration {
                    id: String::from("test-dna"),
                    file: String::from("app_spec.hcpkg"),
                    hash: String::from("Qm328wyq38924y"),
                },
                DnaConfiguration {
                    id: String::from("new-dna"),
                    file: output_dna_file.to_str().unwrap().to_string(),
                    hash: String::from(new_dna.address()),
                },
            ]
        );
        assert!(output_dna_file.is_file())
    }

    #[test]
    fn test_install_dna_from_file_with_properties() {
        let mut container = create_test_container("test_install_dna_from_file_with_properties");

        let mut new_dna_path = PathBuf::new();
        new_dna_path.push("new-dna.hcpkg");
        let new_props = json!({"propertyKey": "value"});

        assert_eq!(
            container.install_dna_from_file(
                new_dna_path.clone(),
                String::from("new-dna-with-props"),
                false,
                Some(&new_props)
            ),
            Err(HolochainError::ConfigError(
                "Cannot install DNA with properties unless copy flag is true".into()
            )),
        );

        assert_eq!(
            container.install_dna_from_file(
                new_dna_path.clone(),
                String::from("new-dna-with-props"),
                true,
                Some(&new_props)
            ),
            Ok(()),
        );

        let mut new_dna =
            Arc::get_mut(&mut test_dna_loader()).unwrap()(&String::from("new-dna.hcpkg")).unwrap();
        let original_hash = new_dna.address();
        new_dna.properties = new_props;
        let new_hash = new_dna.address();
        assert_ne!(original_hash, new_hash);
        assert_eq!(container.config().dnas.len(), 2,);

        let mut output_dna_file = PathBuf::from(
            "./tmp-test/test_install_dna_from_file_with_properties/dna/"
        );
        output_dna_file.push(new_hash.to_string());
        output_dna_file.set_extension("hcpkg");

        assert_eq!(
            container.config().dnas,
            vec![
                DnaConfiguration {
                    id: String::from("test-dna"),
                    file: String::from("app_spec.hcpkg"),
                    hash: String::from("Qm328wyq38924y"),
                },
                DnaConfiguration {
                    id: String::from("new-dna-with-props"),
                    file: output_dna_file.to_str().unwrap().to_string(),
                    hash: String::from(new_dna.address()),
                },
            ]
        );
        assert!(output_dna_file.is_file())
    }

    #[test]
    fn test_add_instance() {
        let mut container = create_test_container("test_add_instance");
        let mut new_dna_path = PathBuf::new();
        new_dna_path.push("new-dna.hcpkg");
        container
            .install_dna_from_file(new_dna_path.clone(), String::from("new-dna"), false, None)
            .expect("Could not install DNA");

        let add_result = container.add_instance(
            &String::from("new-instance"),
            &String::from("new-dna"),
            &String::from("test-agent-1"),
        );

        assert_eq!(add_result, Ok(()));

        let mut config_contents = String::new();
        let mut file =
            File::open(&container.config_path()).expect("Could not open temp config file");
        file.read_to_string(&mut config_contents)
            .expect("Could not read temp config file");

<<<<<<< HEAD
        assert_eq!(
            config_contents,
       r#"bridges = []
persistence_dir = "./tmp-test/test_add_instance"

[[agents]]
id = "test-agent-1"
key_file = "holo_tester.key"
name = "Holo Tester 1"
public_address = "HoloTester1-----------------------------------------------------------------------AAACZp4xHB"

[[agents]]
id = "test-agent-2"
key_file = "holo_tester.key"
name = "Holo Tester 2"
public_address = "HoloTester2-----------------------------------------------------------------------AAAGy4WW9e"

[[dnas]]
file = "app_spec.hcpkg"
hash = "Qm328wyq38924y"
id = "test-dna"

[[dnas]]
=======
        let mut toml = String::from("bridges = []");
        toml = add_block(toml, agent1());
        toml = add_block(toml, agent2());
        toml = add_block(toml, dna());
        toml = add_block(
            toml,
            String::from(
                r#"[[dnas]]
>>>>>>> 423ebdc8
file = "new-dna.hcpkg"
hash = "QmPB7PJUjwj6zap7jB7oyk616sCRSSnNFRNouqhit6kMTr"
id = "new-dna""#,
            ),
        );
        toml = add_block(toml, instance1());
        toml = add_block(toml, instance2());
        toml = add_block(
            toml,
            String::from(
                r#"[[instances]]
agent = "test-agent-1"
dna = "new-dna"
id = "new-instance"

[instances.storage]
<<<<<<< HEAD
path = "./tmp-test/test_add_instance/storage/new-instance"
type = "file"

[[interfaces]]
admin = true
id = "websocket interface"

[[interfaces.instances]]
id = "test-instance-1"

[[interfaces.instances]]
id = "test-instance-2"

[interfaces.driver]
port = 3000
type = "websocket"

[logger]
type = ""
[[logger.rules.rules]]
color = "red"
exclude = false
pattern = "^err/"

[[logger.rules.rules]]
color = "white"
exclude = false
pattern = "^debug/dna"

[[logger.rules.rules]]
exclude = false
pattern = ".*"
"#
=======
type = "memory""#,
            ),
>>>>>>> 423ebdc8
        );
        toml = add_block(toml, interface());
        toml = add_block(toml, logger());
        toml = format!("{}\n", toml);

        assert_eq!(config_contents, toml,);
    }

    #[test]
    /// Tests if the removed instance is gone from the config file
    /// as well as the mentions of the removed instance are gone from the interfaces
    /// (to not render the config invalid).
    fn test_remove_instance() {
        let mut container = create_test_container("test_remove_instance");
        assert_eq!(
            container.remove_instance(&String::from("test-instance-1")),
            Ok(()),
        );

        let mut config_contents = String::new();
        let mut file =
            File::open(&container.config_path()).expect("Could not open temp config file");
        file.read_to_string(&mut config_contents)
            .expect("Could not read temp config file");

<<<<<<< HEAD
        assert_eq!(
            config_contents,
            r#"bridges = []
persistence_dir = "./tmp-test/test_remove_instance"

[[agents]]
id = "test-agent-1"
key_file = "holo_tester.key"
name = "Holo Tester 1"
public_address = "HoloTester1-----------------------------------------------------------------------AAACZp4xHB"

[[agents]]
id = "test-agent-2"
key_file = "holo_tester.key"
name = "Holo Tester 2"
public_address = "HoloTester2-----------------------------------------------------------------------AAAGy4WW9e"

[[dnas]]
file = "app_spec.hcpkg"
hash = "Qm328wyq38924y"
id = "test-dna"

[[instances]]
agent = "test-agent-2"
dna = "test-dna"
id = "test-instance-2"

[instances.storage]
type = "memory"

[[interfaces]]
=======
        let mut toml = String::from("bridges = []");
        toml = add_block(toml, agent1());
        toml = add_block(toml, agent2());
        toml = add_block(toml, dna());
        //toml = add_block(toml, instance1());
        toml = add_block(toml, instance2());
        toml = add_block(
            toml,
            String::from(
                r#"[[interfaces]]
>>>>>>> 423ebdc8
admin = true
id = "websocket interface"

[[interfaces.instances]]
id = "test-instance-2"

[interfaces.driver]
port = 3000
type = "websocket""#,
            ),
        );
        toml = add_block(toml, logger());
        toml = format!("{}\n", toml);

        assert_eq!(config_contents, toml,);
    }

    #[test]
    /// Tests if the uninstalled DNA is gone from the config file
    /// as well as the instances that use the DNA and their mentions are gone from the interfaces
    /// (to not render the config invalid).
    fn test_uninstall_dna() {
        let mut container = create_test_container("test_uninstall_dna");
        assert_eq!(container.uninstall_dna(&String::from("test-dna")), Ok(()),);

        let mut config_contents = String::new();
        let mut file =
            File::open(&container.config_path()).expect("Could not open temp config file");
        file.read_to_string(&mut config_contents)
            .expect("Could not read temp config file");

<<<<<<< HEAD
        assert_eq!(
            config_contents,
            r#"bridges = []
dnas = []
instances = []
persistence_dir = "./tmp-test/test_uninstall_dna"

[[agents]]
id = "test-agent-1"
key_file = "holo_tester.key"
name = "Holo Tester 1"
public_address = "HoloTester1-----------------------------------------------------------------------AAACZp4xHB"

[[agents]]
id = "test-agent-2"
key_file = "holo_tester.key"
name = "Holo Tester 2"
public_address = "HoloTester2-----------------------------------------------------------------------AAAGy4WW9e"

[[interfaces]]
=======
        let mut toml = String::from("bridges = []\ndnas = []\ninstances = []");
        toml = add_block(toml, agent1());
        toml = add_block(toml, agent2());
        //toml = add_block(toml, dna());
        //toml = add_block(toml, instance1());
        //toml = add_block(toml, instance2());
        toml = add_block(
            toml,
            String::from(
                r#"[[interfaces]]
>>>>>>> 423ebdc8
admin = true
id = "websocket interface"
instances = []

[interfaces.driver]
port = 3000
type = "websocket""#,
            ),
        );
        toml = add_block(toml, logger());
        toml = format!("{}\n", toml);

        assert_eq!(config_contents, toml,);
    }

    #[test]
    fn test_start_stop_instance() {
        let mut container = create_test_container("test_start_stop_instance");
        assert_eq!(
            container.start_instance(&String::from("test-instance-1")),
            Ok(()),
        );
        assert_eq!(
            container.start_instance(&String::from("test-instance-1")),
            Err(HolochainInstanceError::InstanceAlreadyActive),
        );
        assert_eq!(
            container.start_instance(&String::from("non-existant-id")),
            Err(HolochainInstanceError::NoSuchInstance),
        );
        assert_eq!(
            container.stop_instance(&String::from("test-instance-1")),
            Ok(())
        );
        assert_eq!(
            container.stop_instance(&String::from("test-instance-1")),
            Err(HolochainInstanceError::InstanceNotActiveYet),
        );
    }

    #[test]
    fn test_add_interface() {
        let mut container = create_test_container("test_add_interface");
        let interface_config = InterfaceConfiguration {
            id: String::from("new-interface"),
            driver: InterfaceDriver::Http { port: 8080 },
            admin: false,
            instances: Vec::new(),
        };

        assert_eq!(container.add_interface(interface_config), Ok(()),);

        let mut config_contents = String::new();
        let mut file = File::open(&container.config_path).expect("Could not open temp config file");
        file.read_to_string(&mut config_contents)
            .expect("Could not read temp config file");

        let mut toml = String::from("bridges = []");
        toml = add_block(toml, agent1());
        toml = add_block(toml, agent2());
        toml = add_block(toml, dna());
        toml = add_block(toml, instance1());
        toml = add_block(toml, instance2());
        toml = add_block(toml, interface());
        toml = add_block(
            toml,
            String::from(
                r#"[[interfaces]]
admin = false
id = "new-interface"
instances = []

[interfaces.driver]
port = 8080
type = "http""#,
            ),
        );
        toml = add_block(toml, logger());
        toml = format!("{}\n", toml);

        assert_eq!(config_contents, toml,);
    }

    #[test]
    fn test_remove_interface() {
        let mut container = create_test_container("test_remove_interface");
        container.start_all_interfaces();
        assert!(container
            .interface_threads
            .get("websocket interface")
            .is_some());

        assert_eq!(
            container.remove_interface(&String::from("websocket interface")),
            Ok(())
        );

        let mut config_contents = String::new();
        let mut file = File::open(&container.config_path).expect("Could not open temp config file");
        file.read_to_string(&mut config_contents)
            .expect("Could not read temp config file");

        let mut toml = String::from("bridges = []\ninterfaces = []");
        toml = add_block(toml, agent1());
        toml = add_block(toml, agent2());
        toml = add_block(toml, dna());
        toml = add_block(toml, instance1());
        toml = add_block(toml, instance2());
        toml = add_block(toml, logger());
        toml = format!("{}\n", toml);

        assert_eq!(config_contents, toml,);

        assert!(container
            .interface_threads
            .get("websocket interface")
            .is_none());
    }

    #[test]
    fn test_add_instance_to_interface() {
        let mut container = create_test_container("test_add_instance_to_interface");
        container.start_all_interfaces();
        assert!(container
            .interface_threads
            .get("websocket interface")
            .is_some());

        let instance_config = InstanceConfiguration {
            id: String::from("new-instance"),
            dna: String::from("test-dna"),
            agent: String::from("test-agent-1"),
            storage: StorageConfiguration::Memory,
        };

        assert_eq!(container.add_instance(instance_config.clone()), Ok(()));
        assert_eq!(
            container.add_instance_to_interface(
                &String::from("websocket interface"),
                &String::from("new-instance")
            ),
            Ok(())
        );

        let mut config_contents = String::new();
        let mut file = File::open(&container.config_path).expect("Could not open temp config file");
        file.read_to_string(&mut config_contents)
            .expect("Could not read temp config file");

        let mut toml = String::from("bridges = []");
        toml = add_block(toml, agent1());
        toml = add_block(toml, agent2());
        toml = add_block(toml, dna());
        toml = add_block(toml, instance1());
        toml = add_block(toml, instance2());
        toml = add_block(
            toml,
            String::from(
                r#"[[instances]]
agent = "test-agent-1"
dna = "test-dna"
id = "new-instance"

[instances.storage]
type = "memory""#,
            ),
        );
        toml = add_block(
            toml,
            String::from(
                r#"[[interfaces]]
admin = true
id = "websocket interface"

[[interfaces.instances]]
id = "test-instance-1"

[[interfaces.instances]]
id = "test-instance-2"

[[interfaces.instances]]
id = "new-instance"

[interfaces.driver]
port = 3000
type = "websocket""#,
            ),
        );
        toml = add_block(toml, logger());
        toml = format!("{}\n", toml);

        assert_eq!(config_contents, toml,);
    }

    #[test]
    fn test_remove_instance_from_interface() {
        let mut container = create_test_container("test_remove_instance_from_interface");
        container.start_all_interfaces();
        assert!(container
            .interface_threads
            .get("websocket interface")
            .is_some());

        assert_eq!(
            container.remove_instance_from_interface(
                &String::from("websocket interface"),
                &String::from("test-instance-1")
            ),
            Ok(())
        );

        let mut config_contents = String::new();
        let mut file = File::open(&container.config_path).expect("Could not open temp config file");
        file.read_to_string(&mut config_contents)
            .expect("Could not read temp config file");

        let mut toml = String::from("bridges = []");
        toml = add_block(toml, agent1());
        toml = add_block(toml, agent2());
        toml = add_block(toml, dna());
        toml = add_block(toml, instance1());
        toml = add_block(toml, instance2());
        toml = add_block(
            toml,
            String::from(
                r#"[[interfaces]]
admin = true
id = "websocket interface"

[[interfaces.instances]]
id = "test-instance-2"

[interfaces.driver]
port = 3000
type = "websocket""#,
            ),
        );
        toml = add_block(toml, logger());
        toml = format!("{}\n", toml);

        assert_eq!(config_contents, toml,);

        assert!(container
            .interface_threads
            .get("websocket interface")
            .is_some());
    }

    #[test]
    fn test_add_agent() {
        let mut container = create_test_container("test_add_agent");
        let agent_config = AgentConfiguration {
            id: String::from("new-agent"),
            name: String::from("Mr. New"),
            public_address: AgentId::generate_fake("new").address().to_string(),
            key_file: String::from("new-test-path"),
        };

        assert_eq!(container.add_agent(agent_config), Ok(()),);

        let mut config_contents = String::new();
        let mut file = File::open(&container.config_path).expect("Could not open temp config file");
        file.read_to_string(&mut config_contents)
            .expect("Could not read temp config file");

        let mut toml = String::from("bridges = []");
        toml = add_block(toml, agent1());
        toml = add_block(toml, agent2());
        toml = add_block(
            toml,
            String::from(
                r#"[[agents]]
id = "new-agent"
key_file = "new-test-path"
name = "Mr. New"
public_address = "new-------------------------------------------------------------------------------AAAFeOAoWg""#,
            ),
        );
        toml = add_block(toml, dna());
        toml = add_block(toml, instance1());
        toml = add_block(toml, instance2());
        toml = add_block(toml, interface());
        toml = add_block(toml, logger());
        toml = format!("{}\n", toml);

        assert_eq!(config_contents, toml,);
    }

    #[test]
    fn test_remove_agent() {
        let mut container = create_test_container("test_remove_agent");

        assert_eq!(
            container.remove_agent(&String::from("test-agent-2")),
            Ok(()),
        );

        let mut config_contents = String::new();
        let mut file = File::open(&container.config_path).expect("Could not open temp config file");
        file.read_to_string(&mut config_contents)
            .expect("Could not read temp config file");

        let mut toml = String::from("bridges = []");
        toml = add_block(toml, agent1());
        //toml = add_block(toml, agent2());
        toml = add_block(toml, dna());
        toml = add_block(toml, instance1());
        //toml = add_block(toml, instance2());
        //toml = add_block(toml, interface());
        toml = add_block(
            toml,
            String::from(
                r#"[[interfaces]]
admin = true
id = "websocket interface"

[[interfaces.instances]]
id = "test-instance-1"

[interfaces.driver]
port = 3000
type = "websocket""#,
            ),
        );
        toml = add_block(toml, logger());
        toml = format!("{}\n", toml);

        assert_eq!(config_contents, toml,);
    }

    #[test]
    fn test_add_and_remove_bridge() {
        let mut container = create_test_container("test_add_and_remove_bridge");
        let bridge = Bridge {
            caller_id: String::from("test-instance-1"),
            callee_id: String::from("test-instance-2"),
            handle: String::from("my favourite instance!"),
        };

        assert_eq!(container.add_bridge(bridge), Ok(()),);

        let mut config_contents = String::new();
        let mut file = File::open(&container.config_path).expect("Could not open temp config file");
        file.read_to_string(&mut config_contents)
            .expect("Could not read temp config file");

        let mut toml = agent1();
        toml = add_block(toml, agent2());
        toml = add_block(
            toml,
            String::from(
                r#"[[bridges]]
callee_id = "test-instance-2"
caller_id = "test-instance-1"
handle = "my favourite instance!""#,
            ),
        );
        toml = add_block(toml, dna());
        toml = add_block(toml, instance1());
        toml = add_block(toml, instance2());
        toml = add_block(toml, interface());
        toml = add_block(toml, logger());
        toml = format!("{}\n", toml);

        assert_eq!(config_contents, toml,);

        assert_eq!(
            container.remove_bridge(
                &String::from("test-instance-1"),
                &String::from("test-instance-2")
            ),
            Ok(()),
        );

        let mut config_contents = String::new();
        let mut file = File::open(&container.config_path).expect("Could not open temp config file");
        file.read_to_string(&mut config_contents)
            .expect("Could not read temp config file");

        let mut toml = String::from("bridges = []");
        toml = add_block(toml, agent1());
        toml = add_block(toml, agent2());
        toml = add_block(toml, dna());
        toml = add_block(toml, instance1());
        toml = add_block(toml, instance2());
        toml = add_block(toml, interface());
        toml = add_block(toml, logger());
        toml = format!("{}\n", toml);

        assert_eq!(config_contents, toml,);
    }
}<|MERGE_RESOLUTION|>--- conflicted
+++ resolved
@@ -1,12 +1,8 @@
 use crate::{
-<<<<<<< HEAD
-    config::{DnaConfiguration, InstanceConfiguration, StorageConfiguration},
-=======
     config::{
         AgentConfiguration, Bridge, DnaConfiguration, InstanceConfiguration,
-        InstanceReferenceConfiguration, InterfaceConfiguration,
+        InstanceReferenceConfiguration, InterfaceConfiguration, StorageConfiguration,
     },
->>>>>>> 423ebdc8
     container::{base::notify, Container},
     error::HolochainInstanceError,
 };
@@ -517,16 +513,8 @@
         Arc::new(loader)
     }
 
-<<<<<<< HEAD
-    pub fn test_toml() -> String {
-        r#"bridges = []
-persistence_dir = "./tmp-test/"
-
-[[agents]]
-=======
     pub fn agent1() -> String {
         r#"[[agents]]
->>>>>>> 423ebdc8
 id = "test-agent-1"
 key_file = "holo_tester.key"
 name = "Holo Tester 1"
@@ -609,17 +597,12 @@
             .to_string()
     }
 
-<<<<<<< HEAD
-    fn create_test_container(test_name: &str) -> Container {
-        let mut config = load_configuration::<Configuration>(&test_toml()).unwrap();
-        config.persistence_dir.push(test_name);
-=======
     fn add_block(base: String, new_block: String) -> String {
         format!("{}\n\n{}", base, new_block)
     }
 
     pub fn test_toml() -> String {
-        let mut toml = String::from("bridges = []");
+        let mut toml = String::from("bridges = []\npersistence_dir = \"./tmp-test/\"");
         toml = add_block(toml, agent1());
         toml = add_block(toml, agent2());
         toml = add_block(toml, dna());
@@ -631,8 +614,8 @@
     }
 
     fn create_test_container<T: Into<String>>(test_name: T) -> Container {
-        let config = load_configuration::<Configuration>(&test_toml()).unwrap();
->>>>>>> 423ebdc8
+        let mut config = load_configuration::<Configuration>(&test_toml()).unwrap();
+        config.persistence_dir.push(test_name.into());
         let mut container = Container::from_config(config.clone());
         container.dna_loader = test_dna_loader();
         container.load_config().unwrap();
@@ -682,32 +665,7 @@
         file.read_to_string(&mut config_contents)
             .expect("Could not read temp config file");
 
-<<<<<<< HEAD
-        assert_eq!(
-            config_contents,
-r#"bridges = []
-persistence_dir = "./tmp-test/test_install_dna_from_file"
-
-[[agents]]
-id = "test-agent-1"
-key_file = "holo_tester.key"
-name = "Holo Tester 1"
-public_address = "HoloTester1-----------------------------------------------------------------------AAACZp4xHB"
-
-[[agents]]
-id = "test-agent-2"
-key_file = "holo_tester.key"
-name = "Holo Tester 2"
-public_address = "HoloTester2-----------------------------------------------------------------------AAAGy4WW9e"
-
-[[dnas]]
-file = "app_spec.hcpkg"
-hash = "Qm328wyq38924y"
-id = "test-dna"
-
-[[dnas]]
-=======
-        let mut toml = String::from("bridges = []");
+        let mut toml = String::from("bridges = []\npersistence_dir = \"./tmp-test/test_install_dna_from_file\"");
         toml = add_block(toml, agent1());
         toml = add_block(toml, agent2());
         toml = add_block(toml, dna());
@@ -715,7 +673,6 @@
             toml,
             String::from(
                 r#"[[dnas]]
->>>>>>> 423ebdc8
 file = "new-dna.hcpkg"
 hash = "QmPB7PJUjwj6zap7jB7oyk616sCRSSnNFRNouqhit6kMTr"
 id = "new-dna""#,
@@ -861,32 +818,7 @@
         file.read_to_string(&mut config_contents)
             .expect("Could not read temp config file");
 
-<<<<<<< HEAD
-        assert_eq!(
-            config_contents,
-       r#"bridges = []
-persistence_dir = "./tmp-test/test_add_instance"
-
-[[agents]]
-id = "test-agent-1"
-key_file = "holo_tester.key"
-name = "Holo Tester 1"
-public_address = "HoloTester1-----------------------------------------------------------------------AAACZp4xHB"
-
-[[agents]]
-id = "test-agent-2"
-key_file = "holo_tester.key"
-name = "Holo Tester 2"
-public_address = "HoloTester2-----------------------------------------------------------------------AAAGy4WW9e"
-
-[[dnas]]
-file = "app_spec.hcpkg"
-hash = "Qm328wyq38924y"
-id = "test-dna"
-
-[[dnas]]
-=======
-        let mut toml = String::from("bridges = []");
+        let mut toml = String::from("bridges = []\npersistence_dir = \"./tmp-test/test_add_instance\"");
         toml = add_block(toml, agent1());
         toml = add_block(toml, agent2());
         toml = add_block(toml, dna());
@@ -894,7 +826,6 @@
             toml,
             String::from(
                 r#"[[dnas]]
->>>>>>> 423ebdc8
 file = "new-dna.hcpkg"
 hash = "QmPB7PJUjwj6zap7jB7oyk616sCRSSnNFRNouqhit6kMTr"
 id = "new-dna""#,
@@ -911,44 +842,8 @@
 id = "new-instance"
 
 [instances.storage]
-<<<<<<< HEAD
 path = "./tmp-test/test_add_instance/storage/new-instance"
-type = "file"
-
-[[interfaces]]
-admin = true
-id = "websocket interface"
-
-[[interfaces.instances]]
-id = "test-instance-1"
-
-[[interfaces.instances]]
-id = "test-instance-2"
-
-[interfaces.driver]
-port = 3000
-type = "websocket"
-
-[logger]
-type = ""
-[[logger.rules.rules]]
-color = "red"
-exclude = false
-pattern = "^err/"
-
-[[logger.rules.rules]]
-color = "white"
-exclude = false
-pattern = "^debug/dna"
-
-[[logger.rules.rules]]
-exclude = false
-pattern = ".*"
-"#
-=======
-type = "memory""#,
-            ),
->>>>>>> 423ebdc8
+type = "file""#),
         );
         toml = add_block(toml, interface());
         toml = add_block(toml, logger());
@@ -974,40 +869,7 @@
         file.read_to_string(&mut config_contents)
             .expect("Could not read temp config file");
 
-<<<<<<< HEAD
-        assert_eq!(
-            config_contents,
-            r#"bridges = []
-persistence_dir = "./tmp-test/test_remove_instance"
-
-[[agents]]
-id = "test-agent-1"
-key_file = "holo_tester.key"
-name = "Holo Tester 1"
-public_address = "HoloTester1-----------------------------------------------------------------------AAACZp4xHB"
-
-[[agents]]
-id = "test-agent-2"
-key_file = "holo_tester.key"
-name = "Holo Tester 2"
-public_address = "HoloTester2-----------------------------------------------------------------------AAAGy4WW9e"
-
-[[dnas]]
-file = "app_spec.hcpkg"
-hash = "Qm328wyq38924y"
-id = "test-dna"
-
-[[instances]]
-agent = "test-agent-2"
-dna = "test-dna"
-id = "test-instance-2"
-
-[instances.storage]
-type = "memory"
-
-[[interfaces]]
-=======
-        let mut toml = String::from("bridges = []");
+        let mut toml = String::from("bridges = []\npersistence_dir = \"./tmp-test/test_remove_instance\"");
         toml = add_block(toml, agent1());
         toml = add_block(toml, agent2());
         toml = add_block(toml, dna());
@@ -1017,7 +879,6 @@
             toml,
             String::from(
                 r#"[[interfaces]]
->>>>>>> 423ebdc8
 admin = true
 id = "websocket interface"
 
@@ -1049,29 +910,7 @@
         file.read_to_string(&mut config_contents)
             .expect("Could not read temp config file");
 
-<<<<<<< HEAD
-        assert_eq!(
-            config_contents,
-            r#"bridges = []
-dnas = []
-instances = []
-persistence_dir = "./tmp-test/test_uninstall_dna"
-
-[[agents]]
-id = "test-agent-1"
-key_file = "holo_tester.key"
-name = "Holo Tester 1"
-public_address = "HoloTester1-----------------------------------------------------------------------AAACZp4xHB"
-
-[[agents]]
-id = "test-agent-2"
-key_file = "holo_tester.key"
-name = "Holo Tester 2"
-public_address = "HoloTester2-----------------------------------------------------------------------AAAGy4WW9e"
-
-[[interfaces]]
-=======
-        let mut toml = String::from("bridges = []\ndnas = []\ninstances = []");
+        let mut toml = String::from("bridges = []\ndnas = []\ninstances = []\npersistence_dir = \"./tmp-test/test_uninstall_dna\"");
         toml = add_block(toml, agent1());
         toml = add_block(toml, agent2());
         //toml = add_block(toml, dna());
@@ -1081,7 +920,6 @@
             toml,
             String::from(
                 r#"[[interfaces]]
->>>>>>> 423ebdc8
 admin = true
 id = "websocket interface"
 instances = []
@@ -1135,11 +973,11 @@
         assert_eq!(container.add_interface(interface_config), Ok(()),);
 
         let mut config_contents = String::new();
-        let mut file = File::open(&container.config_path).expect("Could not open temp config file");
+        let mut file = File::open(&container.config_path()).expect("Could not open temp config file");
         file.read_to_string(&mut config_contents)
             .expect("Could not read temp config file");
 
-        let mut toml = String::from("bridges = []");
+        let mut toml = String::from("bridges = []\npersistence_dir = \"./tmp-test/test_add_interface\"");
         toml = add_block(toml, agent1());
         toml = add_block(toml, agent2());
         toml = add_block(toml, dna());
@@ -1180,11 +1018,11 @@
         );
 
         let mut config_contents = String::new();
-        let mut file = File::open(&container.config_path).expect("Could not open temp config file");
+        let mut file = File::open(&container.config_path()).expect("Could not open temp config file");
         file.read_to_string(&mut config_contents)
             .expect("Could not read temp config file");
 
-        let mut toml = String::from("bridges = []\ninterfaces = []");
+        let mut toml = String::from("bridges = []\ninterfaces = []\npersistence_dir = \"./tmp-test/test_remove_interface\"");
         toml = add_block(toml, agent1());
         toml = add_block(toml, agent2());
         toml = add_block(toml, dna());
@@ -1210,14 +1048,10 @@
             .get("websocket interface")
             .is_some());
 
-        let instance_config = InstanceConfiguration {
-            id: String::from("new-instance"),
-            dna: String::from("test-dna"),
-            agent: String::from("test-agent-1"),
-            storage: StorageConfiguration::Memory,
-        };
-
-        assert_eq!(container.add_instance(instance_config.clone()), Ok(()));
+        assert_eq!(
+            container.add_instance(&String::from("new-instance"), &String::from("test-dna"),
+            &String::from("test-agent-1")),
+                   Ok(()));
         assert_eq!(
             container.add_instance_to_interface(
                 &String::from("websocket interface"),
@@ -1227,11 +1061,11 @@
         );
 
         let mut config_contents = String::new();
-        let mut file = File::open(&container.config_path).expect("Could not open temp config file");
+        let mut file = File::open(&container.config_path()).expect("Could not open temp config file");
         file.read_to_string(&mut config_contents)
             .expect("Could not read temp config file");
 
-        let mut toml = String::from("bridges = []");
+        let mut toml = String::from("bridges = []\npersistence_dir = \"./tmp-test/test_add_instance_to_interface\"");
         toml = add_block(toml, agent1());
         toml = add_block(toml, agent2());
         toml = add_block(toml, dna());
@@ -1246,7 +1080,8 @@
 id = "new-instance"
 
 [instances.storage]
-type = "memory""#,
+path = "./tmp-test/test_add_instance_to_interface/storage/new-instance"
+type = "file""#,
             ),
         );
         toml = add_block(
@@ -1294,11 +1129,11 @@
         );
 
         let mut config_contents = String::new();
-        let mut file = File::open(&container.config_path).expect("Could not open temp config file");
+        let mut file = File::open(&container.config_path()).expect("Could not open temp config file");
         file.read_to_string(&mut config_contents)
             .expect("Could not read temp config file");
 
-        let mut toml = String::from("bridges = []");
+        let mut toml = String::from("bridges = []\npersistence_dir = \"./tmp-test/test_remove_instance_from_interface\"");
         toml = add_block(toml, agent1());
         toml = add_block(toml, agent2());
         toml = add_block(toml, dna());
@@ -1343,11 +1178,11 @@
         assert_eq!(container.add_agent(agent_config), Ok(()),);
 
         let mut config_contents = String::new();
-        let mut file = File::open(&container.config_path).expect("Could not open temp config file");
+        let mut file = File::open(&container.config_path()).expect("Could not open temp config file");
         file.read_to_string(&mut config_contents)
             .expect("Could not read temp config file");
 
-        let mut toml = String::from("bridges = []");
+        let mut toml = String::from("bridges = []\npersistence_dir = \"./tmp-test/test_add_agent\"");
         toml = add_block(toml, agent1());
         toml = add_block(toml, agent2());
         toml = add_block(
@@ -1380,11 +1215,11 @@
         );
 
         let mut config_contents = String::new();
-        let mut file = File::open(&container.config_path).expect("Could not open temp config file");
+        let mut file = File::open(&container.config_path()).expect("Could not open temp config file");
         file.read_to_string(&mut config_contents)
             .expect("Could not read temp config file");
 
-        let mut toml = String::from("bridges = []");
+        let mut toml = String::from("bridges = []\npersistence_dir = \"./tmp-test/test_remove_agent\"");
         toml = add_block(toml, agent1());
         //toml = add_block(toml, agent2());
         toml = add_block(toml, dna());
@@ -1424,11 +1259,12 @@
         assert_eq!(container.add_bridge(bridge), Ok(()),);
 
         let mut config_contents = String::new();
-        let mut file = File::open(&container.config_path).expect("Could not open temp config file");
+        let mut file = File::open(&container.config_path()).expect("Could not open temp config file");
         file.read_to_string(&mut config_contents)
             .expect("Could not read temp config file");
 
-        let mut toml = agent1();
+        let mut toml = String::from("persistence_dir = \"./tmp-test/test_add_and_remove_bridge\"");
+        toml = add_block(toml, agent1());
         toml = add_block(toml, agent2());
         toml = add_block(
             toml,
@@ -1457,11 +1293,11 @@
         );
 
         let mut config_contents = String::new();
-        let mut file = File::open(&container.config_path).expect("Could not open temp config file");
+        let mut file = File::open(&container.config_path()).expect("Could not open temp config file");
         file.read_to_string(&mut config_contents)
             .expect("Could not read temp config file");
 
-        let mut toml = String::from("bridges = []");
+        let mut toml = String::from("bridges = []\npersistence_dir = \"./tmp-test/test_add_and_remove_bridge\"");
         toml = add_block(toml, agent1());
         toml = add_block(toml, agent2());
         toml = add_block(toml, dna());
