--- conflicted
+++ resolved
@@ -182,23 +182,6 @@
         create_wasm_from_file, hc_setup_and_call_zome_fn,
     };
 
-<<<<<<< HEAD
-=======
-    /// create a test network
-    #[cfg_attr(tarpaulin, skip)]
-    fn make_mock_net() -> Arc<Mutex<P2pNetwork>> {
-        let res = P2pNetwork::new(
-            Box::new(|_r| Ok(())),
-            &json!({
-                "backend": "mock"
-            })
-            .into(),
-        )
-        .unwrap();
-        Arc::new(Mutex::new(res))
-    }
-
->>>>>>> f7fe4aaa
     // TODO: TestLogger duplicated in test_utils because:
     //  use holochain_core::{instance::tests::TestLogger};
     // doesn't work.
@@ -222,14 +205,9 @@
                         )
                         .unwrap(),
                     )),
-<<<<<<< HEAD
-                    mock_network_config(),
-                ).unwrap(),
-=======
                     make_mock_net(),
                 )
                 .unwrap(),
->>>>>>> f7fe4aaa
             ),
             logger,
         )
