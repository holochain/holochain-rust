--- conflicted
+++ resolved
@@ -60,10 +60,6 @@
 use crate::error::{HolochainInstanceError, HolochainResult};
 use futures::executor::block_on;
 use holochain_core::{
-<<<<<<< HEAD
-    action::{Action, ActionWrapper},
-=======
->>>>>>> 3edf1246
     context::Context,
     instance::Instance,
     nucleus::{call_and_wait_for_result, ZomeFnCall},
@@ -71,15 +67,11 @@
     state::State,
     workflows::application,
 };
-<<<<<<< HEAD
-use holochain_core_types::{dna::Dna, error::HolochainError, hash::HashString, json::JsonString};
-=======
 use holochain_core_types::{
     dna::{capabilities::CapabilityCall, Dna},
     error::HolochainError,
     json::JsonString,
 };
->>>>>>> 3edf1246
 use std::sync::Arc;
 
 /// contains a Holochain application instance
@@ -198,6 +190,7 @@
         agent::AgentId,
         cas::content::{Address, AddressableContent},
         dna::Dna,
+        hash::HashString,
     };
     use std::sync::{Arc, Mutex};
     use tempfile::tempdir;
@@ -658,28 +651,11 @@
         )
         .unwrap();
 
-<<<<<<< HEAD
         let mut entry_address: HashString = "".into();
         let aw_publish = expect_action(&rx, |action| match action {
             Action::Publish(address) => {
                 entry_address = address.clone();
                 true
-=======
-        'outer: loop {
-            let msg_publish = signal_rx
-                .recv_timeout(Duration::from_millis(timeout))
-                .expect("no more signals to receive (outer)");
-            if let Signal::Internal(Action::Publish(address)) = msg_publish {
-                loop {
-                    let msg_hold = signal_rx
-                        .recv_timeout(Duration::from_millis(timeout))
-                        .expect("no more signals to receive (inner)");
-                    if let Signal::Internal(Action::Hold(entry)) = msg_hold {
-                        assert_eq!(address, entry.address());
-                        break 'outer;
-                    }
-                }
->>>>>>> 3edf1246
             }
             _ => false,
         });
