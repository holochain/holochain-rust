//! let file_system = Arc::new(RwLock::new(FilesystemStorage::new(tempdir().unwrap().path().to_str().unwrap()).unwrap()));
//!     Arc::new(Mutex::new(SimplePersister::new(file_system.clone()))),
//!     file_system.clone(),

#![feature(try_from, try_trait, async_await, await_macro)]
/// Holochain Container API
///
/// This crate is a library that provides types and functions that help with building
/// a Holochain Container as described in [ADR15](doc/architecture/decisions/0015-container-api).
///
/// Depending on the specific (application) use-case, the context in which a Holochain instance
/// is run may vary drastically. Application developers may want to bundle Holochain with
/// and statically link the core library into their custom made executable.
/// In such a case, [holochain.rs](container_api/src/holochain.rs) may be used directly as a
/// wrapper around a single instance.
///
/// In the general case, many different DNAs are being executed alongside each other in the
/// context of the same agent, i.e. user. [container.rs](container_api/src/container.rs) provides
/// a struct that instantiates, holds, manages several Holochain instances.
/// It makes use of [config.rs](container_api/src/config.rs) which provides structs for container
/// configuration that can be de-/serialized into config files like
/// [these](https://hackmd.io/OcT2cI1ETfu4DHyvn4QZ5A#).
///
/// All of the above is used in the [container crate](container).
///
/// # Example
/// ```rust
/// #![feature(try_from)]
/// extern crate clap;
/// extern crate holochain_container_api;
/// extern crate holochain_core_types;
/// #[macro_use]
/// extern crate structopt;
///
/// use holochain_container_api::{
///     config::{load_configuration, Configuration},
///     container::Container,
/// };
/// use holochain_core_types::error::HolochainError;
/// use std::{convert::TryFrom, fs::File, io::prelude::*, path::PathBuf};
/// use structopt::StructOpt;
///
/// #[derive(StructOpt, Debug)]
/// #[structopt(name = "hcc")]
/// struct Opt {
///     /// Path to the toml configuration file for the container
///     #[structopt(short = "c", long = "config", parse(from_os_str))]
///     config: Option<PathBuf>,
/// }
///
/// fn main() {
///     let opt = Opt::from_args();
///     let config_path = opt.config
///         .unwrap_or(PathBuf::from(r"~/.holochain/container_config.toml"));
///     let config_path_str = config_path.to_str().unwrap();
///     println!("Using config path: {}", config_path_str);
///     match bootstrap_from_config(config_path_str) {
///         Ok(mut container) => {
///             if container.instances().len() > 0 {
///                 println!(
///                     "Successfully loaded {} instance configurations",
///                     container.instances().len()
///                 );
///                 println!("Starting all of them...");
///                 container.start_all_instances();
///                 println!("Done.");
///                 loop {}
///             } else {
///                 println!("No instance started, bailing...");
///             }
///         }
///         Err(error) => println!("Error while trying to boot from config: {:?}", error),
///     };
/// }
///
/// fn bootstrap_from_config(path: &str) -> Result<Container, HolochainError> {
///     let config = load_config_file(&String::from(path))?;
///     config
///         .check_consistency()
///         .map_err(|string| HolochainError::ConfigError(string))?;
///     Container::try_from(&config)
/// }
///
/// fn load_config_file(path: &String) -> Result<Configuration, HolochainError> {
///     let mut f = File::open(path)?;
///     let mut contents = String::new();
///     f.read_to_string(&mut contents)?;
///     Ok(load_configuration::<Configuration>(&contents)?)
/// }
/// ```
extern crate futures;
extern crate holochain_cas_implementations;
extern crate holochain_core;
extern crate holochain_core_types;
extern crate holochain_net;
extern crate holochain_net_connection;
extern crate holochain_net_ipc;

extern crate chrono;
extern crate serde;
extern crate tempfile;
#[macro_use]
extern crate serde_derive;
extern crate boolinator;
extern crate colored;
#[cfg(test)]
extern crate holochain_wasm_utils;
extern crate jsonrpc_http_server;
extern crate jsonrpc_ws_server;
extern crate petgraph;
extern crate regex;
#[macro_use]
extern crate serde_json;
extern crate serde_regex;
#[cfg(test)]
extern crate test_utils;
extern crate tiny_http;
extern crate toml;
#[macro_use]
extern crate maplit;
extern crate dirs;
#[macro_use]
extern crate lazy_static;
extern crate directories;
<<<<<<< HEAD
extern crate json_patch;
=======
extern crate hyper;
extern crate hyper_staticfile;
extern crate tokio;
>>>>>>> 1390e848

pub mod config;
pub mod container;
pub mod context_builder;
pub mod error;
pub mod holochain;
pub mod interface;
pub mod interface_impls;
pub mod logger;
pub mod static_file_server;

pub use crate::holochain::Holochain;<|MERGE_RESOLUTION|>--- conflicted
+++ resolved
@@ -122,13 +122,10 @@
 #[macro_use]
 extern crate lazy_static;
 extern crate directories;
-<<<<<<< HEAD
 extern crate json_patch;
-=======
 extern crate hyper;
 extern crate hyper_staticfile;
 extern crate tokio;
->>>>>>> 1390e848
 
 pub mod config;
 pub mod container;
