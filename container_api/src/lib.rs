//! let file_system = Arc::new(RwLock::new(FilesystemStorage::new(tempdir().unwrap().path().to_str().unwrap()).unwrap()));
//!     Arc::new(Mutex::new(SimplePersister::new(file_system.clone()))),
//!     file_system.clone(),

#![feature(try_from, async_await, await_macro)]

/// Holochain Container API
///
/// This crate is a library that provides types and functions that help with building
/// a Holochain Container as described in [ADR15](doc/architecture/decisions/0015-container-api).
///
/// Depending on the specific (application) use-case, the context in which a Holochain instance
/// is run may vary drastically. Application developers may want to bundle Holochain with
/// and statically link the core library into their custom made executable.
/// In such a case, [holochain.rs](container_api/src/holochain.rs) may be used directly as a
/// wrapper around a single instance.
///
/// In the general case, many different DNAs are being executed alongside each other in the
/// context of the same agent, i.e. user. [container.rs](container_api/src/container.rs) provides
/// a struct that instantiates, holds, manages several Holochain instances.
/// It makes use of [config.rs](container_api/src/config.rs) which provides structs for container
/// configuration that can be de-/serialized into config files like
/// [these](https://hackmd.io/OcT2cI1ETfu4DHyvn4QZ5A#).
///
/// All of the above is used in the [container crate](container).
///
/// # Example
/// ```rust
/// #![feature(try_from)]
/// extern crate clap;
/// extern crate holochain_container_api;
/// extern crate holochain_core_types;
/// #[macro_use]
/// extern crate structopt;
///
/// use holochain_container_api::{
///     config::{load_configuration, Configuration},
///     container::Container,
/// };
/// use holochain_core_types::error::HolochainError;
/// use std::{convert::TryFrom, fs::File, io::prelude::*, path::PathBuf};
/// use structopt::StructOpt;
///
/// #[derive(StructOpt, Debug)]
/// #[structopt(name = "hcc")]
/// struct Opt {
///     /// Output file
///     #[structopt(short = "c", long = "config", parse(from_os_str))]
///     config: Option<PathBuf>,
/// }
///
/// fn main() {
///     let opt = Opt::from_args();
///     let config_path = opt.config
///         .unwrap_or(PathBuf::from(r"~/.holochain/container_config.toml"));
///     let config_path_str = config_path.to_str().unwrap();
///     println!("Using config path: {}", config_path_str);
///     match bootstrap_from_config(config_path_str) {
///         Ok(mut container) => {
///             if container.instances().len() > 0 {
///                 println!(
///                     "Successfully loaded {} instance configurations",
///                     container.instances().len()
///                 );
///                 println!("Starting all of them...");
///                 container.start_all_instances();
///                 println!("Done.");
///                 loop {}
///             } else {
///                 println!("No instance started, bailing...");
///             }
///         }
///         Err(error) => println!("Error while trying to boot from config: {:?}", error),
///     };
/// }
///
/// fn bootstrap_from_config(path: &str) -> Result<Container, HolochainError> {
///     let config = load_config_file(&String::from(path))?;
///     config
///         .check_consistency()
///         .map_err(|string| HolochainError::ConfigError(string))?;
///     Container::try_from(&config)
/// }
///
/// fn load_config_file(path: &String) -> Result<Configuration, HolochainError> {
///     let mut f = File::open(path)?;
///     let mut contents = String::new();
///     f.read_to_string(&mut contents)?;
///     Ok(load_configuration::<Configuration>(&contents)?)
/// }
/// ```
extern crate futures;
extern crate holochain_cas_implementations;
extern crate holochain_core;
extern crate holochain_core_types;
extern crate holochain_net;
extern crate holochain_net_connection;
extern crate holochain_net_ipc;

extern crate chrono;
extern crate serde;
extern crate tempfile;
#[macro_use]
extern crate serde_derive;
extern crate boolinator;
extern crate colored;
#[cfg(test)]
extern crate holochain_wasm_utils;
extern crate jsonrpc_ws_server;
extern crate petgraph;
<<<<<<< HEAD
extern crate regex;
=======
#[macro_use]
>>>>>>> cd80cffe
extern crate serde_json;
extern crate serde_regex;
#[cfg(test)]
extern crate test_utils;
extern crate tiny_http;
extern crate toml;
#[macro_use]
extern crate maplit;

pub mod config;
pub mod container;
pub mod context_builder;
pub mod error;
pub mod holochain;
pub mod interface;
pub mod interface_impls;
pub mod logger;

pub use crate::holochain::Holochain;<|MERGE_RESOLUTION|>--- conflicted
+++ resolved
@@ -108,11 +108,8 @@
 extern crate holochain_wasm_utils;
 extern crate jsonrpc_ws_server;
 extern crate petgraph;
-<<<<<<< HEAD
 extern crate regex;
-=======
 #[macro_use]
->>>>>>> cd80cffe
 extern crate serde_json;
 extern crate serde_regex;
 #[cfg(test)]
