--- conflicted
+++ resolved
@@ -2,11 +2,7 @@
 name = "holochain_core"
 version = "0.0.1"
 authors = ["Holochain Core Dev Team <devcore@holochain.org>"]
-<<<<<<< HEAD
 edition = "2018"
-=======
-edition="2018"
->>>>>>> f7fe4aaa
 
 [dependencies]
 holochain_net = { path = "../net" }
@@ -20,12 +16,8 @@
 multihash = "0.8.0"
 bitflags = "1.0"
 holochain_wasm_utils = { path = "../wasm_utils"}
-<<<<<<< HEAD
 failure = "0.1.3"
-futures-preview = "0.3.0-alpha.4"
-=======
 futures-preview = "0.3.0-alpha.9"
->>>>>>> f7fe4aaa
 lazy_static = "1.1.0"
 unwrap_to = "0.1.0"
 num-traits = "0.2"
