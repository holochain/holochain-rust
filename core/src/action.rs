use agent::state::AgentState;
use context::Context;
use hash_table::{entry::Entry, links_entry::Link, HashString};
use holochain_dna::Dna;
use instance::Observer;
use nucleus::{
    ribosome::api::get_links::GetLinksArgs, state::NucleusState, EntrySubmission, FunctionCall,
    FunctionResult,
};
use snowflake;
use std::{
    hash::{Hash, Hasher},
    sync::{mpsc::Sender, Arc},
};

/// Wrapper for actions that provides a unique ID
/// The unique ID is needed for state tracking to ensure that we can differentiate between two
/// Action dispatches containing the same value when doing "time travel debug".
/// The standard approach is to drop the ActionWrapper into the key of a state history HashMap and
/// use the convenience unwrap_to! macro to extract the action data in a reducer.
/// All reducer functions must accept an ActionWrapper so all dispatchers take an ActionWrapper.
#[derive(Clone, Debug)]
pub struct ActionWrapper {
    action: Action,
    id: snowflake::ProcessUniqueId,
}

impl ActionWrapper {
    /// constructor from &Action
    /// internal snowflake ID is automatically set
    pub fn new(a: Action) -> Self {
        ActionWrapper {
            action: a,
            // auto generate id
            id: snowflake::ProcessUniqueId::new(),
        }
    }

    /// read only access to action
    pub fn action(&self) -> &Action {
        &self.action
    }

    /// read only access to id
    pub fn id(&self) -> &snowflake::ProcessUniqueId {
        &self.id
    }
}

impl PartialEq for ActionWrapper {
    fn eq(&self, other: &ActionWrapper) -> bool {
        self.id == other.id
    }
}

impl Eq for ActionWrapper {}

impl Hash for ActionWrapper {
    /// @TODO dangerous when persisted!
    /// snowflake only guarantees uniqueness per process
    /// @see https://github.com/holochain/holochain-rust/issues/203
    fn hash<H: Hasher>(&self, state: &mut H) {
        self.id.hash(state);
    }
}

#[derive(Clone, PartialEq, Hash, Debug)]
pub enum Action {
    /// entry to Commit
    /// MUST already have passed all callback checks
    Commit(Entry),
<<<<<<< HEAD
    /// hash of Entry to get
    GetEntry(HashString),
    /// link to add
    AddLink(Link),
    /// get links from entry hash and attribute-name
    GetLinks(GetLinksArgs),
=======
    /// GetEntry by hash
    GetEntry(HashString),

>>>>>>> b6584693
    /// execute a function in a zome WASM
    ExecuteZomeFunction(FunctionCall),
    /// return the result of a zome WASM function call
    ReturnZomeFunctionResult(FunctionResult),
    /// initialize an application from a Dna
    /// not the same as genesis
    /// may call genesis internally
    InitApplication(Dna),
    /// return the result of an InitApplication action
    /// the result is Some arbitrary string
    ReturnInitializationResult(Option<String>),

    /// ???
    // @TODO how does this relate to validating a commit?
    ValidateEntry(EntrySubmission),
}

/// function signature for action handler functions
// @TODO merge these into a single signature
// @see https://github.com/holochain/holochain-rust/issues/194
pub type AgentReduceFn = ReduceFn<AgentState>;
pub type NucleusReduceFn = ReduceFn<NucleusState>;
pub type ReduceFn<S> =
    fn(Arc<Context>, &mut S, &ActionWrapper, &Sender<ActionWrapper>, &Sender<Observer>);

#[cfg(test)]
pub mod tests {

    use action::{Action, ActionWrapper};
    use hash::tests::test_hash;
    use hash_table::entry::tests::{test_entry, test_entry_hash};
    use nucleus::tests::test_function_result;
    use test_utils::calculate_hash;

    /// dummy action
    pub fn test_action() -> Action {
        Action::GetEntry(test_entry_hash())
    }

    /// dummy action wrapper with test_action()
    pub fn test_action_wrapper() -> ActionWrapper {
        ActionWrapper::new(test_action())
    }

    /// dummy action wrapper with commit of test_entry()
    pub fn test_action_wrapper_commit() -> ActionWrapper {
        ActionWrapper::new(Action::Commit(test_entry()))
    }

    /// dummy action for a get of test_hash()
    pub fn test_action_wrapper_get() -> ActionWrapper {
        ActionWrapper::new(Action::GetEntry(test_hash()))
    }

    pub fn test_action_wrapper_rzfr() -> ActionWrapper {
        ActionWrapper::new(Action::ReturnZomeFunctionResult(test_function_result()))
    }

    #[test]
    /// smoke test actions
    fn new_action() {
        let a1 = test_action();
        let a2 = test_action();

        // unlike actions and wrappers, signals are equal to themselves
        assert_eq!(a1, a2);
    }

    #[test]
    /// tests that new action wrappers take an action and ensure uniqueness
    fn new_action_wrapper() {
        let aw1 = test_action_wrapper();
        let aw2 = test_action_wrapper();

        // snowflake enforces uniqueness
        assert_eq!(aw1, aw1);
        assert_ne!(aw1, aw2);
    }

    #[test]
    /// tests read access to actions
    fn action_wrapper_action() {
        let aw1 = test_action_wrapper();
        let aw2 = test_action_wrapper();

        assert_eq!(aw1.action(), aw2.action());
        assert_eq!(aw1.action(), &test_action());
    }

    #[test]
    /// tests read access to action wrapper ids
    fn action_wrapper_id() {
        // can't set the ID directly (by design)
        // at least test that IDs are unique, and that hitting the id() method doesn't error
        let aw1 = test_action_wrapper();
        let aw2 = test_action_wrapper();

        assert_ne!(aw1.id(), aw2.id());
    }

    #[test]
    /// tests that action wrapper hashes are unique
    fn action_wrapper_hash() {
        let aw1 = test_action_wrapper();
        let aw2 = test_action_wrapper();

        assert_ne!(calculate_hash(&aw1), calculate_hash(&aw2));
    }

}<|MERGE_RESOLUTION|>--- conflicted
+++ resolved
@@ -69,18 +69,14 @@
     /// entry to Commit
     /// MUST already have passed all callback checks
     Commit(Entry),
-<<<<<<< HEAD
-    /// hash of Entry to get
+    /// GetEntry by hash
     GetEntry(HashString),
+
     /// link to add
     AddLink(Link),
     /// get links from entry hash and attribute-name
     GetLinks(GetLinksArgs),
-=======
-    /// GetEntry by hash
-    GetEntry(HashString),
 
->>>>>>> b6584693
     /// execute a function in a zome WASM
     ExecuteZomeFunction(FunctionCall),
     /// return the result of a zome WASM function call
