--- conflicted
+++ resolved
@@ -65,12 +65,8 @@
     }
 }
 
-<<<<<<< HEAD
 /// All Actions for the Holochain Instance Store, according to Redux pattern.
-#[derive(Clone, PartialEq, Hash, Debug)]
-=======
 #[derive(Clone, PartialEq, Debug)]
->>>>>>> e0c5950c
 pub enum Action {
     /// entry to Commit
     /// MUST already have passed all callback checks
