--- conflicted
+++ resolved
@@ -1,11 +1,7 @@
 use agent::keys::Keys;
-<<<<<<< HEAD
 use cas::content::Address;
 use chain::header::ChainHeader;
-=======
 use cas::content::{Address, Content};
-use chain::pair::Pair;
->>>>>>> 4e9e0e71
 use error::HolochainError;
 use futures::executor::block_on;
 use hash_table::{
@@ -23,11 +19,6 @@
 /// currently this is flat but may be nested/namespaced in the future or multi-protocol riker
 /// @see https://github.com/riker-rs/riker/issues/17
 pub enum Protocol {
-<<<<<<< HEAD
-    /// Chain::set_top_chain_header()
-    SetTopChainHeader(Option<ChainHeader>),
-    SetTopChainHeaderResult(Result<Option<ChainHeader>, HolochainError>),
-=======
     CasAdd(Address, Content),
     CasAddResult(Result<(), HolochainError>),
 
@@ -37,10 +28,9 @@
     CasContains(Address),
     CasContainsResult(Result<bool, HolochainError>),
 
-    /// Chain::set_top_pair()
-    SetTopPair(Option<Pair>),
-    SetTopPairResult(Result<Option<Pair>, HolochainError>),
->>>>>>> 4e9e0e71
+    /// Chain::set_top_chain_header()
+    SetTopChainHeader(Option<ChainHeader>),
+    SetTopChainHeaderResult(Result<Option<ChainHeader>, HolochainError>),
 
     /// Chain::top_chain_header()
     GetTopChainHeader,
