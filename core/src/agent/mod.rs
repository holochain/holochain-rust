<<<<<<< HEAD
pub mod actions;
=======
/// Agent is the module that handles the user’s identity and source chain for every Phenotype.
///
>>>>>>> ed079424
pub mod keys;
pub mod state;<|MERGE_RESOLUTION|>--- conflicted
+++ resolved
@@ -1,8 +1,5 @@
-<<<<<<< HEAD
-pub mod actions;
-=======
 /// Agent is the module that handles the user’s identity and source chain for every Phenotype.
 ///
->>>>>>> ed079424
+pub mod actions;
 pub mod keys;
 pub mod state;