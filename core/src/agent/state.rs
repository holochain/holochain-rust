use action::{Action, ActionWrapper, AgentReduceFn};
use agent::keys::Keys;
use chain::Chain;
use context::Context;
use error::HolochainError;
use hash_table::{entry::Entry, memory::MemTable, pair::Pair};
use instance::Observer;
use std::{
    collections::HashMap,
    rc::Rc,
    sync::{mpsc::Sender, Arc},
};

#[derive(Clone, Debug, PartialEq, Default)]
/// struct to track the internal state of an agent exposed to reducers/observers
pub struct AgentState {
    keys: Option<Keys>,
    // @TODO how should this work with chains/HTs?
    // @see https://github.com/holochain/holochain-rust/issues/137
    // @see https://github.com/holochain/holochain-rust/issues/135
    top_pair: Option<Pair>,
    /// every action and the result of that action
    // @TODO this will blow up memory, implement as some kind of dropping/FIFO with a limit?
    // @see https://github.com/holochain/holochain-rust/issues/166
    actions: HashMap<ActionWrapper, ActionResponse>,
}

impl AgentState {
    /// builds a new, empty AgentState
    pub fn new() -> AgentState {
        AgentState {
            keys: None,
            top_pair: None,
            actions: HashMap::new(),
        }
    }

    /// getter for a copy of self.keys
    pub fn keys(&self) -> Option<Keys> {
        self.keys.clone()
    }

    /// getter for a copy of self.top_pair
    /// should be used with a source chain for validation/safety
    pub fn top_pair(&self) -> Option<Pair> {
        self.top_pair.clone()
    }

    /// getter for a copy of self.actions
    /// uniquely maps action executions to the result of the action
    pub fn actions(&self) -> HashMap<ActionWrapper, ActionResponse> {
        self.actions.clone()
    }
}

#[derive(Clone, Debug, PartialEq)]
/// the agent's response to an action
/// stored alongside the action in AgentState::actions to provide a state history that observers
/// poll and retrieve
pub enum ActionResponse {
    Commit(Result<Pair, HolochainError>),
    Get(Option<Pair>),
}

// @TODO abstract this to a standard trait
// @see https://github.com/holochain/holochain-rust/issues/196
impl ActionResponse {
    /// serialize data or error to JSON
    // @TODO implement this as a round tripping trait
    // @see https://github.com/holochain/holochain-rust/issues/193
    pub fn to_json(&self) -> String {
        match self {
            ActionResponse::Commit(result) => match result {
                Ok(pair) => format!("{{\"hash\":\"{}\"}}", pair.entry().key()),
                Err(err) => (*err).to_json(),
            },
            ActionResponse::Get(result) => match result {
                Some(pair) => pair.to_json(),
                None => "".to_string(),
            },
        }
    }
}

/// do a commit action against an agent state
/// intended for use inside the reducer, isolated for unit testing
/// callback checks (e.g. validate_commit) happen elsewhere because callback functions cause
/// action reduction to hang
/// @TODO is there a way to reduce that doesn't block indefinitely on callback fns?
/// @see https://github.com/holochain/holochain-rust/issues/222
fn reduce_commit(
    _context: Arc<Context>,
    state: &mut AgentState,
    action_wrapper: &ActionWrapper,
    _action_channel: &Sender<ActionWrapper>,
    _observer_channel: &Sender<Observer>,
) {
    let action = action_wrapper.action();
    let entry = unwrap_to!(action => Action::Commit);

    // add entry to source chain
    // @TODO this does nothing!
    // it needs to get something stateless from the agent state that points to
    // something stateful that can handle an entire hash table (e.g. actor)
    // @see https://github.com/holochain/holochain-rust/issues/135
    // @see https://github.com/holochain/holochain-rust/issues/148
    let mut chain = Chain::new(Rc::new(MemTable::new()));

    state.actions.insert(
        action_wrapper.clone(),
        ActionResponse::Commit(chain.push_entry(&entry)),
    );
}

/// do a get action against an agent state
/// intended for use inside the reducer, isolated for unit testing
fn reduce_get(
    _context: Arc<Context>,
    state: &mut AgentState,
    action_wrapper: &ActionWrapper,
    _action_channel: &Sender<ActionWrapper>,
    _observer_channel: &Sender<Observer>,
) {
    let action = action_wrapper.action();
    let key = unwrap_to!(action => Action::Get);

    // get pair from source chain
    // @TODO this does nothing!
    // it needs to get something stateless from the agent state that points to
    // something stateful that can handle an entire hash table (e.g. actor)
    // @see https://github.com/holochain/holochain-rust/issues/135
    // @see https://github.com/holochain/holochain-rust/issues/148

    // drop in a dummy entry for testing
    let mut chain = Chain::new(Rc::new(MemTable::new()));
    let e = Entry::new("testEntryType", "test entry content");
<<<<<<< HEAD
    chain.push_entry(&e).unwrap();
=======
    chain.push(&e).expect("test entry should be valid");
>>>>>>> 4eb56aca

    // @TODO if the get fails local, do a network get
    // @see https://github.com/holochain/holochain-rust/issues/167

    let result = chain
        .get_entry(&key)
        .expect("should be able to get entry that we just added");
    state
        .actions
        .insert(action_wrapper.clone(), ActionResponse::Get(result.clone()));
}

/// maps incoming action to the correct handler
fn resolve_reducer(action_wrapper: &ActionWrapper) -> Option<AgentReduceFn> {
    match action_wrapper.action() {
        Action::Commit(_) => Some(reduce_commit),
        Action::Get(_) => Some(reduce_get),
        _ => None,
    }
}

/// Reduce Agent's state according to provided Action
pub fn reduce(
    context: Arc<Context>,
    old_state: Arc<AgentState>,
    action_wrapper: &ActionWrapper,
    action_channel: &Sender<ActionWrapper>,
    observer_channel: &Sender<Observer>,
) -> Arc<AgentState> {
    let handler = resolve_reducer(action_wrapper);
    match handler {
        Some(f) => {
            let mut new_state: AgentState = (*old_state).clone();
            f(
                context,
                &mut new_state,
                &action_wrapper,
                action_channel,
                observer_channel,
            );
            Arc::new(new_state)
        }
        None => old_state,
    }
}

#[cfg(test)]
pub mod tests {
    use super::{reduce_commit, reduce_get, ActionResponse, AgentState};
    use action::tests::{test_action_wrapper_commit, test_action_wrapper_get};
    use error::HolochainError;
    use hash_table::pair::tests::test_pair;
    use instance::tests::{test_context, test_instance_blank};
    use std::collections::HashMap;

    /// dummy agent state
    pub fn test_agent_state() -> AgentState {
        AgentState::new()
    }

    /// dummy action response for a successful commit as test_pair()
    pub fn test_action_response_commit() -> ActionResponse {
        ActionResponse::Commit(Ok(test_pair()))
    }

    /// dummy action response for a successful get as test_pair()
    pub fn test_action_response_get() -> ActionResponse {
        ActionResponse::Get(Some(test_pair()))
    }

    #[test]
    /// smoke test for building a new AgentState
    fn agent_state_new() {
        test_agent_state();
    }

    #[test]
    /// test for the agent state keys getter
    fn agent_state_keys() {
        assert_eq!(None, test_agent_state().keys());
    }

    #[test]
    /// test for the agent state top pair getter
    fn agent_state_top_pair() {
        assert_eq!(None, test_agent_state().top_pair());
    }

    #[test]
    /// test for the agent state actions getter
    fn agent_state_actions() {
        assert_eq!(HashMap::new(), test_agent_state().actions());
    }

    #[test]
    /// test for reducing commit
    fn test_reduce_commit() {
        let mut state = test_agent_state();
        let action_wrapper = test_action_wrapper_commit();

        let instance = test_instance_blank();

        reduce_commit(
            test_context("bob"),
            &mut state,
            &action_wrapper,
            &instance.action_channel().clone(),
            &instance.observer_channel().clone(),
        );

        assert_eq!(
            state.actions().get(&action_wrapper),
            Some(&test_action_response_commit()),
        );
    }

    #[test]
    /// test for reducing get
    fn test_reduce_get() {
        let mut state = test_agent_state();
        let action_wrapper = test_action_wrapper_get();

        let instance = test_instance_blank();

        reduce_get(
            test_context("foo"),
            &mut state,
            &action_wrapper,
            &instance.action_channel().clone(),
            &instance.observer_channel().clone(),
        );

        assert_eq!(
            state.actions().get(&action_wrapper),
            Some(&test_action_response_get()),
        );
    }

    #[test]
    /// test response to json
    fn test_response_to_json() {
        assert_eq!(
            "{\"hash\":\"QmbXSE38SN3SuJDmHKSSw5qWWegvU7oTxrLDRavWjyxMrT\"}",
            ActionResponse::Commit(Ok(test_pair())).to_json(),
        );
        assert_eq!(
            "{\"error\":\"some error\"}",
            ActionResponse::Commit(Err(HolochainError::new("some error"))).to_json(),
        );

        assert_eq!(
            "{\"header\":{\"entry_type\":\"testEntryType\",\"timestamp\":\"\",\"prev\":null,\"entry_hash\":\"QmbXSE38SN3SuJDmHKSSw5qWWegvU7oTxrLDRavWjyxMrT\",\"entry_signature\":\"\",\"prev_same\":null},\"entry\":{\"content\":\"test entry content\",\"entry_type\":\"testEntryType\"}}",
            ActionResponse::Get(Some(test_pair())).to_json(),
        );
        assert_eq!("", ActionResponse::Get(None).to_json());
    }
}<|MERGE_RESOLUTION|>--- conflicted
+++ resolved
@@ -134,11 +134,7 @@
     // drop in a dummy entry for testing
     let mut chain = Chain::new(Rc::new(MemTable::new()));
     let e = Entry::new("testEntryType", "test entry content");
-<<<<<<< HEAD
-    chain.push_entry(&e).unwrap();
-=======
-    chain.push(&e).expect("test entry should be valid");
->>>>>>> 4eb56aca
+    chain.push_entry(&e).expect("test entry should be valid");
 
     // @TODO if the get fails local, do a network get
     // @see https://github.com/holochain/holochain-rust/issues/167
