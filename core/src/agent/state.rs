--- conflicted
+++ resolved
@@ -281,16 +281,10 @@
 pub mod tests {
     use super::*;
     use crate::{
-<<<<<<< HEAD
         action::tests::test_action_wrapper_commit,
         agent::chain_store::tests::test_chain_store,
-        context::mock_signer,
         instance::tests::{test_context, test_context_with_state},
         state::State,
-=======
-        action::tests::test_action_wrapper_commit, agent::chain_store::tests::test_chain_store,
-        instance::tests::test_context, state::State,
->>>>>>> 3d502d3c
     };
     use holochain_core_types::{
         cas::content::AddressableContent,
