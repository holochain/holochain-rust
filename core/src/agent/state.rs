--- conflicted
+++ resolved
@@ -63,24 +63,18 @@
         self.top_chain_header.clone()
     }
 
-<<<<<<< HEAD
-    pub async fn get_agent<'a>(
-        &'a self,
-        context: &'a Arc<Context>,
-    ) -> Result<AgentId, HolochainError> {
-        let agent_entry_address = self
-            .chain()
-=======
     pub fn get_agent_address(&self) -> HcResult<Address> {
         self.chain()
->>>>>>> ad7d2a00
             .iter_type(&self.top_chain_header, &EntryType::AgentId)
             .nth(0)
             .and_then(|chain_header| Some(chain_header.entry_address().clone()))
             .ok_or(HolochainError::ErrorGeneric(
                 "Agent entry not found".to_string(),
-<<<<<<< HEAD
-            ))?;
+            ))
+    }
+
+    pub async fn get_agent<'a>(&'a self, context: &'a Arc<Context>) -> HcResult<AgentId> {
+        let agent_entry_address = self.get_agent_address()?;
         let entry_args = GetEntryArgs {
             address: agent_entry_address,
             options: GetEntryOptions::default(),
@@ -92,17 +86,6 @@
             ));
         }
         let agent_entry = agent_entry_result.entries.iter().next().unwrap().clone();
-=======
-            ))
-    }
-
-    pub async fn get_agent<'a>(&'a self, context: &'a Arc<Context>) -> HcResult<AgentId> {
-        let agent_entry_address = self.get_agent_address()?;
-
-        let agent_entry = await!(get_entry(context, agent_entry_address.clone()))?
-            .ok_or("Agent entry not found".to_string())?;
-
->>>>>>> ad7d2a00
         match agent_entry {
             Entry::AgentId(agent_id) => Ok(agent_id),
             _ => unreachable!(),
@@ -169,14 +152,10 @@
     LinkEntries(Result<Entry, HolochainError>),
 }
 
-<<<<<<< HEAD
 pub fn create_new_chain_header(
-    entry: &Entry,
-    agent_state: &AgentState,
-    crud_link: &Option<Address>,
-) -> ChainHeader {
-=======
-pub fn create_new_chain_header(entry: &Entry, context: Arc<Context>) -> ChainHeader {
+entry: &Entry, 
+context: Arc<Context>,
+    crud_link: &Option<Address>) -> ChainHeader {
     let agent_state = context
         .state()
         .expect("create_new_chain_header called without state")
@@ -184,7 +163,6 @@
     let agent_address = agent_state
         .get_agent_address()
         .unwrap_or(context.agent_id.address());
->>>>>>> ad7d2a00
     ChainHeader::new(
         &entry.entry_type(),
         &entry.address(),
@@ -220,13 +198,8 @@
     action_wrapper: &ActionWrapper,
 ) {
     let action = action_wrapper.action();
-<<<<<<< HEAD
     let (entry, maybe_crud_link) = unwrap_to!(action => Action::Commit);
-    let chain_header = create_new_chain_header(&entry, state, &maybe_crud_link);
-=======
-    let entry = unwrap_to!(action => Action::Commit);
-    let chain_header = create_new_chain_header(&entry, context.clone());
->>>>>>> ad7d2a00
+    let chain_header = create_new_chain_header(&entry, context.clone(), &maybe_crud_link);
 
     fn response(
         state: &mut AgentState,
