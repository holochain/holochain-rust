use action::{Action, ActionWrapper, AgentReduceFn};
<<<<<<< HEAD
use agent::{chain_header::ChainHeader, chain_store::ChainStore, keys::Keys};
use cas::{
    content::{Address, AddressableContent},
    memory::MemoryStorage,
    storage::ContentAddressableStorage,
};
=======
use chain::{Chain, SourceChain};
>>>>>>> 6ecc49f2
use context::Context;
use holochain_core_types::{
    cas::content::{Address, AddressableContent},
    entry::Entry,
    error::HolochainError,
    json::ToJson,
    keys::Keys,
};
use std::{collections::HashMap, sync::Arc};

/// The state-slice for the Agent.
/// Holds the agent's source chain and keys.
#[derive(Clone, Debug, PartialEq)]
pub struct AgentState {
    keys: Option<Keys>,
    /// every action and the result of that action
    // @TODO this will blow up memory, implement as some kind of dropping/FIFO with a limit?
    // @see https://github.com/holochain/holochain-rust/issues/166
    actions: HashMap<ActionWrapper, ActionResponse>,
    chain: ChainStore<MemoryStorage>,
    top_chain_header: Option<ChainHeader>,
}

impl AgentState {
    /// builds a new, empty AgentState
    pub fn new(chain: ChainStore<MemoryStorage>) -> AgentState {
        AgentState {
            keys: None,
            actions: HashMap::new(),
            chain,
            top_chain_header: None,
        }
    }

    /// getter for a copy of self.keys
    pub fn keys(&self) -> Option<Keys> {
        self.keys.clone()
    }

    /// getter for a copy of self.actions
    /// uniquely maps action executions to the result of the action
    pub fn actions(&self) -> HashMap<ActionWrapper, ActionResponse> {
        self.actions.clone()
    }

    pub fn chain(&self) -> ChainStore<MemoryStorage> {
        self.chain.clone()
    }

    pub fn top_chain_header(&self) -> Option<ChainHeader> {
        self.top_chain_header.clone()
    }
}

#[derive(Clone, Debug, PartialEq)]
/// the agent's response to an action
/// stored alongside the action in AgentState::actions to provide a state history that observers
/// poll and retrieve
// @TODO abstract this to a standard trait
// @see https://github.com/holochain/holochain-rust/issues/196
pub enum ActionResponse {
    Commit(Result<Address, HolochainError>),
    GetEntry(Option<Entry>),
    GetLinks(Result<Vec<Address>, HolochainError>),
    LinkEntries(Result<Entry, HolochainError>),
}

impl ToJson for ActionResponse {
    fn to_json(&self) -> Result<String, HolochainError> {
        match self {
            ActionResponse::Commit(result) => match result {
                Ok(entry_address) => Ok(format!("{{\"address\":\"{}\"}}", entry_address)),
                Err(err) => Ok((*err).to_json()?),
            },
            ActionResponse::GetEntry(result) => match result {
                Some(entry) => Ok(entry.to_json()?),
                None => Ok("".to_string()),
            },
            ActionResponse::GetLinks(result) => match result {
                Ok(hash_list) => Ok(json!(hash_list).to_string()),
                Err(err) => Ok((*err).to_json()?),
            },
            ActionResponse::LinkEntries(result) => match result {
                Ok(entry) => Ok(format!("{{\"address\":\"{}\"}}", entry.address())),
                Err(err) => Ok((*err).to_json()?),
            },
        }
    }
}

/// Do a Commit Action against an agent state.
/// Intended for use inside the reducer, isolated for unit testing.
/// callback checks (e.g. validate_commit) happen elsewhere because callback functions cause
/// action reduction to hang
/// @TODO is there a way to reduce that doesn't block indefinitely on callback fns?
/// @see https://github.com/holochain/holochain-rust/issues/222
fn reduce_commit_entry(
    _context: Arc<Context>,
    state: &mut AgentState,
    action_wrapper: &ActionWrapper,
) {
    let action = action_wrapper.action();
    let (entry_type, entry) = match action {
        Action::Commit(entry_type, entry) => (entry_type, entry),
        _ => unreachable!(),
    };

    // @TODO validation dispatch should go here rather than upstream in invoke_commit
    // @see https://github.com/holochain/holochain-rust/issues/256

    let chain_header = ChainHeader::new(
        &entry_type,
        &String::new(),
        state
            .top_chain_header
            .clone()
            .and_then(|chain_header| Some(chain_header.address())),
        &entry.address(),
        &String::new(),
        state
            .chain()
            .iter_type(&state.top_chain_header, &entry_type)
            .nth(0)
            .and_then(|chain_header| Some(chain_header.address())),
    );

    // @TODO adding the entry to the CAS should happen elsewhere.
    fn response(
        state: &mut AgentState,
        entry: &Entry,
        chain_header: &ChainHeader,
    ) -> Result<Address, HolochainError> {
        state.chain.content_storage().add(entry)?;
        state.chain.content_storage().add(chain_header)?;
        Ok(entry.address())
    }
    let res = response(state, &entry, &chain_header);
    state.top_chain_header = Some(chain_header);

    state
        .actions
        .insert(action_wrapper.clone(), ActionResponse::Commit(res));
}

/// do a get action against an agent state
/// intended for use inside the reducer, isolated for unit testing
fn reduce_get_entry(
    _context: Arc<Context>,
    state: &mut AgentState,
    action_wrapper: &ActionWrapper,
) {
    let action = action_wrapper.action();
    let address = unwrap_to!(action => Action::GetEntry);

    let result = state
        .chain
        .content_storage()
        .fetch(&address)
        .expect("could not fetch from CAS");

    // @TODO if the get fails local, do a network get
    // @see https://github.com/holochain/holochain-rust/issues/167

    state.actions.insert(
        action_wrapper.clone(),
        ActionResponse::GetEntry(result.clone()),
    );
}

/// maps incoming action to the correct handler
fn resolve_reducer(action_wrapper: &ActionWrapper) -> Option<AgentReduceFn> {
    match action_wrapper.action() {
        Action::Commit(_, _) => Some(reduce_commit_entry),
        Action::GetEntry(_) => Some(reduce_get_entry),
        _ => None,
    }
}

/// Reduce Agent's state according to provided Action
pub fn reduce(
    context: Arc<Context>,
    old_state: Arc<AgentState>,
    action_wrapper: &ActionWrapper,
) -> Arc<AgentState> {
    let handler = resolve_reducer(action_wrapper);
    match handler {
        Some(f) => {
            let mut new_state: AgentState = (*old_state).clone();
            f(context, &mut new_state, &action_wrapper);
            Arc::new(new_state)
        }
        None => old_state,
    }
}

#[cfg(test)]
pub mod tests {
    use super::{reduce_commit_entry, reduce_get_entry, ActionResponse, AgentState};
    use action::tests::{test_action_wrapper_commit, test_action_wrapper_get};
<<<<<<< HEAD
    use agent::chain_store::tests::test_chain_store;
    use cas::content::AddressableContent;
    use error::HolochainError;
    use hash_table::entry::tests::{test_entry, test_entry_address};
=======
    use chain::tests::test_chain;
    use holochain_core_types::{
        cas::content::AddressableContent,
        entry::{test_entry, test_entry_address},
        error::HolochainError,
        json::ToJson,
    };
>>>>>>> 6ecc49f2
    use instance::tests::test_context;
    use std::{collections::HashMap, sync::Arc};

    /// dummy agent state
    pub fn test_agent_state() -> AgentState {
        AgentState::new(test_chain_store())
    }

    /// dummy action response for a successful commit as test_entry()
    pub fn test_action_response_commit() -> ActionResponse {
        ActionResponse::Commit(Ok(test_entry_address()))
    }

    /// dummy action response for a successful get as test_entry()
    pub fn test_action_response_get() -> ActionResponse {
        ActionResponse::GetEntry(Some(test_entry()))
    }

    #[test]
    /// smoke test for building a new AgentState
    fn agent_state_new() {
        test_agent_state();
    }

    #[test]
    /// test for the agent state keys getter
    fn agent_state_keys() {
        assert_eq!(None, test_agent_state().keys());
    }

    #[test]
    /// test for the agent state actions getter
    fn agent_state_actions() {
        assert_eq!(HashMap::new(), test_agent_state().actions());
    }

    #[test]
    /// test for reducing commit entry
    fn test_reduce_commit_entry() {
        let mut state = test_agent_state();
        let action_wrapper = test_action_wrapper_commit();

        reduce_commit_entry(test_context("bob"), &mut state, &action_wrapper);

        assert_eq!(
            state.actions().get(&action_wrapper),
            Some(&test_action_response_commit()),
        );
    }

    #[test]
    /// test for reducing get entry
    fn test_reduce_get_entry() {
        let mut state = test_agent_state();
        let context = test_context("foo");

        let aw1 = test_action_wrapper_get();
        reduce_get_entry(Arc::clone(&context), &mut state, &aw1);

        // nothing has been committed so the get must be None
        assert_eq!(
            state.actions().get(&aw1),
            Some(&ActionResponse::GetEntry(None)),
        );

        // do a round trip
        reduce_commit_entry(
            Arc::clone(&context),
            &mut state,
            &test_action_wrapper_commit(),
        );

        let aw2 = test_action_wrapper_get();
        reduce_get_entry(Arc::clone(&context), &mut state, &aw2);

        assert_eq!(state.actions().get(&aw2), Some(&test_action_response_get()),);
    }

    #[test]
    /// test response to json
    fn test_commit_response_to_json() {
        assert_eq!(
            "{\"address\":\"QmbXSE38SN3SuJDmHKSSw5qWWegvU7oTxrLDRavWjyxMrT\"}",
            ActionResponse::Commit(Ok(test_entry_address()))
                .to_json()
                .unwrap(),
        );
        assert_eq!(
            "{\"error\":\"some error\"}",
            ActionResponse::Commit(Err(HolochainError::new("some error")))
                .to_json()
                .unwrap(),
        );
    }

    #[test]
    fn test_get_response_to_json() {
        assert_eq!(
            "\"test entry content\"",
            ActionResponse::GetEntry(Some(test_entry().clone()))
                .to_json()
                .unwrap(),
        );
        assert_eq!("", ActionResponse::GetEntry(None).to_json().unwrap());
    }

    #[test]
    fn test_get_links_response_to_json() {
        assert_eq!(
            "[\"QmbXSE38SN3SuJDmHKSSw5qWWegvU7oTxrLDRavWjyxMrT\"]",
            ActionResponse::GetLinks(Ok(vec![test_entry().address()]))
                .to_json()
                .unwrap(),
        );
        assert_eq!(
            "{\"error\":\"some error\"}",
            ActionResponse::GetLinks(Err(HolochainError::new("some error")))
                .to_json()
                .unwrap(),
        );
    }

    #[test]
    fn test_link_entries_response_to_json() {
        assert_eq!(
            "{\"address\":\"QmbXSE38SN3SuJDmHKSSw5qWWegvU7oTxrLDRavWjyxMrT\"}",
            ActionResponse::LinkEntries(Ok(test_entry()))
                .to_json()
                .unwrap(),
        );
        assert_eq!(
            "{\"error\":\"some error\"}",
            ActionResponse::LinkEntries(Err(HolochainError::new("some error")))
                .to_json()
                .unwrap(),
        );
    }
}<|MERGE_RESOLUTION|>--- conflicted
+++ resolved
@@ -1,17 +1,12 @@
 use action::{Action, ActionWrapper, AgentReduceFn};
-<<<<<<< HEAD
-use agent::{chain_header::ChainHeader, chain_store::ChainStore, keys::Keys};
-use cas::{
-    content::{Address, AddressableContent},
-    memory::MemoryStorage,
-    storage::ContentAddressableStorage,
-};
-=======
-use chain::{Chain, SourceChain};
->>>>>>> 6ecc49f2
+use agent::{chain_header::ChainHeader, chain_store::ChainStore};
 use context::Context;
+use holochain_cas_implementations::cas::memory::MemoryStorage;
 use holochain_core_types::{
-    cas::content::{Address, AddressableContent},
+    cas::{
+        content::{Address, AddressableContent},
+        storage::ContentAddressableStorage,
+    },
     entry::Entry,
     error::HolochainError,
     json::ToJson,
@@ -208,20 +203,13 @@
 pub mod tests {
     use super::{reduce_commit_entry, reduce_get_entry, ActionResponse, AgentState};
     use action::tests::{test_action_wrapper_commit, test_action_wrapper_get};
-<<<<<<< HEAD
     use agent::chain_store::tests::test_chain_store;
-    use cas::content::AddressableContent;
-    use error::HolochainError;
-    use hash_table::entry::tests::{test_entry, test_entry_address};
-=======
-    use chain::tests::test_chain;
     use holochain_core_types::{
         cas::content::AddressableContent,
         entry::{test_entry, test_entry_address},
         error::HolochainError,
         json::ToJson,
     };
->>>>>>> 6ecc49f2
     use instance::tests::test_context;
     use std::{collections::HashMap, sync::Arc};
 
