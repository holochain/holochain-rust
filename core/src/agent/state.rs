use action::{Action, ActionWrapper, AgentReduceFn};
use agent::keys::Keys;
use chain::{Chain, SourceChain};
use context::Context;
use error::HolochainError;
<<<<<<< HEAD
use hash_table::{
    HashString, HashTable, pair_meta::PairMeta,
    entry::Entry, memory::MemTable, pair::Pair,
    links_entry::LinkEntry, links_entry::LinkActionKind, links_entry::LinkListEntry,
    sys_entry::ToEntry,
};
=======
use hash_table::pair::Pair;
>>>>>>> d5e0c68e
use instance::Observer;
use std::{
    collections::HashMap,
    sync::{mpsc::Sender, Arc},
};
use std::str::FromStr;
// #[macro_use]
use serde_json;

#[derive(Clone, Debug, PartialEq)]
/// struct to track the internal state of an agent exposed to reducers/observers
pub struct AgentState {
    keys: Option<Keys>,
    /// every action and the result of that action
    // @TODO this will blow up memory, implement as some kind of dropping/FIFO with a limit?
    // @see https://github.com/holochain/holochain-rust/issues/166
    actions: HashMap<ActionWrapper, ActionResponse>,
    chain: Chain,
}

impl AgentState {
    /// builds a new, empty AgentState
    pub fn new(chain: &Chain) -> AgentState {
        AgentState {
            keys: None,
            actions: HashMap::new(),
<<<<<<< HEAD
            // chain: Some(Chain::new(Rc::new(MemTable::new()))),
=======
            chain: chain.clone(),
>>>>>>> d5e0c68e
        }
    }

    /// getter for a copy of self.keys
    pub fn keys(&self) -> Option<Keys> {
        self.keys.clone()
    }

    /// getter for the chain
    pub fn chain(&self) -> &Chain {
        &self.chain
    }

    /// getter for a copy of self.actions
    /// uniquely maps action executions to the result of the action
    pub fn actions(&self) -> HashMap<ActionWrapper, ActionResponse> {
        self.actions.clone()
    }

    // /// chain getter
    // pub fn chain(&self) -> Option<Chain<MemTable>> { self.chain.clone() }
}

#[derive(Clone, Debug, PartialEq)]
/// the agent's response to an action
/// stored alongside the action in AgentState::actions to provide a state history that observers
/// poll and retrieve
pub enum ActionResponse {
    CommitEntry(Result<Pair, HolochainError>),
    GetEntry(Option<Pair>),
    GetLinks(Result<Vec<HashString>, HolochainError>),
    LinkAppEntries(Result<Pair, HolochainError>),
}

// @TODO abstract this to a standard trait
// @see https://github.com/holochain/holochain-rust/issues/196
impl ActionResponse {
    /// serialize data or error to JSON
    // @TODO implement this as a round tripping trait
    // @see https://github.com/holochain/holochain-rust/issues/193
    pub fn to_json(&self) -> String {
        match self {
            ActionResponse::CommitEntry(result) => match result {
                Ok(pair) => format!("{{\"hash\":\"{}\"}}", pair.entry().key()),
                Err(err) => (*err).to_json(),
            },
            ActionResponse::GetEntry(result) => match result {
                Some(pair) => pair.to_json(),
                None => "".to_string(),
            },
            ActionResponse::GetLinks(result) => match result {
                Ok(hash_list) =>  {
                    json!(hash_list).as_str().expect("should jsonify").to_string()
                },
                Err(err) => (*err).to_json(),
            },
            // FIXME copy of ActionResponse::CommitEntry(result) , should merge with match
            ActionResponse::LinkAppEntries(result) => match result {
                Ok(pair) => format!("{{\"hash\":\"{}\"}}", pair.entry().key()),
                Err(err) => (*err).to_json(),
            },
        }
    }
}

/// Do the LinkAppEntries Action against an agent state:
/// 1. Validate Link
/// 2. Commit LinkEntry
/// 3. TODO do something on the DHT?
fn reduce_link_app_entries(
    _context: Arc<Context>,
    state: &mut AgentState,
    action_wrapper: &ActionWrapper,
    _action_channel: &Sender<ActionWrapper>,
    _observer_channel: &Sender<Observer>,
) {
    let action = action_wrapper.action();
    let link = unwrap_to!(action => Action::LinkAppEntries);

    // Validate Link
    // FIXME

    // Create and Commit a LinkEntry on source chain
    let link_entry = LinkEntry::new_from_link(LinkActionKind::ADD, link);
    let response = Err(HolochainError::LoggingError); // state.chain().push_entry(&link_entry.to_entry());

    // Add LinkListEntry to HashTable
    // FIXME: Create&Commit or Update in HashTable a LinkListEntry with key = base-entry-hash + tag
    // FIXME: Create/Update metadata for base entry

    // Insert reponse in state
    state.actions.insert(
        action_wrapper.clone(),
        ActionResponse::LinkAppEntries(response),
    );
}


/// Do the GetLinks Action against an agent state
fn reduce_get_links(
    _context: Arc<Context>,
    state: &mut AgentState,
    action_wrapper: &ActionWrapper,
    _action_channel: &Sender<ActionWrapper>,
    _observer_channel: &Sender<Observer>,
) {
    let action = action_wrapper.action();
    let links_request = unwrap_to!(action => Action::GetLinks);

    // Look for entry's metadata
    let result : Result<Option<PairMeta>, HolochainError> = Err(HolochainError::LoggingError);
    // let result = state.chain().table().get_meta(links_request.key());
    if result.is_err() || result.clone().unwrap().is_none() {
        state
            .actions
            .insert(action_wrapper.clone(),
                    ActionResponse::GetLinks(Err(HolochainError::ErrorGeneric("base entry not found".to_string()))));
        return;
    }
    let result = result.unwrap().unwrap();

    // Get LinkListEntry in HashTable
    let links_pair: Result<Option<Pair>, HolochainError> = Err(HolochainError::LoggingError);
    // let links_pair = state.chain().table().get(&result.value());
    if links_pair.is_err() || links_pair.clone().unwrap().is_none() {
        state
            .actions
            .insert(action_wrapper.clone(),
                    ActionResponse::GetLinks(Err(HolochainError::ErrorGeneric("links entry not found".to_string()))));
        return;
    }
    let links_pair = links_pair.unwrap().unwrap();

    // Extract list of target hashes
    let links_entry : LinkListEntry = serde_json::from_str(&links_pair.entry().content()).expect("entry is not a valid LinkListEntry");
    let mut link_hashes = Vec::new();
    for link in links_entry.links {
        link_hashes.push(link.target);
    }

    // Insert reponse in state
    state
        .actions
        .insert(action_wrapper.clone(), ActionResponse::GetLinks(Ok(link_hashes.clone())));
}


/// do a commit action against an agent state
/// intended for use inside the reducer, isolated for unit testing
/// callback checks (e.g. validate_commit) happen elsewhere because callback functions cause
/// action reduction to hang
/// @TODO is there a way to reduce that doesn't block indefinitely on callback fns?
/// @see https://github.com/holochain/holochain-rust/issues/222
fn reduce_commit_entry(
    _context: Arc<Context>,
    state: &mut AgentState,
    action_wrapper: &ActionWrapper,
    _action_channel: &Sender<ActionWrapper>,
    _observer_channel: &Sender<Observer>,
) {
    let action = action_wrapper.action();
    let entry = unwrap_to!(action => Action::CommitEntry);

    // @TODO validation dispatch should go here rather than upstream in invoke_commit
    // @see https://github.com/holochain/holochain-rust/issues/256

    let response = chain.push_entry(&entry);
    state.actions.insert(
        action_wrapper.clone(),
<<<<<<< HEAD
        ActionResponse::CommitEntry(response),
=======
        ActionResponse::Commit(state.chain.push_entry(&entry)),
>>>>>>> d5e0c68e
    );
}

/// do a get action against an agent state
/// intended for use inside the reducer, isolated for unit testing
fn reduce_get_entry(
    _context: Arc<Context>,
    state: &mut AgentState,
    action_wrapper: &ActionWrapper,
    _action_channel: &Sender<ActionWrapper>,
    _observer_channel: &Sender<Observer>,
) {
    let action = action_wrapper.action();
    let key = unwrap_to!(action => Action::GetEntry);

    let result = state.chain.entry(&key.clone());

    // @TODO if the get fails local, do a network get
    // @see https://github.com/holochain/holochain-rust/issues/167

<<<<<<< HEAD
    let result = chain
        .entry(&key)
        .expect("should be able to get entry that we just added");
    state
        .actions
        .insert(action_wrapper.clone(), ActionResponse::GetEntry(result.clone()));
=======
    state.actions.insert(
        action_wrapper.clone(),
        ActionResponse::Get(
            result
                .clone()
                .expect("should be able to get entry that we just added"),
        ),
    );
>>>>>>> d5e0c68e
}

/// maps incoming action to the correct handler
fn resolve_reducer(action_wrapper: &ActionWrapper) -> Option<AgentReduceFn> {
    match action_wrapper.action() {
        Action::CommitEntry(_) => Some(reduce_commit_entry),
        Action::GetEntry(_) => Some(reduce_get_entry),
        Action::GetLinks(_) => Some(reduce_get_links),
        Action::LinkAppEntries(_) => Some(reduce_link_app_entries),
        _ => None,
    }
}

/// Reduce Agent's state according to provided Action
pub fn reduce(
    context: Arc<Context>,
    old_state: Arc<AgentState>,
    action_wrapper: &ActionWrapper,
    action_channel: &Sender<ActionWrapper>,
    observer_channel: &Sender<Observer>,
) -> Arc<AgentState> {
    let handler = resolve_reducer(action_wrapper);
    match handler {
        Some(f) => {
            let mut new_state: AgentState = (*old_state).clone();
            f(
                context,
                &mut new_state,
                &action_wrapper,
                action_channel,
                observer_channel,
            );
            Arc::new(new_state)
        }
        None => old_state,
    }
}

#[cfg(test)]
pub mod tests {
    use super::{reduce_commit_entry, reduce_get_entry, ActionResponse, AgentState};
    use action::tests::{test_action_wrapper_commit, test_action_wrapper_get};
    use chain::tests::test_chain;
    use error::HolochainError;
    use hash_table::pair::tests::test_pair;
    use instance::tests::{test_context, test_instance_blank};
    use std::{collections::HashMap, sync::Arc};

    /// dummy agent state
    pub fn test_agent_state() -> AgentState {
        AgentState::new(&test_chain())
    }

    /// dummy action response for a successful commit as test_pair()
    pub fn test_action_response_commit() -> ActionResponse {
        ActionResponse::CommitEntry(Ok(test_pair()))
    }

    /// dummy action response for a successful get as test_pair()
    pub fn test_action_response_get() -> ActionResponse {
        ActionResponse::GetEntry(Some(test_pair()))
    }

    #[test]
    /// smoke test for building a new AgentState
    fn agent_state_new() {
        test_agent_state();
    }

    #[test]
    /// test for the agent state keys getter
    fn agent_state_keys() {
        assert_eq!(None, test_agent_state().keys());
    }

    #[test]
    /// test for the agent state actions getter
    fn agent_state_actions() {
        assert_eq!(HashMap::new(), test_agent_state().actions());
    }

    #[test]
    /// test for reducing commit
    fn test_reduce_commit() {
        let mut state = test_agent_state();
        let action_wrapper = test_action_wrapper_commit();

        let instance = test_instance_blank();

        reduce_commit_entry(
            test_context("bob"),
            &mut state,
            &action_wrapper,
            &instance.action_channel().clone(),
            &instance.observer_channel().clone(),
        );

        assert_eq!(
            state.actions().get(&action_wrapper),
            Some(&test_action_response_commit()),
        );
    }

    #[test]
    /// test for reducing get
    fn test_reduce_get() {
        let mut state = test_agent_state();
        let context = test_context("foo");

        let instance = test_instance_blank();

<<<<<<< HEAD
        reduce_get_entry(
            test_context("foo"),
=======
        let aw1 = test_action_wrapper_get();
        reduce_get(
            Arc::clone(&context),
>>>>>>> d5e0c68e
            &mut state,
            &aw1,
            &instance.action_channel().clone(),
            &instance.observer_channel().clone(),
        );

        // nothing has been committed so the get must be None
        assert_eq!(state.actions().get(&aw1), Some(&ActionResponse::Get(None)),);

        // do a round trip
        reduce_commit(
            Arc::clone(&context),
            &mut state,
            &test_action_wrapper_commit(),
            &instance.action_channel().clone(),
            &instance.observer_channel().clone(),
        );

        let aw2 = test_action_wrapper_get();
        reduce_get(
            Arc::clone(&context),
            &mut state,
            &aw2,
            &instance.action_channel().clone(),
            &instance.observer_channel().clone(),
        );

        assert_eq!(state.actions().get(&aw2), Some(&test_action_response_get()),);
    }

    #[test]
    /// test response to json
    fn test_response_to_json() {
        assert_eq!(
            "{\"hash\":\"QmbXSE38SN3SuJDmHKSSw5qWWegvU7oTxrLDRavWjyxMrT\"}",
            ActionResponse::CommitEntry(Ok(test_pair())).to_json(),
        );
        assert_eq!(
            "{\"error\":\"some error\"}",
            ActionResponse::CommitEntry(Err(HolochainError::new("some error"))).to_json(),
        );

        assert_eq!(
            "{\"header\":{\"entry_type\":\"testEntryType\",\"timestamp\":\"\",\"link\":null,\"entry_hash\":\"QmbXSE38SN3SuJDmHKSSw5qWWegvU7oTxrLDRavWjyxMrT\",\"entry_signature\":\"\",\"link_same_type\":null},\"entry\":{\"content\":\"test entry content\",\"entry_type\":\"testEntryType\"}}",
            ActionResponse::GetEntry(Some(test_pair())).to_json(),
        );
        assert_eq!("", ActionResponse::GetEntry(None).to_json());
    }
}<|MERGE_RESOLUTION|>--- conflicted
+++ resolved
@@ -3,16 +3,12 @@
 use chain::{Chain, SourceChain};
 use context::Context;
 use error::HolochainError;
-<<<<<<< HEAD
 use hash_table::{
     HashString, HashTable, pair_meta::PairMeta,
     entry::Entry, memory::MemTable, pair::Pair,
     links_entry::LinkEntry, links_entry::LinkActionKind, links_entry::LinkListEntry,
     sys_entry::ToEntry,
 };
-=======
-use hash_table::pair::Pair;
->>>>>>> d5e0c68e
 use instance::Observer;
 use std::{
     collections::HashMap,
@@ -39,11 +35,7 @@
         AgentState {
             keys: None,
             actions: HashMap::new(),
-<<<<<<< HEAD
-            // chain: Some(Chain::new(Rc::new(MemTable::new()))),
-=======
             chain: chain.clone(),
->>>>>>> d5e0c68e
         }
     }
 
@@ -174,7 +166,7 @@
             .insert(action_wrapper.clone(),
                     ActionResponse::GetLinks(Err(HolochainError::ErrorGeneric("links entry not found".to_string()))));
         return;
-    }
+        }
     let links_pair = links_pair.unwrap().unwrap();
 
     // Extract list of target hashes
@@ -210,14 +202,10 @@
     // @TODO validation dispatch should go here rather than upstream in invoke_commit
     // @see https://github.com/holochain/holochain-rust/issues/256
 
-    let response = chain.push_entry(&entry);
+    let response = state.chain.push_entry(&entry);
     state.actions.insert(
         action_wrapper.clone(),
-<<<<<<< HEAD
         ActionResponse::CommitEntry(response),
-=======
-        ActionResponse::Commit(state.chain.push_entry(&entry)),
->>>>>>> d5e0c68e
     );
 }
 
@@ -238,23 +226,14 @@
     // @TODO if the get fails local, do a network get
     // @see https://github.com/holochain/holochain-rust/issues/167
 
-<<<<<<< HEAD
-    let result = chain
-        .entry(&key)
-        .expect("should be able to get entry that we just added");
-    state
-        .actions
-        .insert(action_wrapper.clone(), ActionResponse::GetEntry(result.clone()));
-=======
     state.actions.insert(
         action_wrapper.clone(),
-        ActionResponse::Get(
+        ActionResponse::GetEntry(
             result
                 .clone()
                 .expect("should be able to get entry that we just added"),
         ),
     );
->>>>>>> d5e0c68e
 }
 
 /// maps incoming action to the correct handler
@@ -366,14 +345,9 @@
 
         let instance = test_instance_blank();
 
-<<<<<<< HEAD
+        let aw1 = test_action_wrapper_get();
         reduce_get_entry(
-            test_context("foo"),
-=======
-        let aw1 = test_action_wrapper_get();
-        reduce_get(
             Arc::clone(&context),
->>>>>>> d5e0c68e
             &mut state,
             &aw1,
             &instance.action_channel().clone(),
