use crate::{
    action::{Action, ActionWrapper, AgentReduceFn},
    agent::chain_store::{ChainStore, ChainStoreIterator},
    state::State,
};
use holochain_persistence_api::cas::content::{Address, AddressableContent, Content};

use holochain_core_types::{
    agent::AgentId,
    chain_header::ChainHeader,
    entry::{entry_type::EntryType, Entry},
    error::{HcResult, HolochainError},
    signature::{Provenance, Signature},
    time::Iso8601,
};
<<<<<<< HEAD
use holochain_wasm_utils::api_serialization::crypto::ConductorCryptoApiMethod;
=======
use holochain_json_api::{
    error::{JsonError, JsonResult},
    json::JsonString,
};
>>>>>>> 28d0f02f
use serde_json;
use std::{
    collections::HashMap,
    convert::{TryFrom, TryInto},
    sync::Arc,
    time::SystemTime,
};

/// The state-slice for the Agent.
/// Holds the agent's source chain and keys.
#[derive(Clone, Debug, PartialEq)]
pub struct AgentState {
    /// every action and the result of that action
    // @TODO this will blow up memory, implement as some kind of dropping/FIFO with a limit?
    // @see https://github.com/holochain/holochain-rust/issues/166
    actions: HashMap<ActionWrapper, ActionResponse>,
    chain_store: ChainStore,
    top_chain_header: Option<ChainHeader>,
    initial_agent_address: Address,
}

impl AgentState {
    /// builds a new, empty AgentState
    pub fn new(chain_store: ChainStore, initial_agent_address: Address) -> AgentState {
        AgentState {
            actions: HashMap::new(),
            chain_store,
            top_chain_header: None,
            initial_agent_address,
        }
    }

    pub fn new_with_top_chain_header(
        chain_store: ChainStore,
        chain_header: Option<ChainHeader>,
        initial_agent_address: Address,
    ) -> AgentState {
        AgentState {
            actions: HashMap::new(),
            chain_store,
            top_chain_header: chain_header,
            initial_agent_address,
        }
    }

    /// getter for a copy of self.actions
    /// uniquely maps action executions to the result of the action
    pub fn actions(&self) -> HashMap<ActionWrapper, ActionResponse> {
        self.actions.clone()
    }

    pub fn chain_store(&self) -> ChainStore {
        self.chain_store.clone()
    }

    pub fn top_chain_header(&self) -> Option<ChainHeader> {
        self.top_chain_header.clone()
    }

    pub fn iter_chain(&self) -> ChainStoreIterator {
        self.chain_store.iter(&self.top_chain_header)
    }

    pub fn get_agent_address(&self) -> HcResult<Address> {
        self.chain_store()
            .iter_type(&self.top_chain_header, &EntryType::AgentId)
            .nth(0)
            .and_then(|chain_header| Some(chain_header.entry_address().clone()))
            .or_else(|| Some(self.initial_agent_address.clone()))
            .ok_or(HolochainError::ErrorGeneric(
                "Agent entry not found".to_string(),
            ))
    }

    pub fn get_agent(&self) -> HcResult<AgentId> {
        let agent_entry_address = self.get_agent_address()?;
        let maybe_agent_entry_json = self
            .chain_store()
            .content_storage()
            .read()?
            .fetch(&agent_entry_address)?;
        let agent_entry_json = maybe_agent_entry_json.ok_or(HolochainError::ErrorGeneric(
            "Agent entry not found".to_string(),
        ))?;

        let agent_entry: Entry = agent_entry_json.try_into()?;
        match agent_entry {
            Entry::AgentId(agent_id) => Ok(agent_id),
            _ => unreachable!(),
        }
    }

    pub fn get_most_recent_header_for_entry(&self, entry: &Entry) -> Option<ChainHeader> {
        self.chain_store()
            .iter_type(&self.top_chain_header(), &entry.entry_type())
            .find(|h| h.entry_address() == &entry.address())
    }
}

#[derive(Clone, Debug, Deserialize, Serialize, DefaultJson)]
pub struct AgentStateSnapshot {
    top_chain_header: Option<ChainHeader>,
}

impl AgentStateSnapshot {
    pub fn new(chain_header: Option<ChainHeader>) -> AgentStateSnapshot {
        AgentStateSnapshot {
            top_chain_header: chain_header,
        }
    }
    pub fn from_json_str(header_str: &str) -> serde_json::Result<Self> {
        serde_json::from_str(header_str)
    }
    pub fn top_chain_header(&self) -> Option<&ChainHeader> {
        self.top_chain_header.as_ref()
    }
}

impl From<&State> for AgentStateSnapshot {
    fn from(state: &State) -> Self {
        let agent = &*(state.agent());
        let top_chain = agent.top_chain_header();
        AgentStateSnapshot::new(top_chain)
    }
}

pub static AGENT_SNAPSHOT_ADDRESS: &'static str = "AgentState";
impl AddressableContent for AgentStateSnapshot {
    fn content(&self) -> Content {
        self.to_owned().into()
    }

    fn try_from_content(content: &Content) -> JsonResult<Self> {
        Self::try_from(content.to_owned())
    }

    fn address(&self) -> Address {
        AGENT_SNAPSHOT_ADDRESS.into()
    }
}

#[derive(Clone, Debug, PartialEq, Serialize, Deserialize, DefaultJson)]
/// the agent's response to an action
/// stored alongside the action in AgentState::actions to provide a state history that observers
/// poll and retrieve
// @TODO abstract this to a standard trait
// @see https://github.com/holochain/holochain-rust/issues/196
pub enum ActionResponse {
    Commit(Result<Address, HolochainError>),
    FetchEntry(Option<Entry>),
    GetLinks(Result<Vec<Address>, HolochainError>),
    LinkEntries(Result<Entry, HolochainError>),
}

pub fn create_new_chain_header(
    entry: &Entry,
    agent_state: &AgentState,
    root_state: &State,
    crud_link: &Option<Address>,
    provenances: &Vec<Provenance>,
) -> Result<ChainHeader, HolochainError> {
    let agent_address = agent_state.get_agent_address()?;
    let signature = Signature::from(
        root_state
            .conductor_api
            .execute(entry.address().to_string(), ConductorCryptoApiMethod::Sign)?,
        // Temporarily replaced by error handling for Holo hack signing.
        // TODO: pull in the expect below after removing the Holo signing hack again
        //.expect("Must be able to create signatures!"),
    );
    let duration_since_epoch = SystemTime::now()
        .duration_since(SystemTime::UNIX_EPOCH)
        .expect("System time must not be before UNIX EPOCH");

    let mut provenances: Vec<Provenance> = provenances.to_vec();
    provenances.push(Provenance::new(agent_address, signature));

    Ok(ChainHeader::new(
        &entry.entry_type(),
        &entry.address(),
        &provenances,
        &agent_state
            .top_chain_header
            .clone()
            .and_then(|chain_header| Some(chain_header.address())),
        &agent_state
            .chain_store()
            .iter_type(&agent_state.top_chain_header, &entry.entry_type())
            .nth(0)
            .and_then(|chain_header| Some(chain_header.address())),
        crud_link,
        &Iso8601::from(duration_since_epoch.as_secs()),
    ))
}

/// Do a Commit Action against an agent state.
/// Intended for use inside the reducer, isolated for unit testing.
/// callback checks (e.g. validate_commit) happen elsewhere because callback functions cause
/// action reduction to hang
fn reduce_commit_entry(
    agent_state: &mut AgentState,
    root_state: &State,
    action_wrapper: &ActionWrapper,
) {
    let action = action_wrapper.action();
    let (entry, maybe_link_update_delete, provenances) = unwrap_to!(action => Action::Commit);

    let result = create_new_chain_header(
        &entry,
        agent_state,
        root_state,
        &maybe_link_update_delete,
        provenances,
    )
    .and_then(|chain_header| {
        let storage = &agent_state.chain_store.content_storage().clone();
        storage.write().unwrap().add(entry)?;
        storage.write().unwrap().add(&chain_header)?;
        Ok((chain_header, entry.address()))
    })
    .and_then(|(chain_header, address)| {
        agent_state.top_chain_header = Some(chain_header);
        Ok(address)
    });

    agent_state
        .actions
        .insert(action_wrapper.clone(), ActionResponse::Commit(result));
}

/// maps incoming action to the correct handler
fn resolve_reducer(action_wrapper: &ActionWrapper) -> Option<AgentReduceFn> {
    match action_wrapper.action() {
        Action::Commit(_) => Some(reduce_commit_entry),
        _ => None,
    }
}

/// Reduce Agent's state according to provided Action
pub fn reduce(
    old_state: Arc<AgentState>,
    root_state: &State,
    action_wrapper: &ActionWrapper,
) -> Arc<AgentState> {
    let handler = resolve_reducer(action_wrapper);
    match handler {
        Some(f) => {
            let mut new_state: AgentState = (*old_state).clone();
            f(&mut new_state, root_state, &action_wrapper);
            Arc::new(new_state)
        }
        None => old_state,
    }
}

#[cfg(test)]
pub mod tests {
    use super::*;
    use crate::{
        action::tests::test_action_wrapper_commit, agent::chain_store::tests::test_chain_store,
        instance::tests::test_context, state::State,
    };
    use holochain_core_types::{
        chain_header::{test_chain_header, ChainHeader},
        entry::{expected_entry_address, test_entry, Entry},
        error::HolochainError,
        signature::Signature,
    };
    use holochain_json_api::json::JsonString;
    use holochain_persistence_api::cas::content::AddressableContent;
    use serde_json;
    use std::collections::HashMap;
    use test_utils::mock_signing::mock_signer;

    /// dummy agent state
    pub fn test_agent_state(maybe_initial_agent_address: Option<Address>) -> AgentState {
        AgentState::new(
            test_chain_store(),
            maybe_initial_agent_address
                .or_else(|| Some(AgentId::generate_fake("test agent").address()))
                .unwrap(),
        )
    }

    /// dummy action response for a successful commit as test_entry()
    pub fn test_action_response_commit() -> ActionResponse {
        ActionResponse::Commit(Ok(expected_entry_address()))
    }

    #[test]
    /// smoke test for building a new AgentState
    fn agent_state_new() {
        test_agent_state(None);
    }

    #[test]
    /// test for the agent state actions getter
    fn agent_state_actions() {
        assert_eq!(HashMap::new(), test_agent_state(None).actions());
    }

    #[test]
    /// test for reducing commit entry
    fn test_reduce_commit_entry() {
        let netname = Some("test_reduce_commit_entry");
        let context = test_context("bob", netname);
        let mut agent_state = test_agent_state(Some(context.agent_id.address()));
        let state = State::new_with_agent(context, agent_state.clone());
        let action_wrapper = test_action_wrapper_commit();

        reduce_commit_entry(&mut agent_state, &state, &action_wrapper);

        assert_eq!(
            agent_state.actions().get(&action_wrapper),
            Some(&test_action_response_commit()),
        );
    }

    #[test]
    /// test response to json
    fn test_commit_response_to_json() {
        assert_eq!(
            JsonString::from_json(&format!(
                "{{\"Commit\":{{\"Ok\":\"{}\"}}}}",
                expected_entry_address()
            )),
            JsonString::from(ActionResponse::Commit(Ok(expected_entry_address()))),
        );
        assert_eq!(
            JsonString::from_json("{\"Commit\":{\"Err\":{\"ErrorGeneric\":\"some error\"}}}"),
            JsonString::from(ActionResponse::Commit(Err(HolochainError::new(
                "some error"
            ))))
        );
    }

    #[test]
    fn test_get_response_to_json() {
        assert_eq!(
            JsonString::from_json(
                "{\"FetchEntry\":{\"App\":[\"testEntryType\",\"\\\"test entry value\\\"\"]}}"
            ),
            JsonString::from(ActionResponse::FetchEntry(Some(Entry::from(
                test_entry().clone()
            ))))
        );
        assert_eq!(
            JsonString::from_json("{\"FetchEntry\":null}"),
            JsonString::from(ActionResponse::FetchEntry(None)),
        )
    }

    #[test]
    fn test_get_links_response_to_json() {
        assert_eq!(
            JsonString::from_json(&format!(
                "{{\"GetLinks\":{{\"Ok\":[\"{}\"]}}}}",
                expected_entry_address()
            )),
            JsonString::from(ActionResponse::GetLinks(Ok(vec![test_entry().address()]))),
        );
        assert_eq!(
            JsonString::from_json("{\"GetLinks\":{\"Err\":{\"ErrorGeneric\":\"some error\"}}}"),
            JsonString::from(ActionResponse::GetLinks(Err(HolochainError::new(
                "some error"
            )))),
        );
    }

    #[test]
    pub fn serialize_round_trip_agent_state() {
        let header = test_chain_header();
        let agent_snap = AgentStateSnapshot::new(Some(header));
        let json = serde_json::to_string(&agent_snap).unwrap();
        let agent_from_json = AgentStateSnapshot::from_json_str(&json).unwrap();
        assert_eq!(agent_snap.address(), agent_from_json.address());
    }

    #[test]
    fn test_link_entries_response_to_json() {
        assert_eq!(
            JsonString::from_json("{\"LinkEntries\":{\"Ok\":{\"App\":[\"testEntryType\",\"\\\"test entry value\\\"\"]}}}"),
            JsonString::from(ActionResponse::LinkEntries(Ok(Entry::from(
                test_entry(),
            )))),
        );
        assert_eq!(
            JsonString::from_json("{\"LinkEntries\":{\"Err\":{\"ErrorGeneric\":\"some error\"}}}"),
            JsonString::from(ActionResponse::LinkEntries(Err(HolochainError::new(
                "some error"
            )))),
        );
    }

    #[test]
    fn test_create_new_chain_header() {
        let netname = Some("test_create_new_chain_header");
        let context = test_context("bob", netname);
        let agent_state = test_agent_state(Some(context.agent_id.address()));
        let state = State::new_with_agent(context.clone(), agent_state.clone());

        let header =
            create_new_chain_header(&test_entry(), &agent_state, &state, &None, &vec![]).unwrap();
        let agent_id = context.agent_id.clone();
        assert_eq!(
            header,
            ChainHeader::new(
                &test_entry().entry_type(),
                &test_entry().address(),
                &[Provenance::new(
                    agent_id.address(),
                    Signature::from(mock_signer(test_entry().address().to_string(), &agent_id))
                )]
                .to_vec(),
                &None,
                &None,
                &None,
                &header.timestamp(),
            )
        );
    }
}<|MERGE_RESOLUTION|>--- conflicted
+++ resolved
@@ -13,14 +13,11 @@
     signature::{Provenance, Signature},
     time::Iso8601,
 };
-<<<<<<< HEAD
 use holochain_wasm_utils::api_serialization::crypto::ConductorCryptoApiMethod;
-=======
 use holochain_json_api::{
     error::{JsonError, JsonResult},
     json::JsonString,
 };
->>>>>>> 28d0f02f
 use serde_json;
 use std::{
     collections::HashMap,
