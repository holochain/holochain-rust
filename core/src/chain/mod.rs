--- conflicted
+++ resolved
@@ -42,20 +42,12 @@
     fn next(&mut self) -> Option<Pair> {
         let previous = self.current.take();
 
-<<<<<<< HEAD
-        self.current = previous.as_ref()
-                        .and_then(|p| p.header().link())
-                        // @TODO should this panic?
-                        // @see https://github.com/holochain/holochain-rust/issues/146
-                        .and_then(|h| {
-=======
         self.current = previous
             .as_ref()
             .and_then(|p| p.header().link())
             // @TODO should this panic?
             // @see https://github.com/holochain/holochain-rust/issues/146
             .and_then(|h| {
->>>>>>> 0115fb1c
                 let header_entry = &self.table_actor.entry(&h)
                                     .expect("getting from a table shouldn't fail")
                                     .expect("getting from a table shouldn't fail");
@@ -63,11 +55,7 @@
                 let header = Header::from_entry(header_entry);
                 let pair = Pair::from_header(&self.table_actor, &header);
                 pair
-<<<<<<< HEAD
-                        });
-=======
             });
->>>>>>> 0115fb1c
         previous
     }
 }
@@ -127,10 +115,7 @@
             // https://github.com/holochain/holochain-rust/issues/70
             &String::new(),
             self.top_pair()
-<<<<<<< HEAD
-=======
                 .expect("could not get top pair when building header")
->>>>>>> 0115fb1c
                 .as_ref()
                 .map(|p| p.header().to_entry().key()),
             &entry.hash(),
@@ -227,11 +212,7 @@
     /// The Pair for the new Entry is generated and validated against the current top
     /// Pair to ensure the chain links up correctly across the underlying table data
     /// the newly created and pushed Pair is returned.
-<<<<<<< HEAD
     fn commit_entry(&mut self, entry: &Entry) -> Result<Pair, HolochainError>;
-=======
-    fn push_entry(&mut self, entry: &Entry) -> Result<Pair, HolochainError>;
->>>>>>> 0115fb1c
     /// get an Entry by Entry key from the HashTable if it exists
     fn entry(&self, entry_hash: &HashString) -> Option<Entry>;
 
@@ -254,7 +235,6 @@
         self.iter().find(|p| p.header().entry_type() == t)
     }
 
-<<<<<<< HEAD
     /// Whole process of authoring an entry.
     /// 1. `validation` of the new entry using the ribosome and validation WASM code
     /// 2. `pushing` the new entry onto the source chain, if valid
@@ -288,13 +268,7 @@
         // @TODO instead of unwrapping this, move all the above validation logic inside of
         // set_top_pair()
         // @see https://github.com/holochain/holochain-rust/issues/258
-=======
-    fn push_pair(&mut self, pair: &Pair) -> Result<Pair, HolochainError> {
-        let header_entry = &pair.clone().header().to_entry();
-        self.table_actor.put_entry(header_entry)?;
-        self.table_actor.put_entry(&pair.clone().entry())?;
-
->>>>>>> 0115fb1c
+
         // @TODO if top pair set fails but commit succeeds?
         // @see https://github.com/holochain/holochain-rust/issues/259
         self.set_top_pair(&Some(pair.clone()))?;
@@ -303,15 +277,9 @@
         Ok(pair.clone())
     }
 
-<<<<<<< HEAD
     fn commit_entry(&mut self, entry: &Entry) -> Result<Pair, HolochainError> {
         let pair = self.create_next_pair(entry);
         self.commit_pair(&pair)
-=======
-    fn push_entry(&mut self, entry: &Entry) -> Result<Pair, HolochainError> {
-        let pair = self.create_next_pair(entry);
-        self.push_pair(&pair)
->>>>>>> 0115fb1c
     }
 
     /// Browse Chain until Pair is found
@@ -429,40 +397,23 @@
         let p1 = chain
             .commit_entry(&entry_a)
             .expect("pushing a valid entry to an exlusively owned chain shouldn't fail");
-<<<<<<< HEAD
-        assert_eq!(&entry_a, p1.entry());
-        let top_pair = chain.top_pair().expect("should have commited entry");
-        assert_eq!(p1, top_pair);
-=======
         assert_eq!(&entry_a, pair_a.entry());
         let top_pair = chain.top_pair().expect("should have commited entry");
         assert_eq!(Some(pair_a), top_pair);
->>>>>>> 0115fb1c
 
         let p2 = chain
             .commit_entry(&entry_b)
             .expect("pushing a valid entry to an exlusively owned chain shouldn't fail");
-<<<<<<< HEAD
-        assert_eq!(&entry_b, p2.entry());
-        let top_pair = chain.top_pair().expect("should have commited entry");
-        assert_eq!(p2, top_pair);
-=======
         assert_eq!(&entry_b, pair_b.entry());
         let top_pair = chain.top_pair().expect("should have commited entry");
         assert_eq!(Some(pair_b), top_pair);
->>>>>>> 0115fb1c
     }
 
     #[test]
     /// tests that the chain state is consistent across clones
     fn clone_safe() {
-<<<<<<< HEAD
-        let c1 = test_chain();
-        let mut c2 = c1.clone();
-=======
         let chain_1 = test_chain();
         let mut chain_2 = chain_1.clone();
->>>>>>> 0115fb1c
         let test_pair = test_pair();
 
         assert_eq!(
@@ -478,11 +429,7 @@
                 .expect("could not get top pair for chain 2")
         );
 
-<<<<<<< HEAD
-        let pair = c2.commit_pair(&test_pair).unwrap();
-=======
         let pair = chain_2.push_pair(&test_pair).unwrap();
->>>>>>> 0115fb1c
 
         assert_eq!(
             Some(pair.clone()),
@@ -507,11 +454,7 @@
         let mut chain = Chain::new(table_actor.clone());
 
         let pair = chain
-<<<<<<< HEAD
             .commit_pair(&test_pair())
-=======
-            .push_pair(&test_pair())
->>>>>>> 0115fb1c
             .expect("pushing a valid entry to an exlusively owned chain shouldn't fail");
 
         let table_entry = table_actor
@@ -538,29 +481,9 @@
         );
 
         // chain top, pair entry and headers should all line up after a push
-<<<<<<< HEAD
-        let e1 = test_entry_a();
-        let p1 = chain
-            .commit_entry(&e1)
-            .expect("pushing a valid entry to an exclusively owned chain shouldn't fail");
-
-        assert_eq!(&e1, p1.entry());
-        assert_eq!(Some(&p1), chain.top_pair().as_ref());
-        assert_eq!(e1.key(), p1.entry().key());
-
-        // we should be able to do it again
-        let e2 = test_entry_b();
-        let p2 = chain
-            .commit_entry(&e2)
-            .expect("pushing a valid entry to an exclusively owned chain shouldn't fail");
-
-        assert_eq!(&e2, p2.entry());
-        assert_eq!(Some(&p2), chain.top_pair().as_ref());
-        assert_eq!(e2.key(), p2.entry().key());
-=======
         let entry_1 = test_entry_a();
         let pair_1 = chain
-            .push_entry(&entry_1)
+            .commit_entry(&entry_1)
             .expect("pushing a valid entry to an exclusively owned chain shouldn't fail");
 
         assert_eq!(
@@ -576,7 +499,7 @@
         // we should be able to do it again
         let entry_2 = test_entry_b();
         let pair_2 = chain
-            .push_entry(&entry_2)
+            .commit_entry(&entry_2)
             .expect("pushing a valid entry to an exclusively owned chain shouldn't fail");
 
         assert_eq!(
@@ -588,7 +511,6 @@
         );
         assert_eq!(&entry_2, pair_2.entry());
         assert_eq!(entry_2.key(), pair_2.entry().key());
->>>>>>> 0115fb1c
     }
 
     #[test]
@@ -600,22 +522,14 @@
         println!("can_validate: Chain One");
         let e1 = test_entry_a();
         chain
-<<<<<<< HEAD
-            .commit_entry(&e1)
-=======
-            .push_entry(&e1)
->>>>>>> 0115fb1c
+            .commit_entry(&e1)
             .expect("pushing a valid entry to an exclusively owned chain shouldn't fail");
         assert!(chain.validate());
 
         println!("can_validate: Chain with Two");
         let e2 = test_entry_b();
         chain
-<<<<<<< HEAD
             .commit_entry(&e2)
-=======
-            .push_entry(&e2)
->>>>>>> 0115fb1c
             .expect("pushing a valid entry to an exclusively owned chain shouldn't fail");
         assert!(chain.validate());
     }
@@ -626,11 +540,7 @@
         let mut chain = test_chain();
         let entry = test_entry();
         let pair = chain
-<<<<<<< HEAD
             .commit_entry(&entry)
-=======
-            .push_entry(&entry)
->>>>>>> 0115fb1c
             .expect("pushing a valid entry to an exclusively owned chain shouldn't fail");
 
         assert_eq!(
@@ -649,11 +559,7 @@
             let entry = test_entry();
 
             for _ in 1..100 {
-<<<<<<< HEAD
                 let pair = chain.commit_entry(&entry).unwrap();
-=======
-                let pair = chain.push_entry(&entry).unwrap();
->>>>>>> 0115fb1c
                 assert_eq!(Some(pair.entry().clone()), chain.entry(&pair.entry().key()),);
             }
         });
@@ -716,11 +622,7 @@
             .commit_entry(&e1)
             .expect("pushing a valid entry to an exlusively owned chain shouldn't fail");
         let p2 = chain
-<<<<<<< HEAD
             .commit_entry(&e2)
-=======
-            .push_entry(&e2)
->>>>>>> 0115fb1c
             .expect("pushing a valid entry to an exlusively owned chain shouldn't fail");
 
         assert_eq!(
@@ -731,11 +633,7 @@
         );
 
         let p3 = chain
-<<<<<<< HEAD
-            .commit_entry(&e1)
-=======
-            .push_entry(&e1)
->>>>>>> 0115fb1c
+            .commit_entry(&e1)
             .expect("pushing a valid entry to an exlusively owned chain shouldn't fail");
 
         assert_eq!(None, chain.entry(&HashString::new()));
@@ -786,7 +684,6 @@
         let e2 = test_entry_b();
 
         let p1 = chain
-<<<<<<< HEAD
             .commit_entry(&e1)
             .expect("pushing a valid entry to an exclusively owned chain shouldn't fail");
         let p2 = chain
@@ -794,15 +691,6 @@
             .expect("pushing a valid entry to an exclusively owned chain shouldn't fail");
         let p3 = chain
             .commit_entry(&e1)
-=======
-            .push_entry(&e1)
-            .expect("pushing a valid entry to an exclusively owned chain shouldn't fail");
-        let p2 = chain
-            .push_entry(&e2)
-            .expect("pushing a valid entry to an exclusively owned chain shouldn't fail");
-        let p3 = chain
-            .push_entry(&e1)
->>>>>>> 0115fb1c
             .expect("pushing a valid entry to an exclusively owned chain shouldn't fail");
 
         assert_eq!(None, chain.entry(&HashString::new()));
@@ -865,11 +753,7 @@
         // type a should be pair3
         // type b should still be pair2
         let pair3 = chain
-<<<<<<< HEAD
             .commit_entry(&entry1)
-=======
-            .push_entry(&entry1)
->>>>>>> 0115fb1c
             .expect("pushing a valid entry to an exlusively owned chain shouldn't fail");
 
         assert_eq!(
@@ -897,11 +781,7 @@
             .commit_entry(&e2)
             .expect("pushing a valid entry to an exlusively owned chain shouldn't fail");
         let p3 = chain
-<<<<<<< HEAD
-            .commit_entry(&e1)
-=======
-            .push_entry(&e1)
->>>>>>> 0115fb1c
+            .commit_entry(&e1)
             .expect("pushing a valid entry to an exlusively owned chain shouldn't fail");
 
         // into_iter() returns clones of pairs
@@ -923,11 +803,7 @@
             .commit_entry(&e2)
             .expect("pushing a valid entry to an exlusively owned chain shouldn't fail");
         chain
-<<<<<<< HEAD
-            .commit_entry(&e1)
-=======
-            .push_entry(&e1)
->>>>>>> 0115fb1c
+            .commit_entry(&e1)
             .expect("pushing a valid entry to an exlusively owned chain shouldn't fail");
 
         let expected_json = "[{\"header\":{\"entry_type\":\"testEntryType\",\"timestamp\":\"\",\"link\":\"QmdEVL9whBj1Tr9VoR6BzmVjrgyPdN5vJ2bbdQdwwfQ9Uq\",\"entry_hash\":\"QmbXSE38SN3SuJDmHKSSw5qWWegvU7oTxrLDRavWjyxMrT\",\"entry_signature\":\"\",\"link_same_type\":\"QmawqBCVVap9KdaakqEHF4JzUjjLhmR7DpM5jgJko8j1rA\"},\"entry\":{\"content\":\"test entry content\",\"entry_type\":\"testEntryType\"}},{\"header\":{\"entry_type\":\"testEntryTypeB\",\"timestamp\":\"\",\"link\":\"QmU8vuUfCQGBb8SUdWjKqmSmsWwXBn4AJPb3HLb8cqWtYn\",\"entry_hash\":\"QmPz5jKXsxq7gPVAbPwx5gD2TqHfqB8n25feX5YH18JXrT\",\"entry_signature\":\"\",\"link_same_type\":null},\"entry\":{\"content\":\"other test entry content\",\"entry_type\":\"testEntryTypeB\"}},{\"header\":{\"entry_type\":\"testEntryType\",\"timestamp\":\"\",\"link\":null,\"entry_hash\":\"QmbXSE38SN3SuJDmHKSSw5qWWegvU7oTxrLDRavWjyxMrT\",\"entry_signature\":\"\",\"link_same_type\":null},\"entry\":{\"content\":\"test entry content\",\"entry_type\":\"testEntryType\"}}]"
