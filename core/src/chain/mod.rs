--- conflicted
+++ resolved
@@ -113,11 +113,7 @@
     /// @see chain::entry::Entry
     pub fn create_next_header(&self, entry_type: &EntryType, entry: &Entry) -> Header {
         Header::new(
-<<<<<<< HEAD
-            &entry.entry_type(),
-=======
             entry_type,
->>>>>>> e86fd603
             // @TODO implement timestamps
             // https://github.com/holochain/holochain-rust/issues/70
             &String::new(),
@@ -129,12 +125,8 @@
             // @TODO implement signatures
             // https://github.com/holochain/holochain-rust/issues/71
             &String::new(),
-<<<<<<< HEAD
-            self.top_pair_of_type(&entry.entry_type())
-=======
             self
                 .top_pair_of_type(entry_type)
->>>>>>> e86fd603
                 // @TODO inappropriate expect()?
                 // @see https://github.com/holochain/holochain-rust/issues/147
                 .map(|p| p.header().hash()),
@@ -250,17 +242,12 @@
         Ok(pair.clone())
     }
 
-<<<<<<< HEAD
-    fn push_entry(&mut self, entry: &Entry) -> Result<Pair, HolochainError> {
-        let pair = self.create_next_pair(&entry);
-=======
     fn push_entry(
         &mut self,
         entry_type: &EntryType,
         entry: &Entry,
     ) -> Result<Pair, HolochainError> {
         let pair = self.create_next_pair(entry_type, entry);
->>>>>>> e86fd603
         self.push_pair(&pair)
     }
 
