pub mod actor;

use actor::{AskSelf, Protocol};
use chain::actor::{AskChain, ChainActor};
use error::HolochainError;
use hash_table::{entry::Entry, pair::Pair, HashTable};
use json::ToJson;
use key::Key;
use riker::actors::*;
use serde_json;
pub mod header;

/// Iterator type for pairs in a chain
/// next method may panic if there is an error in the underlying table
#[derive(Clone)]
pub struct ChainIterator {
    table_actor: ActorRef<Protocol>,
    current: Option<Pair>,
}

impl ChainIterator {
    #[allow(unknown_lints)]
    #[allow(needless_pass_by_value)]
    pub fn new(table_actor: ActorRef<Protocol>, pair: &Option<Pair>) -> ChainIterator {
        ChainIterator {
            current: pair.clone(),
            table_actor: table_actor.clone(),
        }
    }
}

impl Iterator for ChainIterator {
    type Item = Pair;

    /// May panic if there is an underlying error in the table
    fn next(&mut self) -> Option<Pair> {
        let previous = self.current.take();
<<<<<<< HEAD
        self.current = previous
            .as_ref()
            .and_then(|p| p.header().link())
            // @TODO should this panic?
            // @see https://github.com/holochain/holochain-rust/issues/146
            .and_then(|h| {
                self.table
                    .pair(&h.to_string())
                    .expect("getting from a table shouldn't fail")
            });
=======
        self.current = previous.as_ref()
                        .and_then(|p| p.header().link())
                        // @TODO should this panic?
                        // @see https://github.com/holochain/holochain-rust/issues/146
                        .and_then(|h| {
                            self.table_actor.pair(&h.to_string()).expect("getting from a table shouldn't fail")
                        });
>>>>>>> 1f63ced5
        previous
    }
}

#[derive(Clone, Debug)]
pub struct Chain {
    chain_actor: ActorRef<Protocol>,
    table_actor: ActorRef<Protocol>,
}

impl PartialEq for Chain {
    // @TODO can we just check the actors are equal? is actor equality a thing?
    // @see https://github.com/holochain/holochain-rust/issues/257
    fn eq(&self, other: &Chain) -> bool {
        // an invalid chain is like NaN... not even equal to itself
        self.validate() &&
        other.validate() &&
        // header hashing ensures that if the tops match the whole chain matches
        self.top_pair() == other.top_pair()
    }
}

impl Eq for Chain {}

/// Turns a chain into an iterator over it's Pairs
impl IntoIterator for Chain {
    type Item = Pair;
    type IntoIter = ChainIterator;

    /// returns a ChainIterator that provides cloned Pairs from the underlying HashTable
    fn into_iter(self) -> Self::IntoIter {
        self.iter()
    }
}

impl Chain {
    pub fn new(table: ActorRef<Protocol>) -> Chain {
        Chain {
            chain_actor: ChainActor::new_ref(),
            table_actor: table.clone(),
        }
    }

    /// returns a reference to the underlying HashTable
    pub fn table(&self) -> ActorRef<Protocol> {
        self.table_actor.clone()
    }

    /// returns true if all pairs in the chain pass validation
    fn validate(&self) -> bool {
        self.iter().all(|p| p.validate())
    }

    /// returns a ChainIterator that provides cloned Pairs from the underlying HashTable
    fn iter(&self) -> ChainIterator {
        ChainIterator::new(self.table(), &self.top_pair())
    }

    /// restore canonical JSON chain
    /// can't implement json::FromJson due to Chain's need for a table actor
    /// @TODO accept canonical JSON
    /// @see https://github.com/holochain/holochain-rust/issues/75
    pub fn from_json(table: ActorRef<Protocol>, s: &str) -> Self {
        // @TODO inappropriate unwrap?
        // @see https://github.com/holochain/holochain-rust/issues/168
        let mut as_seq: Vec<Pair> = serde_json::from_str(s).expect("argument should be valid json");
        as_seq.reverse();

        let mut chain = Chain::new(table);

        for p in as_seq {
            chain.push_pair(&p).expect("pair should be valid");
        }
        chain
    }
}

// @TODO should SourceChain have a bound on HashTable for consistency?
// @see https://github.com/holochain/holochain-rust/issues/261
pub trait SourceChain {
    /// sets an option for the top Pair
    fn set_top_pair(&self, &Option<Pair>) -> Result<Option<Pair>, HolochainError>;
    /// returns an option for the top Pair
    fn top_pair(&self) -> Option<Pair>;
    /// get the top Pair by Entry type
    fn top_pair_type(&self, t: &str) -> Option<Pair>;

    /// push a new Entry on to the top of the Chain
    /// the Pair for the new Entry is automatically generated and validated against the current top
    /// Pair to ensure the chain links up correctly across the underlying table data
    /// the newly created and pushed Pair is returned in the fn Result
    fn push_entry(&mut self, entry: &Entry) -> Result<Pair, HolochainError>;
    /// get an Entry by Entry key from the HashTable if it exists
    fn entry(&self, entry_hash: &str) -> Result<Option<Pair>, HolochainError>;

    /// pair-oriented version of push_entry()
    fn push_pair(&mut self, pair: &Pair) -> Result<Pair, HolochainError>;
    /// get a Pair by Pair/Header key from the HashTable if it exists
    fn pair(&self, message: &str) -> Result<Option<Pair>, HolochainError>;
}

impl SourceChain for Chain {
    fn top_pair(&self) -> Option<Pair> {
        self.chain_actor.top_pair()
    }

    fn set_top_pair(&self, pair: &Option<Pair>) -> Result<Option<Pair>, HolochainError> {
<<<<<<< HEAD
        match pair {
            Some(pair_for_validation) => {
                if !(pair_for_validation.validate()) {
                    return Err(HolochainError::new(
                        "attempted to push an invalid pair for this chain",
                    ));
                }

                let top_pair = self.top_pair().as_ref().map(|p| p.key());
                let next_pair = pair_for_validation.header().link();

                if top_pair != next_pair {
                    return Err(HolochainError::new(&format!(
                        "top pair did not match next hash pair from pushed pair: {:?} vs. {:?}",
                        top_pair, next_pair,
                    )));
                }
                self.actor.set_top_pair(&pair)
            }
            None => Ok(None),
        }
=======
        self.chain_actor.set_top_pair(&pair)
>>>>>>> 1f63ced5
    }

    fn top_pair_type(&self, t: &str) -> Option<Pair> {
        self.iter().find(|p| p.header().entry_type() == t)
    }

    fn push_pair(&mut self, pair: &Pair) -> Result<Pair, HolochainError> {
<<<<<<< HEAD
        self.table.put_pair(&pair.clone())?;
=======
        if !(pair.validate()) {
            return Err(HolochainError::new(
                "attempted to push an invalid pair for this chain",
            ));
        }

        let top_pair = self.top_pair().as_ref().map(|p| p.key());
        let next_pair = pair.header().link();

        if top_pair != next_pair {
            return Err(HolochainError::new(&format!(
                "top pair did not match next hash pair from pushed pair: {:?} vs. {:?}",
                top_pair, next_pair,
            )));
        }

        self.table_actor.put_pair(&pair.clone())?;
>>>>>>> 1f63ced5

        // @TODO if top pair set fails but commit succeeds?
        // @see https://github.com/holochain/holochain-rust/issues/259
        self.set_top_pair(&Some(pair.clone()))?;

        Ok(pair.clone())
    }

    fn push_entry(&mut self, entry: &Entry) -> Result<Pair, HolochainError> {
        let pair = Pair::new(self, entry);
        self.push_pair(&pair)
    }

    fn pair(&self, k: &str) -> Result<Option<Pair>, HolochainError> {
        let response = self
            .table_actor
            .block_on_ask(Protocol::GetPair(k.to_string()));
        unwrap_to!(response => Protocol::GetPairResult).clone()
    }

    fn entry(&self, entry_hash: &str) -> Result<Option<Pair>, HolochainError> {
        // @TODO - this is a slow way to do a lookup
        // @see https://github.com/holochain/holochain-rust/issues/50
        Ok(self
            .iter()
            // @TODO entry hashes are NOT unique across pairs so k/v lookups can't be 1:1
            // @see https://github.com/holochain/holochain-rust/issues/145
            .find(|p| p.entry().hash() == entry_hash))
    }
}

impl ToJson for Chain {
    /// get the entire chain, top to bottom as a JSON array or canonical pairs
    /// @TODO return canonical JSON
    /// @see https://github.com/holochain/holochain-rust/issues/75
    fn to_json(&self) -> Result<String, HolochainError> {
        let as_seq = self.iter().collect::<Vec<Pair>>();
        Ok(serde_json::to_string(&as_seq)?)
    }
}

#[cfg(test)]
pub mod tests {

    use super::Chain;
    use chain::SourceChain;
    use hash_table::{
        actor::tests::test_table_actor,
        entry::tests::{test_entry, test_entry_a, test_entry_b, test_type_a, test_type_b},
        pair::Pair,
        HashTable,
    };
    use json::ToJson;
    use key::Key;
    use std::thread;

    /// builds a dummy chain for testing
    pub fn test_chain() -> Chain {
        Chain::new(test_table_actor())
    }

    #[test]
    /// smoke test for new chains
    fn new() {
        test_chain();
    }

    #[test]
    /// test chain equality
    fn eq() {
        let mut chain1 = test_chain();
        let mut chain2 = test_chain();
        let mut chain3 = test_chain();

        let entry_a = test_entry_a();
        let entry_b = test_entry_b();

        chain1
            .push_entry(&entry_a)
            .expect("pushing a valid entry to an exlusively owned chain shouldn't fail");
        chain2
            .push_entry(&entry_a)
            .expect("pushing a valid entry to an exlusively owned chain shouldn't fail");
        chain3
            .push_entry(&entry_b)
            .expect("pushing a valid entry to an exlusively owned chain shouldn't fail");

        assert_eq!(chain1.top_pair(), chain2.top_pair());
        assert_eq!(chain1, chain2);

        assert_ne!(chain1, chain3);
        assert_ne!(chain2, chain3);
    }

    #[test]
    /// tests for chain.top_pair()
    fn top_pair() {
        let mut chain = test_chain();

        assert_eq!(None, chain.top_pair());

        let entry_a = test_entry_a();
        let entry_b = test_entry_b();

        let pair_a = chain
            .push_entry(&entry_a)
            .expect("pushing a valid entry to an exlusively owned chain shouldn't fail");
        assert_eq!(Some(pair_a), chain.top_pair());

        let pair_b = chain
            .push_entry(&entry_b)
            .expect("pushing a valid entry to an exlusively owned chain shouldn't fail");
        assert_eq!(Some(pair_b), chain.top_pair());
    }

    #[test]
    /// tests that the chain state is consistent across clones
    fn clone_safe() {
        let c1 = test_chain();
        let mut c2 = c1.clone();
        let e = test_entry();

        assert_eq!(None, c1.top_pair());
        assert_eq!(None, c2.top_pair());

        let pair = c2.push_entry(&e).unwrap();

        assert_eq!(Some(pair.clone()), c2.top_pair());
        assert_eq!(c1.top_pair(), c2.top_pair());
    }

    #[test]
    /// tests for chain.table()
    fn table_push() {
        let table_actor = test_table_actor();
        let mut chain = Chain::new(table_actor.clone());

        // test that adding something to the chain adds to the table
        let pair = chain
            .push_entry(&test_entry())
            .expect("pushing a valid entry to an exlusively owned chain shouldn't fail");

        let table_pair = table_actor
            .pair(&pair.key())
            .expect("getting an entry from a table in a chain shouldn't fail");
        let chain_pair = chain
            .pair(&pair.key())
            .expect("getting an entry from a chain shouldn't fail");

        assert_eq!(Some(&pair), table_pair.as_ref());
        assert_eq!(Some(&pair), chain_pair.as_ref());
        assert_eq!(table_pair, chain_pair);
    }

    #[test]
    /// tests for chain.push()
    fn push() {
        let mut chain = test_chain();

        assert_eq!(None, chain.top_pair());

        // chain top, pair entry and headers should all line up after a push
        let e1 = test_entry_a();
        let p1 = chain
            .push_entry(&e1)
            .expect("pushing a valid entry to an exlusively owned chain shouldn't fail");

        assert_eq!(Some(&p1), chain.top_pair().as_ref());
        assert_eq!(&e1, p1.entry());
        assert_eq!(e1.hash(), p1.header().entry_hash());

        // we should be able to do it again
        let e2 = test_entry_b();
        let p2 = chain
            .push_entry(&e2)
            .expect("pushing a valid entry to an exlusively owned chain shouldn't fail");

        assert_eq!(Some(&p2), chain.top_pair().as_ref());
        assert_eq!(&e2, p2.entry());
        assert_eq!(e2.hash(), p2.header().entry_hash());
    }

    #[test]
    /// test chain.validate()
    fn validate() {
        let mut chain = test_chain();

        let e1 = test_entry_a();
        let e2 = test_entry_b();

        assert!(chain.validate());

        chain
            .push_entry(&e1)
            .expect("pushing a valid entry to an exlusively owned chain shouldn't fail");
        assert!(chain.validate());

        chain
            .push_entry(&e2)
            .expect("pushing a valid entry to an exlusively owned chain shouldn't fail");
        assert!(chain.validate());
    }

    #[test]
    /// test chain.push() and chain.get() together
    fn round_trip() {
        let mut chain = test_chain();
        let entry = test_entry();
        let pair = chain
            .push_entry(&entry)
            .expect("pushing a valid entry to an exlusively owned chain shouldn't fail");

        assert_eq!(
            Some(&pair),
            chain
                .pair(&pair.key())
                .expect("getting an entry from a chain shouldn't fail")
                .as_ref()
        );
    }

    #[test]
    /// show that we can push the chain a bit without issues e.g. async
    fn round_trip_stress_test() {
        let h = thread::spawn(|| {
            let mut chain = test_chain();
            let entry = test_entry();

            for _ in 1..100 {
                let pair = chain.push_entry(&entry).unwrap();
                assert_eq!(Some(pair.clone()), chain.pair(&pair.key()).unwrap(),);
            }
        });
        h.join().unwrap();
    }

    #[test]
    /// test chain.iter()
    fn iter() {
        let mut chain = test_chain();

        let e1 = test_entry_a();
        let e2 = test_entry_b();

        let p1 = chain
            .push_entry(&e1)
            .expect("pushing a valid entry to an exlusively owned chain shouldn't fail");
        let p2 = chain
            .push_entry(&e2)
            .expect("pushing a valid entry to an exlusively owned chain shouldn't fail");

        assert_eq!(vec![p2, p1], chain.iter().collect::<Vec<Pair>>());
    }

    #[test]
    /// test chain.iter() functional interface
    fn iter_functional() {
        let mut chain = test_chain();

        let e1 = test_entry_a();
        let e2 = test_entry_b();

        let p1 = chain
            .push_entry(&e1)
            .expect("pushing a valid entry to an exlusively owned chain shouldn't fail");
        let _p2 = chain
            .push_entry(&e2)
            .expect("pushing a valid entry to an exlusively owned chain shouldn't fail");
        let p3 = chain
            .push_entry(&e1)
            .expect("pushing a valid entry to an exlusively owned chain shouldn't fail");

        assert_eq!(
            vec![p3, p1],
            chain
                .iter()
                .filter(|p| p.entry().entry_type() == "testEntryType")
                .collect::<Vec<Pair>>()
        );
    }

    #[test]
    /// test chain.get()
    fn get() {
        let mut chain = test_chain();

        let e1 = test_entry_a();
        let e2 = test_entry_b();
        let e3 = test_entry_a();

        let p1 = chain
            .push_entry(&e1)
            .expect("pushing a valid entry to an exlusively owned chain shouldn't fail");
        let p2 = chain
            .push_entry(&e2)
            .expect("pushing a valid entry to an exlusively owned chain shouldn't fail");
        let p3 = chain
            .push_entry(&e3)
            .expect("pushing a valid entry to an exlusively owned chain shouldn't fail");

        assert_eq!(
            None,
            chain
                .pair("")
                .expect("getting an entry from a chain shouldn't fail")
        );
        assert_eq!(
            Some(&p1),
            chain
                .pair(&p1.key())
                .expect("getting an entry from a chain shouldn't fail")
                .as_ref()
        );
        assert_eq!(
            Some(&p2),
            chain
                .pair(&p2.key())
                .expect("getting an entry from a chain shouldn't fail")
                .as_ref()
        );
        assert_eq!(
            Some(&p3),
            chain
                .pair(&p3.key())
                .expect("getting an entry from a chain shouldn't fail")
                .as_ref()
        );

        assert_eq!(
            Some(&p1),
            chain
                .pair(&p1.header().key())
                .expect("getting an entry from a chain shouldn't fail")
                .as_ref()
        );
        assert_eq!(
            Some(&p2),
            chain
                .pair(&p2.header().key())
                .expect("getting an entry from a chain shouldn't fail")
                .as_ref()
        );
        assert_eq!(
            Some(&p3),
            chain
                .pair(&p3.header().key())
                .expect("getting an entry from a chain shouldn't fail")
                .as_ref()
        );
    }

    #[test]
    /// test chain.get_entry()
    fn get_entry() {
        let mut chain = test_chain();

        let e1 = test_entry_a();
        let e2 = test_entry_b();
        let e3 = test_entry_a();

        let p1 = chain
            .push_entry(&e1)
            .expect("pushing a valid entry to an exlusively owned chain shouldn't fail");
        let p2 = chain
            .push_entry(&e2)
            .expect("pushing a valid entry to an exlusively owned chain shouldn't fail");
        let p3 = chain
            .push_entry(&e3)
            .expect("pushing a valid entry to an exlusively owned chain shouldn't fail");

        assert_eq!(
            None,
            chain
                .entry("")
                .expect("getting an entry from a chain shouldn't fail")
        );
        // @TODO at this point we have p3 with the same entry key as p1...
        assert_eq!(
            Some(&p3),
            chain
                .entry(&p1.entry().key())
                .expect("getting an entry from a chain shouldn't fail")
                .as_ref()
        );
        assert_eq!(
            Some(&p2),
            chain
                .entry(&p2.entry().key())
                .expect("getting an entry from a chain shouldn't fail")
                .as_ref()
        );
        assert_eq!(
            Some(&p3),
            chain
                .entry(&p3.entry().key())
                .expect("getting an entry from a chain shouldn't fail")
                .as_ref()
        );
    }

    #[test]
    /// test chain.top_type()
    fn top_type() {
        let mut chain = test_chain();

        assert_eq!(None, chain.top_pair_type(&test_type_a()));
        assert_eq!(None, chain.top_pair_type(&test_type_b()));

        let entry1 = test_entry_a();
        let entry2 = test_entry_b();
        let entry3 = test_entry_a();

        // type a should be p1
        // type b should be None
        let pair1 = chain
            .push_entry(&entry1)
            .expect("pushing a valid entry to an exlusively owned chain shouldn't fail");
        assert_eq!(Some(&pair1), chain.top_pair_type(&test_type_a()).as_ref());
        assert_eq!(None, chain.top_pair_type(&test_type_b()));

        // type a should still be pair1
        // type b should be p2
        let pair2 = chain
            .push_entry(&entry2)
            .expect("pushing a valid entry to an exlusively owned chain shouldn't fail");
        assert_eq!(Some(&pair1), chain.top_pair_type(&test_type_a()).as_ref());
        assert_eq!(Some(&pair2), chain.top_pair_type(&test_type_b()).as_ref());

        // type a should be pair3
        // type b should still be pair2
        let pair3 = chain
            .push_entry(&entry3)
            .expect("pushing a valid entry to an exlusively owned chain shouldn't fail");

        assert_eq!(Some(&pair3), chain.top_pair_type(&test_type_a()).as_ref());
        assert_eq!(Some(&pair2), chain.top_pair_type(&test_type_b()).as_ref());
    }

    #[test]
    /// test IntoIterator implementation
    fn into_iter() {
        let mut chain = test_chain();

        let e1 = test_entry_a();
        let e2 = test_entry_b();
        let e3 = test_entry_a();

        let p1 = chain
            .push_entry(&e1)
            .expect("pushing a valid entry to an exlusively owned chain shouldn't fail");
        let p2 = chain
            .push_entry(&e2)
            .expect("pushing a valid entry to an exlusively owned chain shouldn't fail");
        let p3 = chain
            .push_entry(&e3)
            .expect("pushing a valid entry to an exlusively owned chain shouldn't fail");

        // into_iter() returns clones of pairs
        assert_eq!(vec![p3, p2, p1], chain.into_iter().collect::<Vec<Pair>>());
    }

    #[test]
    /// test to_json() and from_json() implementation
    fn json_round_trip() {
        let mut chain = test_chain();

        let e1 = test_entry_a();
        let e2 = test_entry_b();
        let e3 = test_entry_a();

        chain
            .push_entry(&e1)
            .expect("pushing a valid entry to an exlusively owned chain shouldn't fail");
        chain
            .push_entry(&e2)
            .expect("pushing a valid entry to an exlusively owned chain shouldn't fail");
        chain
            .push_entry(&e3)
            .expect("pushing a valid entry to an exlusively owned chain shouldn't fail");

        let expected_json = "[{\"header\":{\"entry_type\":\"testEntryType\",\"timestamp\":\"\",\"link\":\"QmPT5HXvyv54Dg36YSK1A2rYvoPCNWoqpLzzZnHnQBcU6x\",\"entry_hash\":\"QmbXSE38SN3SuJDmHKSSw5qWWegvU7oTxrLDRavWjyxMrT\",\"entry_signature\":\"\",\"link_same_type\":\"QmawqBCVVap9KdaakqEHF4JzUjjLhmR7DpM5jgJko8j1rA\"},\"entry\":{\"content\":\"test entry content\",\"entry_type\":\"testEntryType\"}},{\"header\":{\"entry_type\":\"testEntryTypeB\",\"timestamp\":\"\",\"link\":\"QmawqBCVVap9KdaakqEHF4JzUjjLhmR7DpM5jgJko8j1rA\",\"entry_hash\":\"QmPz5jKXsxq7gPVAbPwx5gD2TqHfqB8n25feX5YH18JXrT\",\"entry_signature\":\"\",\"link_same_type\":null},\"entry\":{\"content\":\"other test entry content\",\"entry_type\":\"testEntryTypeB\"}},{\"header\":{\"entry_type\":\"testEntryType\",\"timestamp\":\"\",\"link\":null,\"entry_hash\":\"QmbXSE38SN3SuJDmHKSSw5qWWegvU7oTxrLDRavWjyxMrT\",\"entry_signature\":\"\",\"link_same_type\":null},\"entry\":{\"content\":\"test entry content\",\"entry_type\":\"testEntryType\"}}]"
        ;
        assert_eq!(
            expected_json,
            chain.to_json().expect("chain shouldn't fail to serialize")
        );

        let table_actor = test_table_actor();
        assert_eq!(chain, Chain::from_json(table_actor, expected_json));
    }

}<|MERGE_RESOLUTION|>--- conflicted
+++ resolved
@@ -35,26 +35,16 @@
     /// May panic if there is an underlying error in the table
     fn next(&mut self) -> Option<Pair> {
         let previous = self.current.take();
-<<<<<<< HEAD
         self.current = previous
             .as_ref()
             .and_then(|p| p.header().link())
             // @TODO should this panic?
             // @see https://github.com/holochain/holochain-rust/issues/146
             .and_then(|h| {
-                self.table
+                self.table_actor
                     .pair(&h.to_string())
                     .expect("getting from a table shouldn't fail")
             });
-=======
-        self.current = previous.as_ref()
-                        .and_then(|p| p.header().link())
-                        // @TODO should this panic?
-                        // @see https://github.com/holochain/holochain-rust/issues/146
-                        .and_then(|h| {
-                            self.table_actor.pair(&h.to_string()).expect("getting from a table shouldn't fail")
-                        });
->>>>>>> 1f63ced5
         previous
     }
 }
@@ -162,7 +152,6 @@
     }
 
     fn set_top_pair(&self, pair: &Option<Pair>) -> Result<Option<Pair>, HolochainError> {
-<<<<<<< HEAD
         match pair {
             Some(pair_for_validation) => {
                 if !(pair_for_validation.validate()) {
@@ -180,13 +169,10 @@
                         top_pair, next_pair,
                     )));
                 }
-                self.actor.set_top_pair(&pair)
+                self.chain_actor.set_top_pair(&pair)
             }
             None => Ok(None),
         }
-=======
-        self.chain_actor.set_top_pair(&pair)
->>>>>>> 1f63ced5
     }
 
     fn top_pair_type(&self, t: &str) -> Option<Pair> {
@@ -194,27 +180,7 @@
     }
 
     fn push_pair(&mut self, pair: &Pair) -> Result<Pair, HolochainError> {
-<<<<<<< HEAD
-        self.table.put_pair(&pair.clone())?;
-=======
-        if !(pair.validate()) {
-            return Err(HolochainError::new(
-                "attempted to push an invalid pair for this chain",
-            ));
-        }
-
-        let top_pair = self.top_pair().as_ref().map(|p| p.key());
-        let next_pair = pair.header().link();
-
-        if top_pair != next_pair {
-            return Err(HolochainError::new(&format!(
-                "top pair did not match next hash pair from pushed pair: {:?} vs. {:?}",
-                top_pair, next_pair,
-            )));
-        }
-
         self.table_actor.put_pair(&pair.clone())?;
->>>>>>> 1f63ced5
 
         // @TODO if top pair set fails but commit succeeds?
         // @see https://github.com/holochain/holochain-rust/issues/259
