use actor::Protocol;
use chain::header::Header;
use error::HolochainError;
use hash::HashString;
use hash_table::{entry::Entry, sys_entry::ToEntry, HashTable};
use json::{FromJson, RoundTripJson, ToJson};
use key::Key;
use riker::actors::*;
use serde_json;

/// Struct for holding a source chain "Item"
/// It is like a pair holding the entry and header separately
/// The source chain being a hash table, the key of a Pair is the hash of its Header
#[derive(Clone, Debug, PartialEq, Serialize, Deserialize)]
pub struct Pair {
    header: Header,
    entry: Entry,
}

impl Pair {
    /// Reconstruct Pair from Header stored in a HashTable
    pub fn from_header(table: &ActorRef<Protocol>, header: &Header) -> Option<Self> {
        let entry = table
            .entry(&header.entry_hash())
            .expect("should not attempt to create invalid pair");
        if entry.is_none() {
            return None;
        }

        Some(Pair::new(
            &header,
            &entry.expect("should not attempt to create invalid pair"),
        ))
    }

    /// Standard constructor
    pub fn new(header: &Header, entry: &Entry) -> Self {
        Pair {
            header: header.clone(),
            entry: entry.clone(),
        }
    }

    /// header getter
    pub fn header(&self) -> &Header {
        &self.header
    }

    /// entry getter
    pub fn entry(&self) -> &Entry {
        &self.entry
    }

    /// Return true if the pair is valid
    pub fn validate(&self) -> bool {
        // the header entry hash must be the same as the entry hash
        self.header().entry_hash() == &self.entry().hash()
    }
}

impl Key for Pair {
    fn key(&self) -> HashString {
        self.header.to_entry().1.key()
    }
}

/// @TODO return canonical JSON
/// @see https://github.com/holochain/holochain-rust/issues/75
impl ToJson for Pair {
    fn to_json(&self) -> Result<String, HolochainError> {
        Ok(serde_json::to_string(&self)?)
    }
}

impl ToJson for Option<Pair> {
    fn to_json(&self) -> Result<String, HolochainError> {
        match self {
            Some(pair) => pair.to_json(),
            None => Ok(String::new()),
        }
    }
}

impl FromJson for Pair {
    /// @TODO accept canonical JSON
    /// @see https://github.com/holochain/holochain-rust/issues/75
    fn from_json(s: &str) -> Result<Self, HolochainError> {
        Ok(serde_json::from_str(s)?)
    }
}

impl RoundTripJson for Pair {}

#[cfg(test)]
pub mod tests {
    use super::Pair;
    use chain::{tests::test_chain, SourceChain};
    use hash_table::entry::tests::{
        test_entry, test_entry_b, test_entry_type, test_entry_type_b, test_entry_unique,
    };
    use json::{FromJson, ToJson};

    /// dummy pair
    pub fn test_pair() -> Pair {
        test_chain().create_next_pair(&test_entry_type(), &test_entry())
    }

    /// dummy pair, same as test_pair()
    pub fn test_pair_a() -> Pair {
        test_pair()
    }

    /// dummy pair, differs from test_pair()
    pub fn test_pair_b() -> Pair {
        test_chain().create_next_pair(&test_entry_type_b(), &test_entry_b())
    }

    /// dummy pair, uses test_entry_unique()
    pub fn test_pair_unique() -> Pair {
        Pair::new(test_pair().header(), &test_entry_unique())
    }

    #[test]
    /// tests for Pair::new()
    fn new() {
        let chain = test_chain();

        let entry_type = test_entry_type();
        let entry = test_entry();

<<<<<<< HEAD
        let p1 = chain.create_next_pair(&e1);
        assert_eq!(&e1, p1.entry());
        assert_eq!(&h1, p1.header());
=======
        let header = chain.create_next_header(&entry_type, &entry);

        assert_eq!(header.entry_hash(), &entry.hash());
        assert_eq!(header.link(), None);

        let pair = chain.create_next_pair(&entry_type, &entry);
        assert_eq!(&entry, pair.entry());
        assert_eq!(&header, pair.header());
>>>>>>> e86fd603
    }

    #[test]
    /// tests for pair.header()
    fn header() {
        let chain = test_chain();
        let entry_type = test_entry_type();
        let entry = test_entry();
        let header = chain.create_next_header(&entry_type, &entry);
        let pair = chain.create_next_pair(&entry_type, &entry);

        assert_eq!(&header, pair.header());
    }

    #[test]
    /// tests for pair.entry()
    fn entry() {
        let mut chain = test_chain();
        let entry_type = test_entry_type();
        let entry = test_entry();
        let pair = chain
            .push_entry(&entry_type, &entry)
            .expect("pushing a valid entry to an exlusively owned chain shouldn't fail");

        assert_eq!(&entry, pair.entry());
    }

    #[test]
    /// tests for pair.validate()
    fn validate() {
        let chain = test_chain();
        let entry_type = test_entry_type();
        let entry = test_entry();

        let pair = chain.create_next_pair(&entry_type, &entry);

        assert!(pair.validate());
    }

    #[test]
    /// test JSON roundtrip for pairs
    fn json_roundtrip() {
        let json = "{\"header\":{\"entry_type\":{\"App\":\"testEntryType\"},\"timestamp\":\"\",\"link\":null,\"entry_hash\":\"QmbXSE38SN3SuJDmHKSSw5qWWegvU7oTxrLDRavWjyxMrT\",\"entry_signature\":\"\",\"link_same_type\":null},\"entry\":\"test entry content\"}"
        ;

        assert_eq!(json, test_pair().to_json().unwrap());

        assert_eq!(test_pair(), Pair::from_json(&json).unwrap());

        assert_eq!(
            test_pair(),
            Pair::from_json(&test_pair().to_json().unwrap()).unwrap()
        );
    }
}<|MERGE_RESOLUTION|>--- conflicted
+++ resolved
@@ -128,11 +128,6 @@
         let entry_type = test_entry_type();
         let entry = test_entry();
 
-<<<<<<< HEAD
-        let p1 = chain.create_next_pair(&e1);
-        assert_eq!(&e1, p1.entry());
-        assert_eq!(&h1, p1.header());
-=======
         let header = chain.create_next_header(&entry_type, &entry);
 
         assert_eq!(header.entry_hash(), &entry.hash());
@@ -141,7 +136,6 @@
         let pair = chain.create_next_pair(&entry_type, &entry);
         assert_eq!(&entry, pair.entry());
         assert_eq!(&header, pair.header());
->>>>>>> e86fd603
     }
 
     #[test]
