--- conflicted
+++ resolved
@@ -2,16 +2,11 @@
     action::Action, context::Context, entry::CanPublish,
     network::entry_with_header::EntryWithHeader,
 };
-<<<<<<< HEAD
-use holochain_core_types::{entry::Entry, link::Link};
 use holochain_persistence_api::cas::content::{Address, AddressableContent};
-=======
 use holochain_core_types::{
-    cas::content::{Address, AddressableContent},
     entry::Entry,
     link::link_data::LinkData,
 };
->>>>>>> e612a9b7
 use std::{collections::HashMap, sync::Arc};
 
 #[derive(Clone)]
