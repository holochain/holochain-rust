use crate::{
    action::{Action, ActionWrapper},
    conductor_api::ConductorApi,
    instance::Observer,
    network::state::NetworkState,
    nucleus::actions::get_entry::get_entry_from_cas,
    persister::Persister,
    signal::{Signal, SignalSender},
};
use crossbeam_channel::{unbounded, Receiver, Sender};
use futures::{task::Poll, Future};

use crate::state::StateWrapper;
use futures::task::noop_waker_ref;
use holochain_core_types::{
    agent::AgentId,
    dna::{wasm::DnaWasm, Dna},
    eav::Attribute,
    entry::{
        cap_entries::{CapabilityType, ReservedCapabilityId},
        entry_type::EntryType,
        Entry,
    },
    error::{HcResult, HolochainError},
<<<<<<< HEAD
    sync::{HcMutex as Mutex, HcRwLock as RwLock, HcMutexGuard as MutexGuard, HcRwLockReadGuard as RwLockReadGuard},
=======
    sync::{HcRwLock as RwLock, HcRwLockReadGuard as RwLockReadGuard},
>>>>>>> 9eceea57
};

use holochain_net::{p2p_config::P2pConfig, p2p_network::P2pNetwork};
use holochain_persistence_api::{
    cas::{
        content::{Address, AddressableContent},
        storage::ContentAddressableStorage,
    },
    eav::EntityAttributeValueStorage,
};
use jsonrpc_core::{self, IoHandler};
use std::{
    sync::{
        atomic::{AtomicBool, Ordering::Relaxed},
        Arc,
    },
    thread::sleep,
    time::Duration,
};
#[cfg(test)]
use test_utils::mock_signing::mock_conductor_api;

pub struct P2pNetworkWrapper(Arc<Mutex<Option<P2pNetwork>>>);

impl P2pNetworkWrapper {
    pub fn lock(&self) -> P2pNetworkMutexGuardWrapper<'_> {
        return P2pNetworkMutexGuardWrapper(self.0.lock().expect("network accessible"));
    }
}

pub struct P2pNetworkMutexGuardWrapper<'a>(MutexGuard<'a, Option<P2pNetwork>>);

impl<'a> P2pNetworkMutexGuardWrapper<'a> {
    pub fn as_ref(&self) -> Result<&P2pNetwork, HolochainError> {
        match self.0.as_ref() {
            Some(s) => Ok(s),
            None => Err(HolochainError::ErrorGeneric("no network".into())),
        }
    }
}

/// Context holds the components that parts of a Holochain instance need in order to operate.
/// This includes components that are injected from the outside like persister
/// but also the store of the instance that gets injected before passing on the context
/// to inner components/reducers.
#[derive(Clone)]
pub struct Context {
    pub(crate) instance_name: String,
    pub agent_id: AgentId,
    pub persister: Arc<RwLock<dyn Persister>>,
    state: Option<Arc<RwLock<StateWrapper>>>,
    pub action_channel: Option<Sender<ActionWrapper>>,
    pub observer_channel: Option<Sender<Observer>>,
    pub chain_storage: Arc<RwLock<dyn ContentAddressableStorage>>,
    pub dht_storage: Arc<RwLock<dyn ContentAddressableStorage>>,
    pub eav_storage: Arc<RwLock<dyn EntityAttributeValueStorage<Attribute>>>,
    pub p2p_config: P2pConfig,
    pub conductor_api: ConductorApi,
    pub(crate) signal_tx: Option<Sender<Signal>>,
    pub(crate) instance_is_alive: Arc<AtomicBool>,
    pub state_dump_logging: bool,
}

impl Context {
    // test_check_conductor_api() is used to inject a conductor_api with a working
    // mock of agent/sign to be used in tests.
    // There are two different implementations of this function below which get pulled
    // in depending on if "test" is in the build config, or not.
    // This allows unit tests of core to not have to deal with a conductor_api.
    #[cfg(not(test))]
    fn test_check_conductor_api(
        conductor_api: Option<Arc<RwLock<IoHandler>>>,
        _agent_id: AgentId,
    ) -> Arc<RwLock<IoHandler>> {
        // If you get here through this panic make sure that the context passed into the instance
        // gets created with a real conductor API. In test config it will be populated with mock API
        // that implements agent/sign with the mock_signer. We need this for testing but should
        // never use that code in production!
        // Hence the two different cases here.
        conductor_api.expect("Context can't be created without conductor API")
    }

    #[cfg(test)]
    fn test_check_conductor_api(
        conductor_api: Option<Arc<RwLock<IoHandler>>>,
        agent_id: AgentId,
    ) -> Arc<RwLock<IoHandler>> {
        conductor_api.unwrap_or_else(|| Arc::new(RwLock::new(mock_conductor_api(agent_id))))
    }

    #[allow(clippy::too_many_arguments)]
    pub fn new(
        instance_name: &str,
        agent_id: AgentId,
        persister: Arc<RwLock<dyn Persister>>,
        chain_storage: Arc<RwLock<dyn ContentAddressableStorage>>,
        dht_storage: Arc<RwLock<dyn ContentAddressableStorage>>,
        eav: Arc<RwLock<dyn EntityAttributeValueStorage<Attribute>>>,
        p2p_config: P2pConfig,
        conductor_api: Option<Arc<RwLock<IoHandler>>>,
        signal_tx: Option<SignalSender>,
        state_dump_logging: bool,
    ) -> Self {
        Context {
            instance_name: instance_name.to_owned(),
            agent_id: agent_id.clone(),
            persister,
            state: None,
            action_channel: None,
            signal_tx,
            observer_channel: None,
            chain_storage,
            dht_storage,
            eav_storage: eav,
            p2p_config,
            conductor_api: ConductorApi::new(Self::test_check_conductor_api(
                conductor_api,
                agent_id,
            )),
            instance_is_alive: Arc::new(AtomicBool::new(true)),
            state_dump_logging,
        }
    }

    #[allow(clippy::too_many_arguments)]
    pub fn new_with_channels(
        instance_name: &str,
        agent_id: AgentId,
        persister: Arc<RwLock<dyn Persister>>,
        action_channel: Option<Sender<ActionWrapper>>,
        signal_tx: Option<Sender<Signal>>,
        observer_channel: Option<Sender<Observer>>,
        cas: Arc<RwLock<dyn ContentAddressableStorage>>,
        eav: Arc<RwLock<dyn EntityAttributeValueStorage<Attribute>>>,
        p2p_config: P2pConfig,
        state_dump_logging: bool,
    ) -> Result<Context, HolochainError> {
        Ok(Context {
            instance_name: instance_name.to_owned(),
            agent_id: agent_id.clone(),
            persister,
            state: None,
            action_channel,
            signal_tx,
            observer_channel,
            chain_storage: cas.clone(),
            dht_storage: cas,
            eav_storage: eav,
            p2p_config,
            conductor_api: ConductorApi::new(Self::test_check_conductor_api(None, agent_id)),
            instance_is_alive: Arc::new(AtomicBool::new(true)),
            state_dump_logging,
        })
    }

    /// Returns the name of this context instance.
    pub fn get_instance_name(&self) -> String {
        self.instance_name.clone()
    }

    pub fn set_state(&mut self, state: Arc<RwLock<StateWrapper>>) {
        self.state = Some(state);
    }

    pub fn state(&self) -> Option<RwLockReadGuard<StateWrapper>> {
        self.state.as_ref().map(|s| s.read().unwrap())
    }

    pub fn network(&self) -> P2pNetworkWrapper {
        P2pNetworkWrapper(match self.network_state() {
            Some(s) => s.network.clone(),
            None => Arc::new(Mutex::new(None)),
        })
    }

    pub fn network_state(&self) -> Option<Arc<NetworkState>> {
        self.state().map(move |state| state.network())
    }

    pub fn get_dna(&self) -> Option<Dna> {
        // In the case of init we encounter race conditions with regards to setting the DNA.
        // Init gets called asynchronously right after dispatching an action that sets the DNA in
        // the state, which can result in this code being executed first.
        // But we can't run anything if there is no DNA which holds the WASM, so we have to wait here.
        // TODO: use a future here
        let mut dna = None;
        let mut done = false;
        let mut tries = 0;
        while !done {
            {
                let state = self
                    .state()
                    .expect("Callback called without application state!");
                dna = state.nucleus().dna();
            }
            match dna {
                Some(_) => done = true,
                None => {
                    if tries > 10 {
                        done = true;
                    } else {
                        sleep(Duration::from_millis(10));
                        tries += 1;
                    }
                }
            }
        }
        dna
    }

    pub fn get_wasm(&self, zome: &str) -> Option<DnaWasm> {
        let dna = self.get_dna().expect("Callback called without DNA set!");
        dna.get_wasm_from_zome_name(zome)
            .cloned()
            .filter(|wasm| !wasm.code.is_empty())
    }

    // @NB: these three getters smell bad because previously Instance and Context had SyncSenders
    // rather than Option<SyncSenders>, but these would be initialized by default to broken channels
    // which would panic if `send` was called upon them. These `expect`s just bring more visibility to
    // that potential failure mode.
    // @see https://github.com/holochain/holochain-rust/issues/739
    pub fn action_channel(&self) -> &Sender<ActionWrapper> {
        self.action_channel
            .as_ref()
            .expect("Action channel not initialized")
    }

    pub fn is_action_channel_open(&self) -> bool {
        self.action_channel
            .clone()
            .map(|tx| tx.send(ActionWrapper::new(Action::Ping)).is_ok())
            .unwrap_or(false)
    }

    pub fn action_channel_error(&self, msg: &str) -> Option<HolochainError> {
        match &self.action_channel {
            Some(tx) => match tx.send(ActionWrapper::new(Action::Ping)) {
                Ok(()) => None,
                Err(_) => Some(HolochainError::LifecycleError(msg.into())),
            },
            None => Some(HolochainError::InitializationFailed(msg.into())),
        }
    }

    pub fn signal_tx(&self) -> Option<&Sender<Signal>> {
        self.signal_tx.as_ref()
    }

    pub fn observer_channel(&self) -> &Sender<Observer> {
        self.observer_channel
            .as_ref()
            .expect("Observer channel not initialized")
    }

    pub fn instance_still_alive(&self) -> bool {
        self.instance_is_alive.load(Relaxed)
    }

    /// This creates an observer for the instance's redux loop and installs it.
    /// The returned receiver gets sent ticks from the instance every time the state
    /// got mutated.
    /// This enables blocking/parking the calling thread until the application state got changed.
    pub fn create_observer(&self) -> Receiver<()> {
        let (tick_tx, tick_rx) = unbounded();
        self.observer_channel()
            .send(Observer { ticker: tick_tx })
            .expect("Observer channel not initialized");
        tick_rx
    }

    /// Custom future executor that enables nested futures and nested calls of `block_on`.
    /// This makes use of the redux action loop and the observers.
    /// The given future gets polled everytime the instance's state got changed.
    pub fn block_on<F: Future>(&self, future: F) -> <F as Future>::Output {
        let tick_rx = self.create_observer();
        pin_utils::pin_mut!(future);

        let mut cx = std::task::Context::from_waker(noop_waker_ref());

        loop {
            let _ = match future.as_mut().poll(&mut cx) {
                Poll::Ready(result) => return result,
                _ => tick_rx.recv_timeout(Duration::from_millis(10)),
            };
            if !self.instance_still_alive() {
                panic!("Context::block_on() waiting for future but instance is not alive anymore => we gotta let this thread panic!")
            }
            if let Some(err) = self.action_channel_error("Context::block_on") {
                panic!("Context::block_on() waiting for future but Redux loop got stopped => we gotta let this thread panic!\nError was: {:?}", err)
            }
        }
    }

    /// returns the public capability token (if any)
    pub fn get_public_token(&self) -> Result<Address, HolochainError> {
        let state = self.state().ok_or("State uninitialized!")?;
        let top = state
            .agent()
            .top_chain_header()
            .ok_or_else(|| HolochainError::from("No top chain header"))?;

        // Get address of first Token Grant entry (return early if none)
        let grants = state
            .agent()
            .chain_store()
            .iter_type(&Some(top), &EntryType::CapTokenGrant);

        // Get CAS
        let cas = state.agent().chain_store().content_storage();

        for grant in grants {
            let addr = grant.entry_address().to_owned();
            let entry = get_entry_from_cas(&cas, &addr)?
                .ok_or_else(|| HolochainError::from("Can't get CapTokenGrant entry from CAS"))?;
            // if entry is the public grant return it
            if let Entry::CapTokenGrant(grant) = entry {
                if grant.cap_type() == CapabilityType::Public
                    && grant.id() == ReservedCapabilityId::Public.as_str()
                {
                    return Ok(addr);
                }
            }
        }

        Err(HolochainError::ErrorGeneric(
            "No public CapTokenGrant entry type in chain".into(),
        ))
    }
}

pub async fn get_dna_and_agent(context: &Arc<Context>) -> HcResult<(Address, String)> {
    let state = context
        .state()
        .ok_or_else(|| "Network::start() could not get application state".to_string())?;
    let agent_state = state.agent();
    let agent = agent_state.get_agent()?;
    let agent_id = agent.pub_sign_key;

    let dna = state
        .nucleus()
        .dna()
        .ok_or_else(|| "Network::start() called without DNA".to_string())?;
    Ok((dna.address(), agent_id))
}

/// Create an in-memory network config with the provided name,
/// otherwise create a unique name and thus network using snowflake.
/// This is the base function that many other `text_context*` functions use, and hence they also
/// require an optional network name. The reasoning for this is that tests which only require a
/// single instance may simply pass None and get a unique network name, but tests which require two
/// instances to be on the same network need to ensure both contexts use the same network name.
#[cfg_attr(tarpaulin, skip)]
pub fn test_memory_network_config(_network_name: Option<&str>) -> P2pConfig {
    P2pConfig::new_with_unique_memory_backend()
    //network_name
    //    .map(|_| P2pConfig::new_with_unique_memory_backend())
    //    .expect("Could not create p2p config")
    // .unwrap_or_else(|| {
    //     P2pConfig::new_with_unique_memory_backend_bootstrap_nodes(bootstrap_nodes)
    // })
}

#[cfg(test)]
pub mod tests {
    use self::tempfile::tempdir;
    use super::*;
    use crate::persister::SimplePersister;
    use holochain_core_types::{agent::AgentId,sync::{ HcRwLock as RwLock}};
    use holochain_persistence_file::{cas::file::FilesystemStorage, eav::file::EavFileStorage};
    use std::sync::{Arc};
    use tempfile;

    #[test]
    fn context_log_macro_test_from_context() {
        use crate::*;

        let file_storage = Arc::new(RwLock::new(
            FilesystemStorage::new(tempdir().unwrap().path().to_str().unwrap()).unwrap(),
        ));
        let ctx = Context::new(
            "LOG-TEST-ID",
            AgentId::generate_fake("Bilbo"),
            Arc::new(RwLock::new(SimplePersister::new(file_storage.clone()))),
            file_storage.clone(),
            file_storage.clone(),
            Arc::new(RwLock::new(
                EavFileStorage::new(tempdir().unwrap().path().to_str().unwrap().to_string())
                    .unwrap(),
            )),
            P2pConfig::new_with_unique_memory_backend(),
            None,
            None,
            false,
        );

        // Somehow we need to build our own logging instance for this test to show logs
        use logging::prelude::*;
        let guard = FastLoggerBuilder::new()
            .set_level_from_str("Trace")
            .build()
            .expect("Fail to init logger.");

        // Tests if the context logger can be customized by poassing a target value
        log_info!(target: "holochain-custom-log-target", "Custom target & '{}' log level.", "Info");

        // Tests if the context logger fills its target with the instance ID
        log_trace!(ctx, "'{}' log level with Context target.", "Trace");
        log_debug!(ctx, "'{}' log level with Context target.", "Debug");
        log_info!(ctx, "'{}' log level with Context target.", "Info");
        log_warn!(ctx, "'{}' log level with Context target.", "Warning");
        log_error!(ctx, "'{}' log level with Context target.", "Error");

        guard.flush();
    }

    #[test]
    #[should_panic]
    #[cfg(not(windows))] // RwLock does not panic on windows since mutexes are recursive
    fn test_deadlock() {
        let file_storage = Arc::new(RwLock::new(
            FilesystemStorage::new(tempdir().unwrap().path().to_str().unwrap()).unwrap(),
        ));
        let mut context = Context::new(
            "test_deadlock_instance",
            AgentId::generate_fake("Terence"),
            Arc::new(RwLock::new(SimplePersister::new(file_storage.clone()))),
            file_storage.clone(),
            file_storage.clone(),
            Arc::new(RwLock::new(
                EavFileStorage::new(tempdir().unwrap().path().to_str().unwrap().to_string())
                    .unwrap(),
            )),
            P2pConfig::new_with_unique_memory_backend(),
            None,
            None,
            false,
        );

        let global_state = Arc::new(RwLock::new(StateWrapper::new(Arc::new(context.clone()))));
        context.set_state(global_state.clone());

        {
            let _write_lock = global_state.write().unwrap();
            // This line panics because we would enter into a deadlock
            context.state();
        }
    }
}<|MERGE_RESOLUTION|>--- conflicted
+++ resolved
@@ -22,11 +22,7 @@
         Entry,
     },
     error::{HcResult, HolochainError},
-<<<<<<< HEAD
-    sync::{HcMutex as Mutex, HcRwLock as RwLock, HcMutexGuard as MutexGuard, HcRwLockReadGuard as RwLockReadGuard},
-=======
-    sync::{HcRwLock as RwLock, HcRwLockReadGuard as RwLockReadGuard},
->>>>>>> 9eceea57
+    sync::{HcMutex as Mutex, HcMutexGuard as MutexGuard, HcRwLock as RwLock, HcRwLockReadGuard as RwLockReadGuard},
 };
 
 use holochain_net::{p2p_config::P2pConfig, p2p_network::P2pNetwork};
