use crate::{
    action::{Action, ActionWrapper},
    conductor_api::ConductorApi,
    instance::Observer,
    nucleus::actions::get_entry::get_entry_from_cas,
    persister::Persister,
    signal::{Signal, SignalSender},
};
use futures::{
    task::{noop_local_waker_ref, Poll},
    Future,
};

use holochain_persistence_api::{
    cas::{
        content::{Address, AddressableContent},
        storage::ContentAddressableStorage,
    },
    eav::EntityAttributeValueStorage,
};

use crate::state::StateWrapper;
use holochain_core_types::{
    agent::AgentId,
    dna::{wasm::DnaWasm, Dna},
    eav::Attribute,
    entry::{
        cap_entries::{CapabilityType, ReservedCapabilityId},
        entry_type::EntryType,
        Entry,
    },
    error::{HcResult, HolochainError},
};
use holochain_net::p2p_config::P2pConfig;
use jsonrpc_core::{self, IoHandler};
use std::{
    sync::{
        mpsc::{channel, Receiver, SyncSender},
        Arc, Mutex, RwLock, RwLockReadGuard,
    },
    thread::sleep,
    time::Duration,
};
#[cfg(test)]
use test_utils::mock_signing::mock_conductor_api;

/// Context holds the components that parts of a Holochain instance need in order to operate.
/// This includes components that are injected from the outside like persister
/// but also the store of the instance that gets injected before passing on the context
/// to inner components/reducers.
#[derive(Clone)]
pub struct Context {
    pub agent_id: AgentId,
    pub persister: Arc<Mutex<Persister>>,
    state: Option<Arc<RwLock<StateWrapper>>>,
    pub action_channel: Option<SyncSender<ActionWrapper>>,
    pub observer_channel: Option<SyncSender<Observer>>,
    pub chain_storage: Arc<RwLock<ContentAddressableStorage>>,
    pub dht_storage: Arc<RwLock<ContentAddressableStorage>>,
    pub eav_storage: Arc<RwLock<EntityAttributeValueStorage<Attribute>>>,
    pub p2p_config: P2pConfig,
    pub conductor_api: ConductorApi,
    pub(crate) signal_tx: Option<crossbeam_channel::Sender<Signal>>,
    pub(crate) instance_is_alive: Arc<Mutex<bool>>,
}

impl Context {
    pub const DEFAULT_CHANNEL_BUF_SIZE: usize = 100;

    // test_check_conductor_api() is used to inject a conductor_api with a working
    // mock of agent/sign to be used in tests.
    // There are two different implementations of this function below which get pulled
    // in depending on if "test" is in the build config, or not.
    // This allows unit tests of core to not have to deal with a conductor_api.
    #[cfg(not(test))]
    fn test_check_conductor_api(
        conductor_api: Option<Arc<RwLock<IoHandler>>>,
        _agent_id: AgentId,
    ) -> Arc<RwLock<IoHandler>> {
        // If you get here through this panic make sure that the context passed into the instance
        // gets created with a real conductor API. In test config it will be populated with mock API
        // that implements agent/sign with the mock_signer. We need this for testing but should
        // never use that code in production!
        // Hence the two different cases here.
        conductor_api.expect("Context can't be created without conductor API")
    }

    #[cfg(test)]
    fn test_check_conductor_api(
        conductor_api: Option<Arc<RwLock<IoHandler>>>,
        agent_id: AgentId,
    ) -> Arc<RwLock<IoHandler>> {
        conductor_api.unwrap_or_else(|| Arc::new(RwLock::new(mock_conductor_api(agent_id))))
    }

    pub fn new(
        agent_id: AgentId,
        persister: Arc<Mutex<Persister>>,
        chain_storage: Arc<RwLock<ContentAddressableStorage>>,
        dht_storage: Arc<RwLock<ContentAddressableStorage>>,
        eav: Arc<RwLock<EntityAttributeValueStorage<Attribute>>>,
        p2p_config: P2pConfig,
        conductor_api: Option<Arc<RwLock<IoHandler>>>,
        signal_tx: Option<SignalSender>,
    ) -> Self {
        Context {
            agent_id: agent_id.clone(),
            persister,
            state: None,
            action_channel: None,
            signal_tx,
            observer_channel: None,
            chain_storage,
            dht_storage,
            eav_storage: eav,
            p2p_config,
            conductor_api: ConductorApi::new(Self::test_check_conductor_api(
                conductor_api,
                agent_id,
            )),
            instance_is_alive: Arc::new(Mutex::new(true)),
        }
    }

    pub fn new_with_channels(
        agent_id: AgentId,
        persister: Arc<Mutex<Persister>>,
        action_channel: Option<SyncSender<ActionWrapper>>,
        signal_tx: Option<crossbeam_channel::Sender<Signal>>,
        observer_channel: Option<SyncSender<Observer>>,
        cas: Arc<RwLock<ContentAddressableStorage>>,
        eav: Arc<RwLock<EntityAttributeValueStorage<Attribute>>>,
        p2p_config: P2pConfig,
    ) -> Result<Context, HolochainError> {
        Ok(Context {
            agent_id: agent_id.clone(),
            persister,
            state: None,
            action_channel,
            signal_tx,
            observer_channel,
            chain_storage: cas.clone(),
            dht_storage: cas,
            eav_storage: eav,
            p2p_config,
            conductor_api: ConductorApi::new(Self::test_check_conductor_api(None, agent_id)),
            instance_is_alive: Arc::new(Mutex::new(true)),
        })
    }

    // helper function to make it easier to call the logger
    pub fn log<T: Into<String>>(&self, msg: T) {
        let msg_str = msg.into();
        //println!("{}",msg_str.clone());
        info!("{}", msg_str);
    }

    pub fn set_state(&mut self, state: Arc<RwLock<StateWrapper>>) {
        self.state = Some(state);
    }

    pub fn state(&self) -> Option<RwLockReadGuard<StateWrapper>> {
        self.state.as_ref().map(|s| s.read().unwrap())
    }

    pub fn get_dna(&self) -> Option<Dna> {
        // In the case of genesis we encounter race conditions with regards to setting the DNA.
        // Genesis gets called asynchronously right after dispatching an action that sets the DNA in
        // the state, which can result in this code being executed first.
        // But we can't run anything if there is no DNA which holds the WASM, so we have to wait here.
        // TODO: use a future here
        let mut dna = None;
        let mut done = false;
        let mut tries = 0;
        while !done {
            {
                let state = self
                    .state()
                    .expect("Callback called without application state!");
                dna = state.nucleus().dna();
            }
            match dna {
                Some(_) => done = true,
                None => {
                    if tries > 10 {
                        done = true;
                    } else {
                        sleep(Duration::from_millis(10));
                        tries += 1;
                    }
                }
            }
        }
        dna
    }

    pub fn get_wasm(&self, zome: &str) -> Option<DnaWasm> {
        let dna = self.get_dna().expect("Callback called without DNA set!");
        dna.get_wasm_from_zome_name(zome)
            .cloned()
            .filter(|wasm| !wasm.code.is_empty())
    }

    // @NB: these three getters smell bad because previously Instance and Context had SyncSenders
    // rather than Option<SyncSenders>, but these would be initialized by default to broken channels
    // which would panic if `send` was called upon them. These `expect`s just bring more visibility to
    // that potential failure mode.
    // @see https://github.com/holochain/holochain-rust/issues/739
    pub fn action_channel(&self) -> &SyncSender<ActionWrapper> {
        self.action_channel
            .as_ref()
            .expect("Action channel not initialized")
    }

    pub fn is_action_channel_open(&self) -> bool {
        self.action_channel
            .clone()
            .map(|tx| tx.send(ActionWrapper::new(Action::Ping)).is_ok())
            .unwrap_or(false)
    }

    pub fn action_channel_error(&self, msg: &str) -> Option<HolochainError> {
        match &self.action_channel {
            Some(tx) => match tx.send(ActionWrapper::new(Action::Ping)) {
                Ok(()) => None,
                Err(_) => Some(HolochainError::LifecycleError(msg.into())),
            },
            None => Some(HolochainError::InitializationFailed(msg.into())),
        }
    }

    pub fn signal_tx(&self) -> Option<&crossbeam_channel::Sender<Signal>> {
        self.signal_tx.as_ref()
    }

    pub fn observer_channel(&self) -> &SyncSender<Observer> {
        self.observer_channel
            .as_ref()
            .expect("Observer channel not initialized")
    }

    pub fn instance_still_alive(&self) -> bool {
        *self.instance_is_alive.lock().unwrap()
    }

    /// This creates an observer for the instance's redux loop and installs it.
    /// The returned receiver gets sent ticks from the instance every time the state
    /// got mutated.
    /// This enables blocking/parking the calling thread until the application state got changed.
    pub fn create_observer(&self) -> Receiver<()> {
        let (tick_tx, tick_rx) = channel();
        self.observer_channel()
            .send(Observer { ticker: tick_tx })
            .expect("Observer channel not initialized");
        tick_rx
    }

    /// Custom future executor that enables nested futures and nested calls of `block_on`.
    /// This makes use of the redux action loop and the observers.
    /// The given future gets polled everytime the instance's state got changed.
    pub fn block_on<F: Future>(&self, future: F) -> <F as Future>::Output {
        let tick_rx = self.create_observer();
        pin_utils::pin_mut!(future);

        loop {
            let _ = match future.as_mut().poll(noop_local_waker_ref()) {
                Poll::Ready(result) => return result,
                _ => tick_rx.recv_timeout(Duration::from_millis(10)),
            };
            if !self.instance_still_alive() {
                panic!("Context::block_on() waiting for future but instance is not alive anymore => we gotta let this thread panic!")
            }
            if let Some(err) = self.action_channel_error("Context::block_on") {
                panic!("Context::block_on() waiting for future but Redux loop got stopped => we gotta let this thread panic!\nError was: {:?}", err)
            }
        }
    }

    /// returns the public capability token (if any)
    pub fn get_public_token(&self) -> Result<Address, HolochainError> {
        let state = self.state().ok_or("State uninitialized!")?;
        let top = state
            .agent()
            .top_chain_header()
            .ok_or::<HolochainError>("No top chain header".into())?;

        // Get address of first Token Grant entry (return early if none)
        let grants = state
            .agent()
            .chain_store()
            .iter_type(&Some(top), &EntryType::CapTokenGrant);

        // Get CAS
        let cas = state.agent().chain_store().content_storage();

        for grant in grants {
            let addr = grant.entry_address().to_owned();
            let entry = get_entry_from_cas(&cas, &addr)?
                .ok_or::<HolochainError>("Can't get CapTokenGrant entry from CAS".into())?;
            // if entry is the public grant return it
            if let Entry::CapTokenGrant(grant) = entry {
                if grant.cap_type() == CapabilityType::Public
                    && grant.id() == ReservedCapabilityId::Public.as_str()
                {
                    return Ok(addr);
                }
            }
        }

        Err(HolochainError::ErrorGeneric(
            "No public CapTokenGrant entry type in chain".into(),
        ))
    }
}

pub async fn get_dna_and_agent(context: &Arc<Context>) -> HcResult<(Address, String)> {
    let state = context
        .state()
        .ok_or("Network::start() could not get application state".to_string())?;
    let agent_state = state.agent();
    let agent = agent_state.get_agent()?;
    let agent_id = agent.pub_sign_key;

    let dna = state
        .nucleus()
        .dna()
        .ok_or("Network::start() called without DNA".to_string())?;
    Ok((dna.address(), agent_id))
}

/// Create an in-memory network config with the provided name,
/// otherwise create a unique name and thus network using snowflake.
/// This is the base function that many other `text_context*` functions use, and hence they also
/// require an optional network name. The reasoning for this is that tests which only require a
/// single instance may simply pass None and get a unique network name, but tests which require two
/// instances to be on the same network need to ensure both contexts use the same network name.
#[cfg_attr(tarpaulin, skip)]
pub fn test_memory_network_config(network_name: Option<&str>) -> P2pConfig {
    network_name
        .map(|name| P2pConfig::new_with_memory_backend(name))
        .unwrap_or(P2pConfig::new_with_unique_memory_backend())
}

#[cfg(test)]
pub mod tests {
    use self::tempfile::tempdir;
    use super::*;
<<<<<<< HEAD
    use crate::{persister::SimplePersister, state::State};
=======
    use crate::{logger::test_logger, persister::SimplePersister};
>>>>>>> fb9c341a
    use holochain_core_types::agent::AgentId;
    use holochain_persistence_file::{cas::file::FilesystemStorage, eav::file::EavFileStorage};
    use std::sync::{Arc, Mutex, RwLock};
    use tempfile;

    #[test]
    fn default_buffer_size_test() {
        assert_eq!(Context::DEFAULT_CHANNEL_BUF_SIZE, 100);
    }

    #[test]
    fn state_test() {
        let file_storage = Arc::new(RwLock::new(
            FilesystemStorage::new(tempdir().unwrap().path().to_str().unwrap()).unwrap(),
        ));
        let mut maybe_context = Context::new(
            AgentId::generate_fake("Terence"),
            Arc::new(Mutex::new(SimplePersister::new(file_storage.clone()))),
            file_storage.clone(),
            file_storage.clone(),
            Arc::new(RwLock::new(
                EavFileStorage::new(tempdir().unwrap().path().to_str().unwrap().to_string())
                    .unwrap(),
            )),
            P2pConfig::new_with_unique_memory_backend(),
            None,
            None,
        );

        assert!(maybe_context.state().is_none());

        let global_state = Arc::new(RwLock::new(StateWrapper::new(Arc::new(
            maybe_context.clone(),
        ))));
        maybe_context.set_state(global_state.clone());

        {
            let _read_lock = global_state.read().unwrap();
            assert!(maybe_context.state().is_some());
        }
    }

    #[test]
    #[should_panic]
    #[cfg(not(windows))] // RwLock does not panic on windows since mutexes are recursive
    fn test_deadlock() {
        let file_storage = Arc::new(RwLock::new(
            FilesystemStorage::new(tempdir().unwrap().path().to_str().unwrap()).unwrap(),
        ));
        let mut context = Context::new(
            AgentId::generate_fake("Terence"),
            Arc::new(Mutex::new(SimplePersister::new(file_storage.clone()))),
            file_storage.clone(),
            file_storage.clone(),
            Arc::new(RwLock::new(
                EavFileStorage::new(tempdir().unwrap().path().to_str().unwrap().to_string())
                    .unwrap(),
            )),
            P2pConfig::new_with_unique_memory_backend(),
            None,
            None,
        );

        let global_state = Arc::new(RwLock::new(StateWrapper::new(Arc::new(context.clone()))));
        context.set_state(global_state.clone());

        {
            let _write_lock = global_state.write().unwrap();
            // This line panics because we would enter into a deadlock
            context.state();
        }
    }
}<|MERGE_RESOLUTION|>--- conflicted
+++ resolved
@@ -345,11 +345,7 @@
 pub mod tests {
     use self::tempfile::tempdir;
     use super::*;
-<<<<<<< HEAD
-    use crate::{persister::SimplePersister, state::State};
-=======
-    use crate::{logger::test_logger, persister::SimplePersister};
->>>>>>> fb9c341a
+    use crate::persister::SimplePersister;
     use holochain_core_types::agent::AgentId;
     use holochain_persistence_file::{cas::file::FilesystemStorage, eav::file::EavFileStorage};
     use std::sync::{Arc, Mutex, RwLock};
