use crate::{
    action::{Action, ActionWrapper},
    conductor_api::ConductorApi,
    instance::Observer,
    nucleus::actions::get_entry::get_entry_from_cas,
    persister::Persister,
    signal::{Signal, SignalSender},
};
use crossbeam_channel::{unbounded, Receiver, Sender};
use futures::{task::Poll, Future};

use crate::state::StateWrapper;
use futures::task::noop_waker_ref;
use holochain_core_types::{
    agent::AgentId,
    dna::{wasm::DnaWasm, Dna},
    eav::Attribute,
    entry::{
        cap_entries::{CapabilityType, ReservedCapabilityId},
        entry_type::EntryType,
        Entry,
    },
    error::{HcResult, HolochainError},
};
use holochain_net::p2p_config::P2pConfig;
use holochain_persistence_api::{
    cas::{
        content::{Address, AddressableContent},
        storage::ContentAddressableStorage,
    },
    eav::EntityAttributeValueStorage,
};
use jsonrpc_core::{self, IoHandler};
use std::{
    sync::{Arc, Mutex, RwLock, RwLockReadGuard},
    thread::sleep,
    time::Duration,
};
#[cfg(test)]
use test_utils::mock_signing::mock_conductor_api;

/// Context holds the components that parts of a Holochain instance need in order to operate.
/// This includes components that are injected from the outside like persister
/// but also the store of the instance that gets injected before passing on the context
/// to inner components/reducers.
#[derive(Clone)]
pub struct Context {
    pub(crate) instance_name: String,
    pub agent_id: AgentId,
<<<<<<< HEAD
    pub persister: Arc<Mutex<Persister>>,
=======
    pub logger: Arc<Mutex<dyn Logger>>,
    pub persister: Arc<Mutex<dyn Persister>>,
>>>>>>> 1327abe5
    state: Option<Arc<RwLock<StateWrapper>>>,
    pub action_channel: Option<Sender<ActionWrapper>>,
    pub observer_channel: Option<Sender<Observer>>,
    pub chain_storage: Arc<RwLock<dyn ContentAddressableStorage>>,
    pub dht_storage: Arc<RwLock<dyn ContentAddressableStorage>>,
    pub eav_storage: Arc<RwLock<dyn EntityAttributeValueStorage<Attribute>>>,
    pub p2p_config: P2pConfig,
    pub conductor_api: ConductorApi,
    pub(crate) signal_tx: Option<Sender<Signal>>,
    pub(crate) instance_is_alive: Arc<Mutex<bool>>,
}

impl Context {
    // test_check_conductor_api() is used to inject a conductor_api with a working
    // mock of agent/sign to be used in tests.
    // There are two different implementations of this function below which get pulled
    // in depending on if "test" is in the build config, or not.
    // This allows unit tests of core to not have to deal with a conductor_api.
    #[cfg(not(test))]
    fn test_check_conductor_api(
        conductor_api: Option<Arc<RwLock<IoHandler>>>,
        _agent_id: AgentId,
    ) -> Arc<RwLock<IoHandler>> {
        // If you get here through this panic make sure that the context passed into the instance
        // gets created with a real conductor API. In test config it will be populated with mock API
        // that implements agent/sign with the mock_signer. We need this for testing but should
        // never use that code in production!
        // Hence the two different cases here.
        conductor_api.expect("Context can't be created without conductor API")
    }

    #[cfg(test)]
    fn test_check_conductor_api(
        conductor_api: Option<Arc<RwLock<IoHandler>>>,
        agent_id: AgentId,
    ) -> Arc<RwLock<IoHandler>> {
        conductor_api.unwrap_or_else(|| Arc::new(RwLock::new(mock_conductor_api(agent_id))))
    }

    pub fn new(
        instance_name: &str,
        agent_id: AgentId,
<<<<<<< HEAD
        persister: Arc<Mutex<Persister>>,
        chain_storage: Arc<RwLock<ContentAddressableStorage>>,
        dht_storage: Arc<RwLock<ContentAddressableStorage>>,
        eav: Arc<RwLock<EntityAttributeValueStorage<Attribute>>>,
=======
        logger: Arc<Mutex<dyn Logger>>,
        persister: Arc<Mutex<dyn Persister>>,
        chain_storage: Arc<RwLock<dyn ContentAddressableStorage>>,
        dht_storage: Arc<RwLock<dyn ContentAddressableStorage>>,
        eav: Arc<RwLock<dyn EntityAttributeValueStorage<Attribute>>>,
>>>>>>> 1327abe5
        p2p_config: P2pConfig,
        conductor_api: Option<Arc<RwLock<IoHandler>>>,
        signal_tx: Option<SignalSender>,
    ) -> Self {
        Context {
            instance_name: instance_name.to_string(),
            agent_id: agent_id.clone(),
            persister,
            state: None,
            action_channel: None,
            signal_tx,
            observer_channel: None,
            chain_storage,
            dht_storage,
            eav_storage: eav,
            p2p_config,
            conductor_api: ConductorApi::new(Self::test_check_conductor_api(
                conductor_api,
                agent_id,
            )),
            instance_is_alive: Arc::new(Mutex::new(true)),
        }
    }

    pub fn new_with_channels(
        instance_name: &str,
        agent_id: AgentId,
<<<<<<< HEAD
        persister: Arc<Mutex<Persister>>,
        action_channel: Option<SyncSender<ActionWrapper>>,
        signal_tx: Option<crossbeam_channel::Sender<Signal>>,
        observer_channel: Option<SyncSender<Observer>>,
        cas: Arc<RwLock<ContentAddressableStorage>>,
        eav: Arc<RwLock<EntityAttributeValueStorage<Attribute>>>,
=======
        logger: Arc<Mutex<dyn Logger>>,
        persister: Arc<Mutex<dyn Persister>>,
        action_channel: Option<Sender<ActionWrapper>>,
        signal_tx: Option<Sender<Signal>>,
        observer_channel: Option<Sender<Observer>>,
        cas: Arc<RwLock<dyn ContentAddressableStorage>>,
        eav: Arc<RwLock<dyn EntityAttributeValueStorage<Attribute>>>,
>>>>>>> 1327abe5
        p2p_config: P2pConfig,
    ) -> Result<Context, HolochainError> {
        Ok(Context {
            instance_name: instance_name.to_string(),
            agent_id: agent_id.clone(),
            persister,
            state: None,
            action_channel,
            signal_tx,
            observer_channel,
            chain_storage: cas.clone(),
            dht_storage: cas,
            eav_storage: eav,
            p2p_config,
            conductor_api: ConductorApi::new(Self::test_check_conductor_api(None, agent_id)),
            instance_is_alive: Arc::new(Mutex::new(true)),
        })
    }

    /// Helper function to make it easier to call the logger. Default to [Info](log::Level::Info)
    /// log level verbosity.
    pub fn log<T: Into<String>>(&self, msg: T) {
        info!(target: &self.instance_name.to_owned(), "{}", msg.into())
    }

    /// Helper function to log with [Debug](log::Level::Debug) verbosity.
    pub fn log_debug<T: Into<String>>(&self, msg: T) {
        debug!(target: &self.instance_name.to_owned(), "{}", msg.into())
    }

    /// Helper function to log with [Warning](log::Level::Warn) verbosity.
    pub fn log_warn<T: Into<String>>(&self, msg: T) {
        warn!(target: &self.instance_name.to_owned(), "{}", msg.into())
    }

    /// Helper function to log with [Error](log::Level::Error) verbosity.
    pub fn log_error<T: Into<String>>(&self, msg: T) {
        error!(target: &self.instance_name.to_owned(), "{}", msg.into())
    }

    /// Helper function to log with [Trace](log::Level::Trace) verbosity.
    pub fn log_trace<T: Into<String>>(&self, msg: T) {
        trace!(target: &self.instance_name.to_owned(), "{}", msg.into())
    }

    pub fn set_state(&mut self, state: Arc<RwLock<StateWrapper>>) {
        self.state = Some(state);
    }

    pub fn state(&self) -> Option<RwLockReadGuard<StateWrapper>> {
        self.state.as_ref().map(|s| s.read().unwrap())
    }

    pub fn get_dna(&self) -> Option<Dna> {
        // In the case of init we encounter race conditions with regards to setting the DNA.
        // Init gets called asynchronously right after dispatching an action that sets the DNA in
        // the state, which can result in this code being executed first.
        // But we can't run anything if there is no DNA which holds the WASM, so we have to wait here.
        // TODO: use a future here
        let mut dna = None;
        let mut done = false;
        let mut tries = 0;
        while !done {
            {
                let state = self
                    .state()
                    .expect("Callback called without application state!");
                dna = state.nucleus().dna();
            }
            match dna {
                Some(_) => done = true,
                None => {
                    if tries > 10 {
                        done = true;
                    } else {
                        sleep(Duration::from_millis(10));
                        tries += 1;
                    }
                }
            }
        }
        dna
    }

    pub fn get_wasm(&self, zome: &str) -> Option<DnaWasm> {
        let dna = self.get_dna().expect("Callback called without DNA set!");
        dna.get_wasm_from_zome_name(zome)
            .cloned()
            .filter(|wasm| !wasm.code.is_empty())
    }

    // @NB: these three getters smell bad because previously Instance and Context had SyncSenders
    // rather than Option<SyncSenders>, but these would be initialized by default to broken channels
    // which would panic if `send` was called upon them. These `expect`s just bring more visibility to
    // that potential failure mode.
    // @see https://github.com/holochain/holochain-rust/issues/739
    pub fn action_channel(&self) -> &Sender<ActionWrapper> {
        self.action_channel
            .as_ref()
            .expect("Action channel not initialized")
    }

    pub fn is_action_channel_open(&self) -> bool {
        self.action_channel
            .clone()
            .map(|tx| tx.send(ActionWrapper::new(Action::Ping)).is_ok())
            .unwrap_or(false)
    }

    pub fn action_channel_error(&self, msg: &str) -> Option<HolochainError> {
        match &self.action_channel {
            Some(tx) => match tx.send(ActionWrapper::new(Action::Ping)) {
                Ok(()) => None,
                Err(_) => Some(HolochainError::LifecycleError(msg.into())),
            },
            None => Some(HolochainError::InitializationFailed(msg.into())),
        }
    }

    pub fn signal_tx(&self) -> Option<&Sender<Signal>> {
        self.signal_tx.as_ref()
    }

    pub fn observer_channel(&self) -> &Sender<Observer> {
        self.observer_channel
            .as_ref()
            .expect("Observer channel not initialized")
    }

    pub fn instance_still_alive(&self) -> bool {
        *self.instance_is_alive.lock().unwrap()
    }

    /// This creates an observer for the instance's redux loop and installs it.
    /// The returned receiver gets sent ticks from the instance every time the state
    /// got mutated.
    /// This enables blocking/parking the calling thread until the application state got changed.
    pub fn create_observer(&self) -> Receiver<()> {
        let (tick_tx, tick_rx) = unbounded();
        self.observer_channel()
            .send(Observer { ticker: tick_tx })
            .expect("Observer channel not initialized");
        tick_rx
    }

    /// Custom future executor that enables nested futures and nested calls of `block_on`.
    /// This makes use of the redux action loop and the observers.
    /// The given future gets polled everytime the instance's state got changed.
    pub fn block_on<F: Future>(&self, future: F) -> <F as Future>::Output {
        let tick_rx = self.create_observer();
        pin_utils::pin_mut!(future);

        let mut cx = std::task::Context::from_waker(noop_waker_ref());

        loop {
            let _ = match future.as_mut().poll(&mut cx) {
                Poll::Ready(result) => return result,
                _ => tick_rx.recv_timeout(Duration::from_millis(10)),
            };
            if !self.instance_still_alive() {
                panic!("Context::block_on() waiting for future but instance is not alive anymore => we gotta let this thread panic!")
            }
            if let Some(err) = self.action_channel_error("Context::block_on") {
                panic!("Context::block_on() waiting for future but Redux loop got stopped => we gotta let this thread panic!\nError was: {:?}", err)
            }
        }
    }

    /// returns the public capability token (if any)
    pub fn get_public_token(&self) -> Result<Address, HolochainError> {
        let state = self.state().ok_or("State uninitialized!")?;
        let top = state
            .agent()
            .top_chain_header()
            .ok_or::<HolochainError>("No top chain header".into())?;

        // Get address of first Token Grant entry (return early if none)
        let grants = state
            .agent()
            .chain_store()
            .iter_type(&Some(top), &EntryType::CapTokenGrant);

        // Get CAS
        let cas = state.agent().chain_store().content_storage();

        for grant in grants {
            let addr = grant.entry_address().to_owned();
            let entry = get_entry_from_cas(&cas, &addr)?
                .ok_or::<HolochainError>("Can't get CapTokenGrant entry from CAS".into())?;
            // if entry is the public grant return it
            if let Entry::CapTokenGrant(grant) = entry {
                if grant.cap_type() == CapabilityType::Public
                    && grant.id() == ReservedCapabilityId::Public.as_str()
                {
                    return Ok(addr);
                }
            }
        }

        Err(HolochainError::ErrorGeneric(
            "No public CapTokenGrant entry type in chain".into(),
        ))
    }
}

pub async fn get_dna_and_agent(context: &Arc<Context>) -> HcResult<(Address, String)> {
    let state = context
        .state()
        .ok_or("Network::start() could not get application state".to_string())?;
    let agent_state = state.agent();
    let agent = agent_state.get_agent()?;
    let agent_id = agent.pub_sign_key;

    let dna = state
        .nucleus()
        .dna()
        .ok_or("Network::start() called without DNA".to_string())?;
    Ok((dna.address(), agent_id))
}

/// Create an in-memory network config with the provided name,
/// otherwise create a unique name and thus network using snowflake.
/// This is the base function that many other `text_context*` functions use, and hence they also
/// require an optional network name. The reasoning for this is that tests which only require a
/// single instance may simply pass None and get a unique network name, but tests which require two
/// instances to be on the same network need to ensure both contexts use the same network name.
#[cfg_attr(tarpaulin, skip)]
pub fn test_memory_network_config(network_name: Option<&str>) -> P2pConfig {
    network_name
        .map(|name| P2pConfig::new_with_memory_backend(name))
        .unwrap_or(P2pConfig::new_with_unique_memory_backend())
}

#[cfg(test)]
pub mod tests {
    use self::tempfile::tempdir;
    use super::*;
    use crate::persister::SimplePersister;
    use holochain_core_types::agent::AgentId;
    use holochain_persistence_file::{cas::file::FilesystemStorage, eav::file::EavFileStorage};
    use std::sync::{Arc, Mutex, RwLock};
    use tempfile;

    #[test]
    fn state_test() {
        let file_storage = Arc::new(RwLock::new(
            FilesystemStorage::new(tempdir().unwrap().path().to_str().unwrap()).unwrap(),
        ));
        let mut maybe_context = Context::new(
            "state_test_instance",
            AgentId::generate_fake("Terence"),
            Arc::new(Mutex::new(SimplePersister::new(file_storage.clone()))),
            file_storage.clone(),
            file_storage.clone(),
            Arc::new(RwLock::new(
                EavFileStorage::new(tempdir().unwrap().path().to_str().unwrap().to_string())
                    .unwrap(),
            )),
            P2pConfig::new_with_unique_memory_backend(),
            None,
            None,
        );

        assert!(maybe_context.state().is_none());

        let global_state = Arc::new(RwLock::new(StateWrapper::new(Arc::new(
            maybe_context.clone(),
        ))));
        maybe_context.set_state(global_state.clone());

        {
            let _read_lock = global_state.read().unwrap();
            assert!(maybe_context.state().is_some());
        }
    }

    #[test]
    #[should_panic]
    #[cfg(not(windows))] // RwLock does not panic on windows since mutexes are recursive
    fn test_deadlock() {
        let file_storage = Arc::new(RwLock::new(
            FilesystemStorage::new(tempdir().unwrap().path().to_str().unwrap()).unwrap(),
        ));
        let mut context = Context::new(
            "test_deadlock_instance",
            AgentId::generate_fake("Terence"),
            Arc::new(Mutex::new(SimplePersister::new(file_storage.clone()))),
            file_storage.clone(),
            file_storage.clone(),
            Arc::new(RwLock::new(
                EavFileStorage::new(tempdir().unwrap().path().to_str().unwrap().to_string())
                    .unwrap(),
            )),
            P2pConfig::new_with_unique_memory_backend(),
            None,
            None,
        );

        let global_state = Arc::new(RwLock::new(StateWrapper::new(Arc::new(context.clone()))));
        context.set_state(global_state.clone());

        {
            let _write_lock = global_state.write().unwrap();
            // This line panics because we would enter into a deadlock
            context.state();
        }
    }
}<|MERGE_RESOLUTION|>--- conflicted
+++ resolved
@@ -47,12 +47,7 @@
 pub struct Context {
     pub(crate) instance_name: String,
     pub agent_id: AgentId,
-<<<<<<< HEAD
-    pub persister: Arc<Mutex<Persister>>,
-=======
-    pub logger: Arc<Mutex<dyn Logger>>,
     pub persister: Arc<Mutex<dyn Persister>>,
->>>>>>> 1327abe5
     state: Option<Arc<RwLock<StateWrapper>>>,
     pub action_channel: Option<Sender<ActionWrapper>>,
     pub observer_channel: Option<Sender<Observer>>,
@@ -95,18 +90,10 @@
     pub fn new(
         instance_name: &str,
         agent_id: AgentId,
-<<<<<<< HEAD
-        persister: Arc<Mutex<Persister>>,
-        chain_storage: Arc<RwLock<ContentAddressableStorage>>,
-        dht_storage: Arc<RwLock<ContentAddressableStorage>>,
-        eav: Arc<RwLock<EntityAttributeValueStorage<Attribute>>>,
-=======
-        logger: Arc<Mutex<dyn Logger>>,
         persister: Arc<Mutex<dyn Persister>>,
         chain_storage: Arc<RwLock<dyn ContentAddressableStorage>>,
         dht_storage: Arc<RwLock<dyn ContentAddressableStorage>>,
         eav: Arc<RwLock<dyn EntityAttributeValueStorage<Attribute>>>,
->>>>>>> 1327abe5
         p2p_config: P2pConfig,
         conductor_api: Option<Arc<RwLock<IoHandler>>>,
         signal_tx: Option<SignalSender>,
@@ -134,22 +121,12 @@
     pub fn new_with_channels(
         instance_name: &str,
         agent_id: AgentId,
-<<<<<<< HEAD
-        persister: Arc<Mutex<Persister>>,
-        action_channel: Option<SyncSender<ActionWrapper>>,
-        signal_tx: Option<crossbeam_channel::Sender<Signal>>,
-        observer_channel: Option<SyncSender<Observer>>,
-        cas: Arc<RwLock<ContentAddressableStorage>>,
-        eav: Arc<RwLock<EntityAttributeValueStorage<Attribute>>>,
-=======
-        logger: Arc<Mutex<dyn Logger>>,
         persister: Arc<Mutex<dyn Persister>>,
         action_channel: Option<Sender<ActionWrapper>>,
         signal_tx: Option<Sender<Signal>>,
         observer_channel: Option<Sender<Observer>>,
         cas: Arc<RwLock<dyn ContentAddressableStorage>>,
         eav: Arc<RwLock<dyn EntityAttributeValueStorage<Attribute>>>,
->>>>>>> 1327abe5
         p2p_config: P2pConfig,
     ) -> Result<Context, HolochainError> {
         Ok(Context {
