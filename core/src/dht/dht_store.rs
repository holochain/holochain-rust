use crate::action::ActionWrapper;
use holochain_core_types::{
    cas::{content::Address, storage::ContentAddressableStorage},
    eav::{EntityAttributeValue, EntityAttributeValueStorage},
    error::HolochainError,
};
use std::{
    collections::{HashMap, HashSet},
    sync::{Arc, RwLock},
};

/// The state-slice for the DHT.
/// Holds the agent's local shard and interacts with the network module
#[derive(Clone, Debug)]
pub struct DhtStore {
    // Storages holding local shard data
    content_storage: Arc<RwLock<ContentAddressableStorage>>,
    meta_storage: Arc<RwLock<EntityAttributeValueStorage>>,

    actions: HashMap<ActionWrapper, Result<Address, HolochainError>>,
}

impl PartialEq for DhtStore {
    fn eq(&self, other: &DhtStore) -> bool {
        let content = &self.content_storage.clone();
        let other_content = &other.content_storage().clone();
        let meta = &self.meta_storage.clone();
        let other_meta = &other.meta_storage.clone();

        self.actions == other.actions
            && (*content.read().unwrap()).get_id() == (*other_content.read().unwrap()).get_id()
            && *meta.read().unwrap() == *other_meta.read().unwrap()
    }
}

impl DhtStore {
    // LifeCycle
    // =========
    pub fn new(
        content_storage: Arc<RwLock<ContentAddressableStorage>>,
        meta_storage: Arc<RwLock<EntityAttributeValueStorage>>,
    ) -> Self {
        DhtStore {
            content_storage,
            meta_storage,
            actions: HashMap::new(),
        }
    }

<<<<<<< HEAD
    // Linking
    // =======
    pub fn add_link(&mut self, _link: &Link) -> Result<(), HolochainError> {
        // FIXME
        Err(HolochainError::NotImplemented)
    }

    pub fn remove_link(&mut self, _link: &Link) {
        // FIXME
    }

=======
>>>>>>> b921eab9
    pub fn get_links(
        &self,
        address: Address,
        tag: String,
    ) -> Result<HashSet<EntityAttributeValue>, HolochainError> {
        self.meta_storage
            .read()?
            .fetch_eav(Some(address), Some(format!("link__{}", tag)), None)
    }

    // Getters (for reducers)
    // =======
    pub(crate) fn content_storage(&self) -> Arc<RwLock<ContentAddressableStorage>> {
        self.content_storage.clone()
    }
    pub(crate) fn meta_storage(&self) -> Arc<RwLock<EntityAttributeValueStorage>> {
        self.meta_storage.clone()
    }
    pub fn actions(&self) -> &HashMap<ActionWrapper, Result<Address, HolochainError>> {
        &self.actions
    }
    pub(crate) fn actions_mut(
        &mut self,
    ) -> &mut HashMap<ActionWrapper, Result<Address, HolochainError>> {
        &mut self.actions
    }
}<|MERGE_RESOLUTION|>--- conflicted
+++ resolved
@@ -47,20 +47,6 @@
         }
     }
 
-<<<<<<< HEAD
-    // Linking
-    // =======
-    pub fn add_link(&mut self, _link: &Link) -> Result<(), HolochainError> {
-        // FIXME
-        Err(HolochainError::NotImplemented)
-    }
-
-    pub fn remove_link(&mut self, _link: &Link) {
-        // FIXME
-    }
-
-=======
->>>>>>> b921eab9
     pub fn get_links(
         &self,
         address: Address,
