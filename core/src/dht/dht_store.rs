use crate::action::ActionWrapper;
use holochain_core_types::{
    chain_header::ChainHeader,
    eav::{Attribute, EaviQuery, EntityAttributeValueIndex},
    entry::Entry,
    error::HolochainError,
};
use holochain_persistence_api::{
    cas::{
        content::{Address, AddressableContent},
        storage::ContentAddressableStorage,
    },
<<<<<<< HEAD
    eav::{EavFilter, EntityAttributeValueStorage, IndexFilter},
=======
    chain_header::ChainHeader,
    crud_status::CrudStatus,
    eav::{
        Attribute, EavFilter, EaviQuery, EntityAttributeValueIndex, EntityAttributeValueStorage,
        IndexFilter,
    },
    entry::Entry,
    error::HolochainError,
>>>>>>> 4cace224
};
use regex::Regex;

use std::{
    collections::{BTreeSet, HashMap},
    sync::{Arc, RwLock},
};

/// The state-slice for the DHT.
/// Holds the agent's local shard and interacts with the network module
#[derive(Clone, Debug)]
pub struct DhtStore {
    // Storages holding local shard data
    content_storage: Arc<RwLock<ContentAddressableStorage>>,
    meta_storage: Arc<RwLock<EntityAttributeValueStorage<Attribute>>>,

    actions: HashMap<ActionWrapper, Result<Address, HolochainError>>,
}

impl PartialEq for DhtStore {
    fn eq(&self, other: &DhtStore) -> bool {
        let content = &self.content_storage.clone();
        let other_content = &other.content_storage().clone();
        let meta = &self.meta_storage.clone();
        let other_meta = &other.meta_storage.clone();

        self.actions == other.actions
            && (*content.read().unwrap()).get_id() == (*other_content.read().unwrap()).get_id()
            && *meta.read().unwrap() == *other_meta.read().unwrap()
    }
}

pub fn create_get_links_eavi_query<'a>(
    address: Address,
    link_type: String,
    tag: String,
) -> Result<EaviQuery<'a>, HolochainError> {
    let link_type_regex = Regex::new(&link_type)
        .map_err(|_| HolochainError::from("Invalid regex passed for type"))?;
    let tag_regex =
        Regex::new(&tag).map_err(|_| HolochainError::from("Invalid regex passed for tag"))?;
    Ok(EaviQuery::new(
        Some(address).into(),
        EavFilter::predicate(move |attr: Attribute| match attr.clone() {
            Attribute::LinkTag(query_link_type, query_tag)
            | Attribute::RemovedLink(query_link_type, query_tag) => {
                link_type_regex.is_match(&query_link_type) && tag_regex.is_match(&query_tag)
            }
            _ => false,
        }),
        None.into(),
        IndexFilter::LatestByAttribute,
        Some(EavFilter::single(Attribute::RemovedLink(
            link_type.clone(),
            tag.clone(),
        ))),
    ))
}

impl DhtStore {
    // LifeCycle
    // =========
    pub fn new(
        content_storage: Arc<RwLock<ContentAddressableStorage>>,
        meta_storage: Arc<RwLock<EntityAttributeValueStorage<Attribute>>>,
    ) -> Self {
        DhtStore {
            content_storage,
            meta_storage,
            actions: HashMap::new(),
        }
    }
    ///This algorithmn works by querying the EAVI Query for entries that match the address given, the link _type given, the tag given and a tombstone query set of RemovedLink(link_type,tag)
    ///this means no matter how many links are added after one is removed, we will always say that the link has been removed.
    ///One thing to remember is that LinkAdd entries occupy the "Value" aspect of our EAVI link stores.
    ///When that set is obtained, we filter based on the LinkTag and RemovedLink attributes to evaluate if they are "live" or "deleted". A reminder that links cannot be modified
    pub fn get_links(
        &self,
        address: Address,
        link_type: String,
        tag: String,
    ) -> Result<BTreeSet<(EntityAttributeValueIndex, CrudStatus)>, HolochainError> {
        let get_links_query = create_get_links_eavi_query(address, link_type, tag)?;
        let filtered = self.meta_storage.read()?.fetch_eavi(&get_links_query)?;
        Ok(filtered
            .into_iter()
            .map(|s| match s.attribute() {
                Attribute::LinkTag(_, _) => (s, CrudStatus::Live),
                _ => (s, CrudStatus::Deleted),
            })
            .collect())
    }

    /// Get all headers for an entry by first looking in the DHT meta store
    /// for header addresses, then resolving them with the DHT CAS
    pub fn get_headers(&self, entry_address: Address) -> Result<Vec<ChainHeader>, HolochainError> {
        self.meta_storage()
            .read()
            .unwrap()
            // fetch all EAV references to chain headers for this entry
            .fetch_eavi(&EaviQuery::new(
                Some(entry_address).into(),
                Some(Attribute::EntryHeader).into(),
                None.into(),
                IndexFilter::LatestByAttribute,
                None,
            ))?
            .into_iter()
            // get the header addresses
            .map(|eavi| eavi.value())
            // fetch the header content from CAS
            .map(|a| self.content_storage().read().unwrap().fetch(&a))
            // rearrange
            .collect::<Result<Vec<Option<_>>, _>>()
            .map(|r| {
                r.into_iter()
                    // ignore None values
                    .flatten()
                    .map(|content| ChainHeader::try_from_content(&content))
                    .collect::<Result<Vec<_>, _>>()
            })?
            .map_err(|err| {
                let hc_error: HolochainError = err.into();
                hc_error
            })
    }

    /// Add an entry and header to the CAS and EAV, respectively
    pub fn add_header_for_entry(
        &self,
        entry: &Entry,
        header: &ChainHeader,
    ) -> Result<(), HolochainError> {
        let eavi = EntityAttributeValueIndex::new(
            &entry.address(),
            &Attribute::EntryHeader,
            &header.address(),
        )?;
        self.content_storage().write().unwrap().add(header)?;
        self.meta_storage().write().unwrap().add_eavi(&eavi)?;
        Ok(())
    }

    // Getters (for reducers)
    // =======
    pub(crate) fn content_storage(&self) -> Arc<RwLock<ContentAddressableStorage>> {
        self.content_storage.clone()
    }
    pub(crate) fn meta_storage(&self) -> Arc<RwLock<EntityAttributeValueStorage<Attribute>>> {
        self.meta_storage.clone()
    }
    pub fn actions(&self) -> &HashMap<ActionWrapper, Result<Address, HolochainError>> {
        &self.actions
    }
    pub(crate) fn actions_mut(
        &mut self,
    ) -> &mut HashMap<ActionWrapper, Result<Address, HolochainError>> {
        &mut self.actions
    }
}

#[cfg(test)]
pub mod tests {
    use super::*;
    use holochain_core_types::{chain_header::test_chain_header_with_sig, entry::test_entry};

    use holochain_persistence_api::{
        cas::storage::ExampleContentAddressableStorage, eav::ExampleEntityAttributeValueStorage,
    };

    #[test]
    fn get_headers_roundtrip() {
        let store = DhtStore::new(
            Arc::new(RwLock::new(
                ExampleContentAddressableStorage::new().unwrap(),
            )),
            Arc::new(RwLock::new(ExampleEntityAttributeValueStorage::new())),
        );
        let entry = test_entry();
        let header1 = test_chain_header_with_sig("sig1");
        let header2 = test_chain_header_with_sig("sig2");
        store.add_header_for_entry(&entry, &header1).unwrap();
        store.add_header_for_entry(&entry, &header2).unwrap();
        let headers = store.get_headers(entry.address()).unwrap();
        assert_eq!(headers, vec![header1, header2]);
    }
}<|MERGE_RESOLUTION|>--- conflicted
+++ resolved
@@ -4,24 +4,21 @@
     eav::{Attribute, EaviQuery, EntityAttributeValueIndex},
     entry::Entry,
     error::HolochainError,
+    crud_status::CrudStatus,
+    eav::{
+        Attribute, EavFilter, EaviQuery,
+        EntityAttributeValueIndex
+    },
+    entry::Entry,
+    error::HolochainError,
+
 };
 use holochain_persistence_api::{
     cas::{
         content::{Address, AddressableContent},
         storage::ContentAddressableStorage,
     },
-<<<<<<< HEAD
     eav::{EavFilter, EntityAttributeValueStorage, IndexFilter},
-=======
-    chain_header::ChainHeader,
-    crud_status::CrudStatus,
-    eav::{
-        Attribute, EavFilter, EaviQuery, EntityAttributeValueIndex, EntityAttributeValueStorage,
-        IndexFilter,
-    },
-    entry::Entry,
-    error::HolochainError,
->>>>>>> 4cace224
 };
 use regex::Regex;
 
