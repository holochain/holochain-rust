use crate::action::ActionWrapper;
use holochain_core_types::{
    chain_header::ChainHeader,
    eav::{Attribute, EaviQuery, EntityAttributeValueIndex},
    entry::Entry,
    error::HolochainError,
};
use lib3h_persistence_api::{
    cas::{
        content::{Address, AddressableContent},
        storage::ContentAddressableStorage,
    },
    eav::{EavFilter, EntityAttributeValueStorage, IndexFilter},
};
<<<<<<< HEAD
=======
use regex::Regex;

>>>>>>> ee058ac3
use std::{
    collections::{BTreeSet, HashMap},
    sync::{Arc, RwLock},
};

/// The state-slice for the DHT.
/// Holds the agent's local shard and interacts with the network module
#[derive(Clone, Debug)]
pub struct DhtStore {
    // Storages holding local shard data
    content_storage: Arc<RwLock<ContentAddressableStorage>>,
    meta_storage: Arc<RwLock<EntityAttributeValueStorage<Attribute>>>,

    actions: HashMap<ActionWrapper, Result<Address, HolochainError>>,
}

impl PartialEq for DhtStore {
    fn eq(&self, other: &DhtStore) -> bool {
        let content = &self.content_storage.clone();
        let other_content = &other.content_storage().clone();
        let meta = &self.meta_storage.clone();
        let other_meta = &other.meta_storage.clone();

        self.actions == other.actions
            && (*content.read().unwrap()).get_id() == (*other_content.read().unwrap()).get_id()
            && *meta.read().unwrap() == *other_meta.read().unwrap()
    }
}

impl DhtStore {
    // LifeCycle
    // =========
    pub fn new(
        content_storage: Arc<RwLock<ContentAddressableStorage>>,
        meta_storage: Arc<RwLock<EntityAttributeValueStorage<Attribute>>>,
    ) -> Self {
        DhtStore {
            content_storage,
            meta_storage,
            actions: HashMap::new(),
        }
    }

    pub fn get_links(
        &self,
        address: Address,
        link_type: String,
        tag: String,
    ) -> Result<BTreeSet<EntityAttributeValueIndex>, HolochainError> {
        // interpret link tags and types as regex
        let link_type = Regex::new(&link_type)
            .map_err(|_| HolochainError::from("Invalid regex passed for type"))?;
        let tag =
            Regex::new(&tag).map_err(|_| HolochainError::from("Invalid regex passed for tag"))?;

        let filtered = self.meta_storage.read()?.fetch_eavi(&EaviQuery::new(
            Some(address).into(),
            EavFilter::predicate(move |attr| match attr {
                Attribute::LinkTag(query_link_type, query_tag)
                | Attribute::RemovedLink(query_link_type, query_tag) => {
                    link_type.is_match(&query_link_type) && tag.is_match(&query_tag)
                }
                _ => false,
            }),
            None.into(),
            IndexFilter::LatestByAttribute,
        ))?;

        Ok(filtered
            .into_iter()
            .filter(|eav| match eav.attribute() {
                Attribute::LinkTag(_, _) => true,
                _ => false,
            })
            .collect())
    }

    /// Get all headers for an entry by first looking in the DHT meta store
    /// for header addresses, then resolving them with the DHT CAS
    pub fn get_headers(&self, entry_address: Address) -> Result<Vec<ChainHeader>, HolochainError> {
        self.meta_storage()
            .read()
            .unwrap()
            // fetch all EAV references to chain headers for this entry
            .fetch_eavi(&EaviQuery::new(
                Some(entry_address).into(),
                Some(Attribute::EntryHeader).into(),
                None.into(),
                IndexFilter::LatestByAttribute,
            ))?
            .into_iter()
            // get the header addresses
            .map(|eavi| eavi.value())
            // fetch the header content from CAS
            .map(|a| self.content_storage().read().unwrap().fetch(&a))
            // rearrange
            .collect::<Result<Vec<Option<_>>, _>>()
            .map(|r| {
                r.into_iter()
                    // ignore None values
                    .flatten()
                    .map(|content| ChainHeader::try_from_content(&content))
                    .collect::<Result<Vec<_>, _>>()
            })?
            .map_err(|err| {
                let hc_error: HolochainError = err.into();
                hc_error
            })
    }

    /// Add an entry and header to the CAS and EAV, respectively
    pub fn add_header_for_entry(
        &self,
        entry: &Entry,
        header: &ChainHeader,
    ) -> Result<(), HolochainError> {
        let eavi = EntityAttributeValueIndex::new(
            &entry.address(),
            &Attribute::EntryHeader,
            &header.address(),
        )?;
        self.content_storage().write().unwrap().add(header)?;
        self.meta_storage().write().unwrap().add_eavi(&eavi)?;
        Ok(())
    }

    // Getters (for reducers)
    // =======
    pub(crate) fn content_storage(&self) -> Arc<RwLock<ContentAddressableStorage>> {
        self.content_storage.clone()
    }
    pub(crate) fn meta_storage(&self) -> Arc<RwLock<EntityAttributeValueStorage<Attribute>>> {
        self.meta_storage.clone()
    }
    pub fn actions(&self) -> &HashMap<ActionWrapper, Result<Address, HolochainError>> {
        &self.actions
    }
    pub(crate) fn actions_mut(
        &mut self,
    ) -> &mut HashMap<ActionWrapper, Result<Address, HolochainError>> {
        &mut self.actions
    }
}

#[cfg(test)]
pub mod tests {
    use super::*;
    use holochain_core_types::{chain_header::test_chain_header_with_sig, entry::test_entry};

    use lib3h_persistence_api::{
        cas::storage::ExampleContentAddressableStorage, eav::ExampleEntityAttributeValueStorage,
    };

    #[test]
    fn get_headers_roundtrip() {
        let store = DhtStore::new(
            Arc::new(RwLock::new(
                ExampleContentAddressableStorage::new().unwrap(),
            )),
            Arc::new(RwLock::new(ExampleEntityAttributeValueStorage::new())),
        );
        let entry = test_entry();
        let header1 = test_chain_header_with_sig("sig1");
        let header2 = test_chain_header_with_sig("sig2");
        store.add_header_for_entry(&entry, &header1).unwrap();
        store.add_header_for_entry(&entry, &header2).unwrap();
        let headers = store.get_headers(entry.address()).unwrap();
        assert_eq!(headers, vec![header1, header2]);
    }
}<|MERGE_RESOLUTION|>--- conflicted
+++ resolved
@@ -12,11 +12,8 @@
     },
     eav::{EavFilter, EntityAttributeValueStorage, IndexFilter},
 };
-<<<<<<< HEAD
-=======
 use regex::Regex;
 
->>>>>>> ee058ac3
 use std::{
     collections::{BTreeSet, HashMap},
     sync::{Arc, RwLock},
