--- conflicted
+++ resolved
@@ -4,7 +4,7 @@
 use hash_table::{
     entry::Entry,
     links_entry::{Link, LinkListEntry},
-    meta::Meta,
+    meta::EntryMeta,
     HashString, HashTable,
 };
 use nucleus::ribosome::api::get_links::GetLinksArgs;
@@ -28,23 +28,17 @@
         unwrap_to!(response => Protocol::TeardownResult).clone()
     }
 
-<<<<<<< HEAD
     fn put(&mut self, entry: &Entry) -> Result<(), HolochainError> {
         let response = self.block_on_ask(Protocol::Put(entry.clone()));
         unwrap_to!(response => Protocol::PutResult).clone()
-=======
-    fn commit_pair(&mut self, pair: &Pair) -> Result<(), HolochainError> {
-        let response = self.block_on_ask(Protocol::Commit(pair.clone()));
-        unwrap_to!(response => Protocol::CommitResult).clone()
->>>>>>> cba19cfa
-    }
-
-    fn entry(&self, key: &str) -> Result<Option<Entry>, HolochainError> {
-        let response = self.block_on_ask(Protocol::Entry(key.to_string()));
-        unwrap_to!(response => Protocol::EntryResult).clone()
-    }
-
-    fn modify_pair(
+    }
+
+    fn get(&self, key: &str) -> Result<Option<Entry>, HolochainError> {
+        let response = self.block_on_ask(Protocol::Get(key.to_string()));
+        unwrap_to!(response => Protocol::GetResult).clone()
+    }
+
+    fn modify(
         &mut self,
         keys: &Keys,
         old_entry: &Entry,
@@ -52,17 +46,13 @@
     ) -> Result<(), HolochainError> {
         let response = self.block_on_ask(Protocol::Modify {
             keys: keys.clone(),
-            old_entry: old_entry.clone(),
-            new_entry: new_entry.clone(),
+            old: old_entry.clone(),
+            new: new_entry.clone(),
         });
         unwrap_to!(response => Protocol::ModifyResult).clone()
     }
 
-<<<<<<< HEAD
     fn retract(&mut self, keys: &Keys, entry: &Entry) -> Result<(), HolochainError> {
-=======
-    fn retract_pair(&mut self, keys: &Keys, pair: &Pair) -> Result<(), HolochainError> {
->>>>>>> cba19cfa
         let response = self.block_on_ask(Protocol::Retract {
             keys: keys.clone(),
             entry: entry.clone(),
@@ -70,7 +60,6 @@
         unwrap_to!(response => Protocol::RetractResult).clone()
     }
 
-<<<<<<< HEAD
     fn add_link(&mut self, link: &Link) -> Result<(), HolochainError> {
         let response = self.block_on_ask(Protocol::AddLink(link.clone()));
         unwrap_to!(response => Protocol::AddLinkResult).clone()
@@ -81,50 +70,39 @@
         Err(HolochainError::NotImplemented)
     }
 
-    fn links(&mut self, request: &GetLinksArgs) -> Result<Option<LinkListEntry>, HolochainError> {
-        let response = self.block_on_ask(Protocol::Links(request.clone()));
-        unwrap_to!(response => Protocol::LinksResult).clone()
-    }
-
-    fn assert_meta(&mut self, meta: &Meta) -> Result<(), HolochainError> {
-=======
-    fn assert_pair_meta(&mut self, meta: &PairMeta) -> Result<(), HolochainError> {
->>>>>>> cba19cfa
+    fn get_links(
+        &mut self,
+        request: &GetLinksArgs,
+    ) -> Result<Option<LinkListEntry>, HolochainError> {
+        let response = self.block_on_ask(Protocol::GetLinks(request.clone()));
+        unwrap_to!(response => Protocol::GetLinksResult).clone()
+    }
+
+    fn assert_meta(&mut self, meta: &EntryMeta) -> Result<(), HolochainError> {
         let response = self.block_on_ask(Protocol::AssertMeta(meta.clone()));
         unwrap_to!(response => Protocol::AssertMetaResult).clone()
     }
 
-<<<<<<< HEAD
-    fn meta(&mut self, key: &str) -> Result<Option<Meta>, HolochainError> {
-        let response = self.block_on_ask(Protocol::Meta(key.to_string()));
-        unwrap_to!(response => Protocol::MetaResult).clone()
-    }
-
-    fn meta_from_entry(&mut self, entry: &Entry) -> Result<Vec<Meta>, HolochainError> {
-        let response = self.block_on_ask(Protocol::EntryMeta(entry.clone()));
-        unwrap_to!(response => Protocol::EntryMetaResult).clone()
+    fn get_meta(&mut self, key: &str) -> Result<Option<EntryMeta>, HolochainError> {
+        let response = self.block_on_ask(Protocol::GetMeta(key.to_string()));
+        unwrap_to!(response => Protocol::GetMetaResult).clone()
+    }
+
+    fn metas_from_entry(&mut self, entry: &Entry) -> Result<Vec<EntryMeta>, HolochainError> {
+        let response = self.block_on_ask(Protocol::MetasFromEntry(entry.clone()));
+        unwrap_to!(response => Protocol::MetasFromEntryResult).clone()
     }
 
     fn meta_from_request(
         &mut self,
         entry_hash: HashString,
         attribute_name: &str,
-    ) -> Result<Option<Meta>, HolochainError> {
-        let response = self.block_on_ask(Protocol::MetaFor {
+    ) -> Result<Option<EntryMeta>, HolochainError> {
+        let response = self.block_on_ask(Protocol::MetaFromRequest {
             entry_hash: entry_hash,
             attribute_name: attribute_name.to_string(),
         });
-        unwrap_to!(response => Protocol::MetaForResult).clone()
-=======
-    fn pair_meta(&mut self, key: &str) -> Result<Option<PairMeta>, HolochainError> {
-        let response = self.block_on_ask(Protocol::PairMeta(key.to_string()));
-        unwrap_to!(response => Protocol::PairMetaResult).clone()
-    }
-
-    fn metas_for_pair(&mut self, pair: &Pair) -> Result<Vec<PairMeta>, HolochainError> {
-        let response = self.block_on_ask(Protocol::MetasForPair(pair.clone()));
-        unwrap_to!(response => Protocol::MetasForPairResult).clone()
->>>>>>> cba19cfa
+        unwrap_to!(response => Protocol::MetaFromRequestResult).clone()
     }
 }
 
@@ -176,65 +154,35 @@
 
                     Protocol::Teardown => Protocol::TeardownResult(self.table.teardown()),
 
-<<<<<<< HEAD
                     Protocol::Put(entry) => Protocol::PutResult(self.table.put(&entry)),
-=======
-                    Protocol::Commit(pair) => Protocol::CommitResult(self.table.commit_pair(&pair)),
->>>>>>> cba19cfa
-
-                    Protocol::Entry(hash) => Protocol::EntryResult(self.table.entry(&hash)),
-
-<<<<<<< HEAD
-                    // FIXME
-                    //                    Protocol::Commit(pair) => Protocol::CommitResult(self.table.commit(&pair)),
-                    //
-                    //                    Protocol::Pair(hash) => Protocol::PairResult(self.table.pair(&hash)),
-                    //
-                    //                    Protocol::Modify {
-                    //                        keys,
-                    //                        old_pair,
-                    //                        new_pair,
-                    //                    } => Protocol::ModifyResult(self.table.modify(&keys, &old_pair, &new_pair)),
-                    //                    Protocol::Retract { keys, pair } => {
-                    //                        Protocol::RetractResult(self.table.retract(&keys, &pair))
-                    //                    }
-                    Protocol::Links(req) => Protocol::LinksResult(self.table.links(&req)),
+
+                    Protocol::Get(hash) => Protocol::GetResult(self.table.get(&hash)),
+
+                    Protocol::Modify { keys, old, new } => {
+                        Protocol::ModifyResult(self.table.modify(&keys, &old, &new))
+                    }
+
+                    Protocol::Retract { keys, entry } => {
+                        Protocol::RetractResult(self.table.retract(&keys, &entry))
+                    }
+                    Protocol::GetLinks(req) => Protocol::GetLinksResult(self.table.get_links(&req)),
 
                     Protocol::AddLink(link) => Protocol::AddLinkResult(self.table.add_link(&link)),
-=======
-                    Protocol::Modify {
-                        keys,
-                        old_pair,
-                        new_pair,
-                    } => {
-                        Protocol::ModifyResult(self.table.modify_pair(&keys, &old_pair, &new_pair))
-                    }
-                    Protocol::Retract { keys, pair } => {
-                        Protocol::RetractResult(self.table.retract_pair(&keys, &pair))
-                    }
->>>>>>> cba19cfa
-
-                    Protocol::AssertMeta(pair_meta) => {
-                        Protocol::AssertMetaResult(self.table.assert_pair_meta(&pair_meta))
-                    }
-
-<<<<<<< HEAD
-                    Protocol::Meta(key) => Protocol::MetaResult(self.table.meta(&key)),
-
-                    Protocol::EntryMeta(entry) => {
-                        Protocol::EntryMetaResult(self.table.meta_from_entry(&entry))
-=======
-                    Protocol::PairMeta(key) => Protocol::PairMetaResult(self.table.pair_meta(&key)),
-
-                    Protocol::MetasForPair(pair) => {
-                        Protocol::MetasForPairResult(self.table.metas_for_pair(&pair))
->>>>>>> cba19cfa
-                    }
-
-                    Protocol::MetaFor {
+
+                    Protocol::AssertMeta(meta) => {
+                        Protocol::AssertMetaResult(self.table.assert_meta(&meta))
+                    }
+
+                    Protocol::GetMeta(key) => Protocol::GetMetaResult(self.table.get_meta(&key)),
+
+                    Protocol::MetasFromEntry(entry) => {
+                        Protocol::MetasFromEntryResult(self.table.metas_from_entry(&entry))
+                    }
+
+                    Protocol::MetaFromRequest {
                         entry_hash,
                         attribute_name,
-                    } => Protocol::MetaForResult(
+                    } => Protocol::MetaFromRequestResult(
                         self.table.meta_from_request(entry_hash, &attribute_name),
                     ),
 
@@ -251,16 +199,11 @@
 
     use super::HashTableActor;
     use actor::Protocol;
-    use chain::pair::tests::test_pair;
     use hash::tests::test_hash;
-<<<<<<< HEAD
-    use hash_table::{memory::tests::test_table, HashTable};
-=======
     use hash_table::{
-        memory::tests::test_table, pair::tests::test_pair, test_util::standard_suite, HashTable,
+        entry::tests::test_entry, memory::tests::test_table, test_util::standard_suite, HashTable,
     };
     use key::Key;
->>>>>>> cba19cfa
     use riker::actors::*;
     use std::{sync::mpsc, thread};
 
@@ -274,20 +217,13 @@
     fn round_trip() {
         let mut table_actor = test_table_actor();
 
-        assert_eq!(table_actor.entry(&test_hash()).unwrap(), None);
-
-<<<<<<< HEAD
-        table_actor.put(&test_pair().entry()).unwrap();
-=======
-        table_actor.commit_pair(&test_pair()).unwrap();
->>>>>>> cba19cfa
+        assert_eq!(table_actor.get(&test_hash()).unwrap(), None);
+
+        table_actor.put(&test_entry()).unwrap();
 
         assert_eq!(
-            &table_actor
-                .entry(&test_pair().entry().key())
-                .unwrap()
-                .unwrap(),
-            test_pair().entry(),
+            table_actor.get(&test_entry().key()).unwrap().unwrap(),
+            test_entry(),
         );
     }
 
@@ -303,7 +239,7 @@
         let table_actor_thread = table_actor.clone();
         let (tx1, rx1) = mpsc::channel();
         thread::spawn(move || {
-            assert_eq!(table_actor_thread.entry(&test_hash()).unwrap(), None);
+            assert_eq!(table_actor_thread.get(&test_hash()).unwrap(), None);
             // kick off the next thread
             tx1.send(true).unwrap();
         });
@@ -313,25 +249,18 @@
         let (tx2, rx2) = mpsc::channel();
         thread::spawn(move || {
             rx1.recv().unwrap();
-            let pair = test_pair();
-<<<<<<< HEAD
-            table_actor_thread.put(&pair.entry()).unwrap();
-=======
-            table_actor_thread.commit_pair(&pair).unwrap();
->>>>>>> cba19cfa
+            let entry = test_entry();
+            table_actor_thread.put(&entry).unwrap();
             // push the committed pair through to the next thread
-            tx2.send(pair).unwrap();
+            tx2.send(entry).unwrap();
         });
 
         let table_actor_thread = table_actor.clone();
         let handle = thread::spawn(move || {
-            let pair = rx2.recv().unwrap();
+            let entry = rx2.recv().unwrap();
             assert_eq!(
-                &table_actor_thread
-                    .entry(&pair.entry().key())
-                    .unwrap()
-                    .unwrap(),
-                pair.entry(),
+                table_actor_thread.get(&entry.key()).unwrap().unwrap(),
+                test_entry(),
             );
         });
 
