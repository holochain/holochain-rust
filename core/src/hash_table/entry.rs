--- conflicted
+++ resolved
@@ -80,18 +80,12 @@
         true
     }
 
-<<<<<<< HEAD
-    pub fn is_sys(&self) -> bool {
-        EntryType::from_str(&self.entry_type).unwrap() != EntryType::App
-    }
-=======
     /// returns true if the entry type is a system entry
     pub fn is_sys(&self) -> bool {
         EntryType::from_str(&self.entry_type).unwrap() != EntryType::App
     }
 
     /// returns true if the entry type is an app entry
->>>>>>> c259cb74
     pub fn is_app(&self) -> bool {
         EntryType::from_str(&self.entry_type).unwrap() == EntryType::App
     }
