--- conflicted
+++ resolved
@@ -10,17 +10,7 @@
 /// Structure holding actual data in a source chain "Item"
 /// data is stored as a JSON string
 #[derive(Clone, Debug, Serialize, Deserialize)]
-<<<<<<< HEAD
-pub struct Entry {
-    content: Box<String>,
-
-    // @TODO do NOT serialize entry_type in Entry as it should only be in Header
-    // @see https://github.com/holochain/holochain-rust/issues/80
-    entry_type: String,
-}
-=======
-pub struct Entry(String);
->>>>>>> e86fd603
+pub struct Entry(Box<String>);
 
 impl PartialEq for Entry {
     fn eq(&self, other: &Entry) -> bool {
@@ -37,9 +27,6 @@
 // @see https://github.com/holochain/holochain-rust/issues/85
 impl StdHash for Entry {
     fn hash<H: Hasher>(&self, state: &mut H) {
-<<<<<<< HEAD
-        self.content().hash(state);
-=======
         self.0.hash(state);
     }
 }
@@ -63,65 +50,24 @@
 
     fn from_content(content: &Content) -> Self {
         Entry::from(content.to_string())
->>>>>>> e86fd603
     }
 }
 
 impl Entry {
-<<<<<<< HEAD
-    /// build a new Entry from passed content
-    /// an Entry is immutable, this is important for absolutely everything downstream
-    /// an entry is not valid until paired with a header and included in a chain.
-    /// @see chain::header::Header
-    /// @see chain::pair::Pair
-    pub fn new(entry_type: &str, content: &str) -> Entry {
-        Entry {
-            entry_type: entry_type.to_string(),
-            content: Box::new(content.to_string()),
-        }
-=======
     pub fn new() -> Entry {
-        Entry(String::new())
->>>>>>> e86fd603
+        Entry(Box::new(String::new()))
     }
 
     /// hashes the entry
     pub fn hash(&self) -> HashString {
         // @TODO - this is the wrong string being hashed
         // @see https://github.com/holochain/holochain-rust/issues/103
-<<<<<<< HEAD
-        let string_to_hash = &self.content();
-=======
         let string_to_hash = &self.0;
->>>>>>> e86fd603
 
         // @TODO the hashing algo should not be hardcoded
         // @see https://github.com/holochain/holochain-rust/issues/104
         HashString::encode_from_str(&string_to_hash, Hash::SHA2256)
     }
-<<<<<<< HEAD
-
-    /// content getter
-    pub fn content(&self) -> String {
-        self.content.to_string()
-    }
-
-    /// entry_type getter
-    pub fn entry_type(&self) -> String {
-        self.entry_type.to_string()
-    }
-
-    /// returns true if the entry type is a system entry
-    pub fn is_sys(&self) -> bool {
-        EntryType::from_str(&self.entry_type).unwrap() != EntryType::App
-    }
-
-    /// returns true if the entry type is an app entry
-    pub fn is_app(&self) -> bool {
-        EntryType::from_str(&self.entry_type).unwrap() == EntryType::App
-    }
-=======
->>>>>>> e86fd603
 }
 
 impl Key for Entry {
