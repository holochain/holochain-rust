--- conflicted
+++ resolved
@@ -142,8 +142,6 @@
         )
     }
 
-<<<<<<< HEAD
-=======
     pub fn create_test_link_a() -> Link {
         create_test_link()
     }
@@ -164,7 +162,6 @@
         )
     }
 
->>>>>>> 9f758e27
     /// Committing a LinkEntry to source chain should work
     #[test]
     fn can_commit_link() {
@@ -201,25 +198,10 @@
     fn can_commit_multilink() {
         // Create Context, Agent, Dna, and Commit AgentIdEntry Action
         let context = test_context("alex");
-<<<<<<< HEAD
-        let link1 = create_test_link();
-        let link2 = Link::new(
-            &HashString::from("56".to_string()),
-            &HashString::from("78".to_string()),
-            "faux",
-        );
-        let link3 = Link::new(
-            &HashString::from("90".to_string()),
-            &HashString::from("ab".to_string()),
-            "fake",
-        );
-        let link_entry = LinkListEntry::new(&[link1, link2, link3]);
-=======
         let link_a = create_test_link_a();
         let link_b = create_test_link_b();
         let link_c = create_test_link_c();
         let link_entry = LinkListEntry::new(&[link_a, link_b, link_c]);
->>>>>>> 9f758e27
         let commit_action = ActionWrapper::new(Action::Commit(link_entry.to_entry()));
         println!("commit_multilink: {:?}", commit_action);
         // Set up instance and process the action
