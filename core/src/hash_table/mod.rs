pub mod actor;
pub mod entry;
pub mod file;
pub mod links_entry;
pub mod memory;
pub mod meta;
pub mod status;
pub mod sys_entry;
#[cfg(test)]
pub mod test_util;

use agent::keys::Keys;
use error::HolochainError;
use hash::HashString;
use hash_table::{
<<<<<<< HEAD
    entry::Entry,
    links_entry::{Link, LinkListEntry},
    meta::EntryMeta,
    status::{CrudStatus, LINK_NAME, STATUS_NAME},
    sys_entry::ToEntry,
=======
    pair::Pair,
    pair_meta::PairMeta,
    status::{CrudStatus, LINK_NAME, STATUS_NAME},
>>>>>>> 13b0b275
};
use key::Key;
use nucleus::ribosome::api::get_links::GetLinksArgs;
use serde_json;

/// Trait of the data structure storing the source chain
/// source chain is stored as a hash table of Pairs.
/// Pair is a pair holding an Entry and its Header
pub trait HashTable: Send + Sync + Clone + 'static {
    // internal state management
    // @TODO does this make sense at the trait level?
    // @see https://github.com/holochain/holochain-rust/issues/262
    fn setup(&mut self) -> Result<(), HolochainError> {
        Ok(())
    }
    fn teardown(&mut self) -> Result<(), HolochainError> {
        Ok(())
    }

    // CRUD
    /// Add an Entry to the HashTable, analogous to chain.push() but ordering is not enforced.
    fn put_entry(&mut self, entry: &Entry) -> Result<(), HolochainError>;
    /// Lookup an Entry from the HashTable by key.
    fn entry(&self, key: &str) -> Result<Option<Entry>, HolochainError>;

<<<<<<< HEAD
    /// Modify an existing Entry (by adding a new one and flagging the old one as MODIFIED)
    fn modify_entry(
=======
    /// lookup a Pair from the HashTable by Pair/Header key
    fn pair(&self, key: &HashString) -> Result<Option<Pair>, HolochainError>;

    /// add a new Pair to the HashTable as per commit and status link an old Pair as MODIFIED
    fn modify_pair(
>>>>>>> 13b0b275
        &mut self,
        keys: &Keys,
        old: &Entry,
        new: &Entry,
    ) -> Result<(), HolochainError> {
        // 1. Add a new Entry to the HashTable as per commit.
        self.put_entry(new)?;

        // 2. Set the crud-status EntryMeta of the old Entry to MODIFIED
        // @TODO what if meta fails when commit succeeds?
        // @see https://github.com/holochain/holochain-rust/issues/142
        self.assert_meta(&EntryMeta::new(
            &keys.node_id(),
            &old.key(),
            STATUS_NAME,
            &CrudStatus::MODIFIED.bits().to_string(),
        ))?;

        // 3. Update the crud-link EntryMeta of the new Entry to add the old Entry
        // @TODO what if meta fails when commit succeeds?
        // @see https://github.com/holochain/holochain-rust/issues/142
<<<<<<< HEAD
        self.assert_meta(&EntryMeta::new(
            &keys.node_id(),
            &old.key(),
            LINK_NAME,
            &new.key(),
=======
        self.assert_pair_meta(&PairMeta::new(
            keys,
            &old_pair,
            LINK_NAME,
            &new_pair.key().to_str(),
>>>>>>> 13b0b275
        ))
    }

    /// Remove an Entry from the HashTable by flagging it DELETED
    fn retract_entry(&mut self, keys: &Keys, entry: &Entry) -> Result<(), HolochainError> {
        // Set the crud-status EntryMeta to DELETED
        self.assert_meta(&EntryMeta::new(
            &keys.node_id(),
            &entry.key(),
            STATUS_NAME,
            &CrudStatus::DELETED.bits().to_string(),
        ))
    }

    /// Add link metadata to an Entry
    fn add_link(&mut self, link: &Link) -> Result<(), HolochainError> {
        // Retrieve entry from HashTable
        let base_entry = self.entry(&link.base())?;
        if base_entry.is_none() {
            return Err(HolochainError::ErrorGeneric(
                "Entry from base not found".to_string(),
            ));
        }
        let base_entry = base_entry.unwrap();

        // pre-condition: linking must only work on AppEntries
        if base_entry.is_sys() {
            return Err(HolochainError::InvalidOperationOnSysEntry);
        }

        // Retrieve LinkListEntry
        let maybe_meta = self.meta_from_request(base_entry.key(), &link.to_attribute_name())?;
        // Update or Create LinkListEntry
        let new_meta: EntryMeta;
        match maybe_meta {
            // None found so create one
            None => {
                // Create new LinkListEntry & Entry
                let lle = LinkListEntry::new(&[link.clone()]);
                let new_entry = lle.to_entry();
                // Add it to HashTable
                self.put_entry(&new_entry)?;

                // TODO #281 - should not have to create Keys
                let key_fixme = ::agent::keys::Key::new();
                let keys_fixme = Keys::new(&key_fixme, &key_fixme, "FIXME");

<<<<<<< HEAD
                // Create Meta
                new_meta = EntryMeta::new(
                    &keys_fixme.node_id(),
                    &base_entry.key(),
                    &link.to_attribute_name(),
                    &new_entry.key(),
                );
            }
            // Update existing LinkListEntry and Meta
            Some(meta) => {
                // Get LinkListEntry in HashTable
                let entry = self
                    .entry(&meta.value())?
                    .expect("should have entry if meta points to it");
                let mut lle: LinkListEntry = serde_json::from_str(&entry.content())
                    .expect("entry is not a valid LinkListEntry");
                // Add Link
                lle.links.push(link.clone());
                // Make new Entry and commit it since it has changed
                let entry = lle.to_entry();
                // TODO maybe remove previous LinkListEntry ?
                self.put_entry(&entry)?;

                // Updated Meta to Assert
                assert!(meta.attribute() == link.to_attribute_name());
                new_meta = EntryMeta::new(
                    &meta.source(),
                    &base_entry.key(),
                    &meta.attribute(),
                    &entry.key(),
                );
            }
        }

        // Insert new/changed Meta
        self.assert_meta(&new_meta).expect("meta should be valid");

        // Done
        Ok(())
    }

    // Remove link from a LinkListEntry entry from Meta
    fn remove_link(&mut self, _link: &Link) -> Result<(), HolochainError> {
        // TODO #278 - Removable links features
        Err(HolochainError::NotImplemented)
    }

    // Get all links from an AppEntry by using metadata
    fn get_links(
        &mut self,
        request: &GetLinksArgs,
    ) -> Result<Option<LinkListEntry>, HolochainError> {
        // Look for entry's metadata
        let vec_meta =
            self.meta_from_request(request.clone().entry_hash, &request.to_attribute_name())?;
        if vec_meta.is_none() {
            return Ok(None);
        }
        let meta = vec_meta.unwrap();

        // Get LinkListEntry in HashTable
        let entry = self
            .entry(&meta.value())?
            .expect("should have entry listed in meta");
        Ok(Some(LinkListEntry::from_entry(&entry)))
    }

    // Meta
    /// Assert a given Meta in the HashTable.
    fn assert_meta(&mut self, meta: &EntryMeta) -> Result<(), HolochainError>;
    /// Lookup a Meta from the HashTable by key.
    fn get_meta(&mut self, key: &str) -> Result<Option<EntryMeta>, HolochainError>;
    /// Lookup all Meta for a given Entry.
    fn metas_from_entry(&mut self, entry: &Entry) -> Result<Vec<EntryMeta>, HolochainError>;
    /// Lookup a Meta from a request.
    fn meta_from_request(
        &mut self,
        entry_hash: HashString,
        attribute_name: &str,
    ) -> Result<Option<EntryMeta>, HolochainError> {
        let key = EntryMeta::make_hash(&entry_hash, attribute_name);
        self.get_meta(&key)
    }
=======
    /// lookup a PairMeta from the HashTable by PairMeta key
    fn pair_meta(&mut self, key: &HashString) -> Result<Option<PairMeta>, HolochainError>;
    /// lookup all PairMeta for a given Pair
    fn metas_for_pair(&mut self, pair: &Pair) -> Result<Vec<PairMeta>, HolochainError>;
>>>>>>> 13b0b275

    // query
    // @TODO how should we handle queries?
    // @see https://github.com/holochain/holochain-rust/issues/141
    // fn query (&self, query: &Query) -> Result<std::collections::HashSet, HolochainError>;
}<|MERGE_RESOLUTION|>--- conflicted
+++ resolved
@@ -13,17 +13,11 @@
 use error::HolochainError;
 use hash::HashString;
 use hash_table::{
-<<<<<<< HEAD
     entry::Entry,
     links_entry::{Link, LinkListEntry},
     meta::EntryMeta,
     status::{CrudStatus, LINK_NAME, STATUS_NAME},
     sys_entry::ToEntry,
-=======
-    pair::Pair,
-    pair_meta::PairMeta,
-    status::{CrudStatus, LINK_NAME, STATUS_NAME},
->>>>>>> 13b0b275
 };
 use key::Key;
 use nucleus::ribosome::api::get_links::GetLinksArgs;
@@ -47,18 +41,10 @@
     /// Add an Entry to the HashTable, analogous to chain.push() but ordering is not enforced.
     fn put_entry(&mut self, entry: &Entry) -> Result<(), HolochainError>;
     /// Lookup an Entry from the HashTable by key.
-    fn entry(&self, key: &str) -> Result<Option<Entry>, HolochainError>;
-
-<<<<<<< HEAD
+    fn entry(&self, key: &HashString) -> Result<Option<Entry>, HolochainError>;
+
     /// Modify an existing Entry (by adding a new one and flagging the old one as MODIFIED)
     fn modify_entry(
-=======
-    /// lookup a Pair from the HashTable by Pair/Header key
-    fn pair(&self, key: &HashString) -> Result<Option<Pair>, HolochainError>;
-
-    /// add a new Pair to the HashTable as per commit and status link an old Pair as MODIFIED
-    fn modify_pair(
->>>>>>> 13b0b275
         &mut self,
         keys: &Keys,
         old: &Entry,
@@ -80,19 +66,11 @@
         // 3. Update the crud-link EntryMeta of the new Entry to add the old Entry
         // @TODO what if meta fails when commit succeeds?
         // @see https://github.com/holochain/holochain-rust/issues/142
-<<<<<<< HEAD
         self.assert_meta(&EntryMeta::new(
             &keys.node_id(),
             &old.key(),
             LINK_NAME,
-            &new.key(),
-=======
-        self.assert_pair_meta(&PairMeta::new(
-            keys,
-            &old_pair,
-            LINK_NAME,
-            &new_pair.key().to_str(),
->>>>>>> 13b0b275
+            &new.key().to_str(),
         ))
     }
 
@@ -140,7 +118,6 @@
                 let key_fixme = ::agent::keys::Key::new();
                 let keys_fixme = Keys::new(&key_fixme, &key_fixme, "FIXME");
 
-<<<<<<< HEAD
                 // Create Meta
                 new_meta = EntryMeta::new(
                     &keys_fixme.node_id(),
@@ -212,7 +189,7 @@
     /// Assert a given Meta in the HashTable.
     fn assert_meta(&mut self, meta: &EntryMeta) -> Result<(), HolochainError>;
     /// Lookup a Meta from the HashTable by key.
-    fn get_meta(&mut self, key: &str) -> Result<Option<EntryMeta>, HolochainError>;
+    fn get_meta(&mut self, key: &HashString) -> Result<Option<EntryMeta>, HolochainError>;
     /// Lookup all Meta for a given Entry.
     fn metas_from_entry(&mut self, entry: &Entry) -> Result<Vec<EntryMeta>, HolochainError>;
     /// Lookup a Meta from a request.
@@ -224,12 +201,6 @@
         let key = EntryMeta::make_hash(&entry_hash, attribute_name);
         self.get_meta(&key)
     }
-=======
-    /// lookup a PairMeta from the HashTable by PairMeta key
-    fn pair_meta(&mut self, key: &HashString) -> Result<Option<PairMeta>, HolochainError>;
-    /// lookup all PairMeta for a given Pair
-    fn metas_for_pair(&mut self, pair: &Pair) -> Result<Vec<PairMeta>, HolochainError>;
->>>>>>> 13b0b275
 
     // query
     // @TODO how should we handle queries?
