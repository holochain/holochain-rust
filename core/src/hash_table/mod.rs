pub mod actor;
pub mod entry;
pub mod links_entry;
pub mod file;
pub mod memory;
pub mod meta;
pub mod status;
pub mod sys_entry;
#[cfg(test)]
pub mod test_util;

use agent::keys::Keys;
use error::HolochainError;
use hash_table::{
    entry::Entry,
    links_entry::{Link, LinkListEntry},
    meta::EntryMeta,
    status::{CrudStatus, LINK_NAME, STATUS_NAME},
    sys_entry::ToEntry,
};
use key::Key;
use nucleus::ribosome::api::get_links::GetLinksArgs;
use serde_json;

pub type HashString = String;

/// Trait of the data structure storing the source chain
/// source chain is stored as a hash table of Pairs.
/// Pair is a pair holding an Entry and its Header
pub trait HashTable: Send + Sync + Clone + 'static {
    // internal state management
    // @TODO does this make sense at the trait level?
    // @see https://github.com/holochain/holochain-rust/issues/262
    fn setup(&mut self) -> Result<(), HolochainError> {
        Ok(())
    }
    fn teardown(&mut self) -> Result<(), HolochainError> {
        Ok(())
    }

<<<<<<< HEAD
    // CRUD
    /// Add an Entry to the HashTable, analogous to chain.push() but ordering is not enforced.
    fn put(&mut self, entry: &Entry) -> Result<(), HolochainError>;
    /// Lookup an Entry from the HashTable by key.
    fn get(&self, key: &str) -> Result<Option<Entry>, HolochainError>;

    /// Modify an existing Entry (by adding a new one and flagging the old one as MODIFIED)
    fn modify(&mut self, keys: &Keys, old: &Entry, new: &Entry) -> Result<(), HolochainError> {
        // 1. Add a new Entry to the HashTable as per commit.
        self.put(new)?;
=======
    // crud
    /// add a Pair to the HashTable, analogous to chain.push() but ordering is not enforced
    fn put_pair(&mut self, pair: &Pair) -> Result<(), HolochainError>;

    /// lookup a Pair from the HashTable by Pair/Header key
    fn pair(&self, key: &str) -> Result<Option<Pair>, HolochainError>;

    /// add a new Pair to the HashTable as per commit and status link an old Pair as MODIFIED
    fn modify_pair(
        &mut self,
        keys: &Keys,
        old_pair: &Pair,
        new_pair: &Pair,
    ) -> Result<(), HolochainError> {
        self.put_pair(new_pair)?;
>>>>>>> ffae6c14

        // 2. Set the crud-status EntryMeta of the old Entry to MODIFIED
        // @TODO what if meta fails when commit succeeds?
        // @see https://github.com/holochain/holochain-rust/issues/142
        self.assert_meta(&EntryMeta::new(
            &keys.node_id(),
            &old.key(),
            STATUS_NAME,
            &CrudStatus::MODIFIED.bits().to_string(),
        ))?;

        // 3. Update the crud-link EntryMeta of the new Entry to add the old Entry
        // @TODO what if meta fails when commit succeeds?
        // @see https://github.com/holochain/holochain-rust/issues/142
        self.assert_meta(&EntryMeta::new(
            &keys.node_id(),
            &old.key(),
            LINK_NAME,
            &new.key(),
        ))
    }

    /// Remove an Entry from the HashTable by flagging it DELETED
    fn retract(&mut self, keys: &Keys, entry: &Entry) -> Result<(), HolochainError> {
        // Set the crud-status EntryMeta to DELETED
        self.assert_meta(&EntryMeta::new(
            &keys.node_id(),
            &entry.key(),
            STATUS_NAME,
            &CrudStatus::DELETED.bits().to_string(),
        ))
    }

    /// Add link metadata to an Entry
    fn add_link(&mut self, link: &Link) -> Result<(), HolochainError> {
        // Retrieve entry from HashTable
        let base_entry = self.get(&link.base())?;
        if base_entry.is_none() {
            return Err(HolochainError::ErrorGeneric(
                "Entry from base not found".to_string(),
            ));
        }
        let base_entry = base_entry.unwrap();

        // pre-condition: linking must only work on AppEntries
        if base_entry.is_sys() {
            return Err(HolochainError::InvalidOperationOnSysEntry);
        }

        // Retrieve LinkListEntry
        let maybe_meta = self.meta_from_request(base_entry.key(), &link.to_attribute_name())?;
        // Update or Create LinkListEntry
        let new_meta: EntryMeta;
        match maybe_meta {
            // None found so create one
            None => {
                // Create new LinkListEntry & Entry
                let lle = LinkListEntry::new(&[link.clone()]);
                let new_entry = lle.to_entry();
                // Add it to HashTable
                self.put(&new_entry)?;

                // TODO #281 - should not have to create Keys
                let key_fixme = ::agent::keys::Key::new();
                let keys_fixme = Keys::new(&key_fixme, &key_fixme, "FIXME");

                // Create Meta
                new_meta = EntryMeta::new(
                    &keys_fixme.node_id(),
                    &base_entry.key(),
                    &link.to_attribute_name(),
                    &new_entry.key(),
                );
            }
            // Update existing LinkListEntry and Meta
            Some(meta) => {
                // Get LinkListEntry in HashTable
                let entry = self
                    .get(&meta.value())?
                    .expect("should have entry if meta points to it");
                let mut lle: LinkListEntry = serde_json::from_str(&entry.content())
                    .expect("entry is not a valid LinkListEntry");
                // Add Link
                lle.links.push(link.clone());
                // Make new Entry and commit it since it has changed
                let entry = lle.to_entry();
                // TODO maybe remove previous LinkListEntry ?
                self.put(&entry)?;

                // Updated Meta to Assert
                assert!(meta.attribute() == link.to_attribute_name());
                new_meta = EntryMeta::new(
                    &meta.source(),
                    &base_entry.key(),
                    &meta.attribute(),
                    &entry.key(),
                );
            }
        }

        // Insert new/changed Meta
        self.assert_meta(&new_meta).expect("meta should be valid");

        // Done
        Ok(())
    }

    // Remove link from a LinkListEntry entry from Meta
    fn remove_link(&mut self, _link: &Link) -> Result<(), HolochainError> {
        // TODO #278 - Removable links features
        Err(HolochainError::NotImplemented)
    }

    // Get all links from an AppEntry by using metadata
    fn get_links(
        &mut self,
        request: &GetLinksArgs,
    ) -> Result<Option<LinkListEntry>, HolochainError> {
        // Look for entry's metadata
        let vec_meta =
            self.meta_from_request(request.clone().entry_hash, &request.to_attribute_name())?;
        if vec_meta.is_none() {
            return Ok(None);
        }
        let meta = vec_meta.unwrap();

        // Get LinkListEntry in HashTable
        let entry = self
            .get(&meta.value())?
            .expect("should have entry listed in meta");
        Ok(Some(LinkListEntry::from_entry(&entry)))
    }

    // Meta
    /// Assert a given Meta in the HashTable.
    fn assert_meta(&mut self, meta: &EntryMeta) -> Result<(), HolochainError>;
    /// Lookup a Meta from the HashTable by key.
    fn get_meta(&mut self, key: &str) -> Result<Option<EntryMeta>, HolochainError>;
    /// Lookup all Meta for a given Entry.
    fn metas_from_entry(&mut self, entry: &Entry) -> Result<Vec<EntryMeta>, HolochainError>;
    /// Lookup a Meta from a request.
    fn meta_from_request(
        &mut self,
        entry_hash: HashString,
        attribute_name: &str,
    ) -> Result<Option<EntryMeta>, HolochainError> {
        let key = EntryMeta::make_hash(&entry_hash, attribute_name);
        self.get_meta(&key)
    }

    // query
    // @TODO how should we handle queries?
    // @see https://github.com/holochain/holochain-rust/issues/141
    // fn query (&self, query: &Query) -> Result<std::collections::HashSet, HolochainError>;
}<|MERGE_RESOLUTION|>--- conflicted
+++ resolved
@@ -1,7 +1,7 @@
 pub mod actor;
 pub mod entry;
+pub mod file;
 pub mod links_entry;
-pub mod file;
 pub mod memory;
 pub mod meta;
 pub mod status;
@@ -38,34 +38,21 @@
         Ok(())
     }
 
-<<<<<<< HEAD
     // CRUD
     /// Add an Entry to the HashTable, analogous to chain.push() but ordering is not enforced.
-    fn put(&mut self, entry: &Entry) -> Result<(), HolochainError>;
+    fn put_entry(&mut self, entry: &Entry) -> Result<(), HolochainError>;
     /// Lookup an Entry from the HashTable by key.
-    fn get(&self, key: &str) -> Result<Option<Entry>, HolochainError>;
+    fn entry(&self, key: &str) -> Result<Option<Entry>, HolochainError>;
 
     /// Modify an existing Entry (by adding a new one and flagging the old one as MODIFIED)
-    fn modify(&mut self, keys: &Keys, old: &Entry, new: &Entry) -> Result<(), HolochainError> {
-        // 1. Add a new Entry to the HashTable as per commit.
-        self.put(new)?;
-=======
-    // crud
-    /// add a Pair to the HashTable, analogous to chain.push() but ordering is not enforced
-    fn put_pair(&mut self, pair: &Pair) -> Result<(), HolochainError>;
-
-    /// lookup a Pair from the HashTable by Pair/Header key
-    fn pair(&self, key: &str) -> Result<Option<Pair>, HolochainError>;
-
-    /// add a new Pair to the HashTable as per commit and status link an old Pair as MODIFIED
-    fn modify_pair(
+    fn modify_entry(
         &mut self,
         keys: &Keys,
-        old_pair: &Pair,
-        new_pair: &Pair,
+        old: &Entry,
+        new: &Entry,
     ) -> Result<(), HolochainError> {
-        self.put_pair(new_pair)?;
->>>>>>> ffae6c14
+        // 1. Add a new Entry to the HashTable as per commit.
+        self.put_entry(new)?;
 
         // 2. Set the crud-status EntryMeta of the old Entry to MODIFIED
         // @TODO what if meta fails when commit succeeds?
@@ -89,7 +76,7 @@
     }
 
     /// Remove an Entry from the HashTable by flagging it DELETED
-    fn retract(&mut self, keys: &Keys, entry: &Entry) -> Result<(), HolochainError> {
+    fn retract_entry(&mut self, keys: &Keys, entry: &Entry) -> Result<(), HolochainError> {
         // Set the crud-status EntryMeta to DELETED
         self.assert_meta(&EntryMeta::new(
             &keys.node_id(),
@@ -102,7 +89,7 @@
     /// Add link metadata to an Entry
     fn add_link(&mut self, link: &Link) -> Result<(), HolochainError> {
         // Retrieve entry from HashTable
-        let base_entry = self.get(&link.base())?;
+        let base_entry = self.entry(&link.base())?;
         if base_entry.is_none() {
             return Err(HolochainError::ErrorGeneric(
                 "Entry from base not found".to_string(),
@@ -126,7 +113,7 @@
                 let lle = LinkListEntry::new(&[link.clone()]);
                 let new_entry = lle.to_entry();
                 // Add it to HashTable
-                self.put(&new_entry)?;
+                self.put_entry(&new_entry)?;
 
                 // TODO #281 - should not have to create Keys
                 let key_fixme = ::agent::keys::Key::new();
@@ -144,7 +131,7 @@
             Some(meta) => {
                 // Get LinkListEntry in HashTable
                 let entry = self
-                    .get(&meta.value())?
+                    .entry(&meta.value())?
                     .expect("should have entry if meta points to it");
                 let mut lle: LinkListEntry = serde_json::from_str(&entry.content())
                     .expect("entry is not a valid LinkListEntry");
@@ -153,7 +140,7 @@
                 // Make new Entry and commit it since it has changed
                 let entry = lle.to_entry();
                 // TODO maybe remove previous LinkListEntry ?
-                self.put(&entry)?;
+                self.put_entry(&entry)?;
 
                 // Updated Meta to Assert
                 assert!(meta.attribute() == link.to_attribute_name());
@@ -194,7 +181,7 @@
 
         // Get LinkListEntry in HashTable
         let entry = self
-            .get(&meta.value())?
+            .entry(&meta.value())?
             .expect("should have entry listed in meta");
         Ok(Some(LinkListEntry::from_entry(&entry)))
     }
