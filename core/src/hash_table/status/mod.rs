--- conflicted
+++ resolved
@@ -5,11 +5,7 @@
 
 bitflags! {
     #[derive(Default)]
-<<<<<<< HEAD
-    /// the CRUD status of a Pair is stored as EntryMeta in the hash table, NOT in the pair itself
-=======
     /// the CRUD status of a Pair is stored as EntryMeta in the hash table, NOT in the entry itself
->>>>>>> 0115fb1c
     /// statuses are represented as bitflags so we can easily build masks for filtering lookups
     pub struct CrudStatus: u8 {
         const LIVE = 0x01;
