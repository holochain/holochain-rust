//use error::HolochainError;
use context::Context;
use state::*;
use std::{
    sync::{mpsc::*, Arc, RwLock, RwLockReadGuard},
    thread,
    time::Duration,
};
use action::Action;
use action::ActionWrapper;

pub const REDUX_LOOP_TIMEOUT_MS: u64 = 400;
pub const REDUX_DEFAULT_TIMEOUT_MS: u64 = 2000;

/// Object representing a Holochain app instance.
/// Holds the Event loop and processes it with the redux state model.
//#[derive(Clone)]
pub struct Instance {
    state: Arc<RwLock<State>>,
    action_channel: Sender<ActionWrapper>,
    observer_channel: Sender<Observer>,
}

type ClosureType = Box<FnMut(&State) -> bool + Send>;

/// State Observer that executes a closure everytime the State changes.
pub struct Observer {
    pub sensor: ClosureType,
    pub done: bool,
}

impl Observer {
    fn check(&mut self, state: &State) {
        self.done = (self.sensor)(state);
    }
}

pub static DISPATCH_WITHOUT_CHANNELS: &str = "dispatch called without channels open";

impl Instance {
    /// get a clone of the action channel
    pub fn action_channel(&self) -> Sender<ActionWrapper> {
        self.action_channel.clone()
    }

    /// get a clone of the observer channel
    pub fn observer_channel(&self) -> Sender<Observer> {
        self.observer_channel.clone()
    }

    /// Stack an Action in the Event Queue
    pub fn dispatch(&mut self, action: Action) -> ActionWrapper {
        dispatch_action(&self.action_channel, action)
    }

    /// Stack an Action in the Event Queue and block until is has been processed.
    pub fn dispatch_and_wait(&mut self, action: Action) {
        dispatch_action_and_wait(&self.action_channel, &self.observer_channel, action);
    }

    /// Stack an action in the Event Queue and create an Observer on it with the specified closure
    pub fn dispatch_with_observer<F>(&mut self, action: Action, closure: F)
    where
        F: 'static + FnMut(&State) -> bool + Send,
    {
        dispatch_action_with_observer(
            &self.action_channel,
            &self.observer_channel,
            action,
            closure,
        )
    }

    /// Start the Event Loop on a seperate thread
    pub fn start_action_loop(&mut self, context: Arc<Context>) {
        let (tx_action, rx_action) = channel::<ActionWrapper>();
        let (tx_observer, rx_observer) = channel::<Observer>();
        self.action_channel = tx_action.clone();
        self.observer_channel = tx_observer.clone();

        let state_mutex = self.state.clone();

        thread::spawn(move || {
            let mut state_observers: Vec<Box<Observer>> = Vec::new();

            // @TODO this should all be callable outside the loop so that deterministic tests that
            // don't rely on time can be written
            // @see https://github.com/holochain/holochain-rust/issues/169
            loop {
                match rx_action.recv_timeout(Duration::from_millis(REDUX_LOOP_TIMEOUT_MS)) {
                    Ok(action_wrapper) => {
                        // Mutate state
                        {
                            let mut state = state_mutex.write().unwrap();
                            *state = state.reduce(
                                context.clone(),
                                action_wrapper,
                                &tx_action,
                                &tx_observer,
                            );
                        }

                        // Add new observers
                        while let Ok(observer) = rx_observer.try_recv() {
                            state_observers.push(Box::new(observer));
                        }

                        // Run all observer closures
                        {
                            let state = state_mutex.read().unwrap();
                            state_observers = state_observers
                                .into_iter()
                                .map(|mut observer| {
                                    observer.check(&state);
                                    observer
                                })
                                .filter(|observer| !observer.done)
                                .collect::<Vec<_>>();
                        }
                    }
                    Err(ref _recv_error) => {}
                }
            }
        });
    }

    pub fn new() -> Self {
        let (tx_action, _) = channel();
        let (tx_observer, _) = channel();
        Instance {
            state: Arc::new(RwLock::new(State::new())),
            action_channel: tx_action,
            observer_channel: tx_observer,
        }
    }

    pub fn state(&self) -> RwLockReadGuard<State> {
        self.state.read().unwrap()
    }
}

impl Default for Instance {
    fn default() -> Self {
        Self::new()
    }
}

/// Send Action to Instance's Event Queue and block until is has been processed.
pub fn dispatch_action_and_wait(
    action_channel: &Sender<ActionWrapper>,
    observer_channel: &Sender<Observer>,
    action: Action,
) {
    // Wrap Action
    let wrapper = ActionWrapper::new(action);
    let wrapper_clone = wrapper.clone();

    // Create blocking channel
    let (sender, receiver) = channel::<bool>();

    // Create blocking observer
    let closure = move |state: &State| {
        if state.history.contains(&wrapper_clone) {
            sender
                .send(true)
                .unwrap_or_else(|_| panic!(DISPATCH_WITHOUT_CHANNELS));
            true
        } else {
            false
        }
    };
    let observer = Observer {
        sensor: Box::new(closure),
        done: false,
    };

    // Send observer to instance
    observer_channel
        .send(observer)
        .unwrap_or_else(|_| panic!(DISPATCH_WITHOUT_CHANNELS));

    // Send action to instance
    action_channel
        .send(wrapper)
        .unwrap_or_else(|_| panic!(DISPATCH_WITHOUT_CHANNELS));

    // Block until Observer has sensed the completion of the Action
    receiver
        .recv()
        .unwrap_or_else(|_| panic!(DISPATCH_WITHOUT_CHANNELS));
}

/// Send Action to the Event Queue and create an Observer for it with the specified closure
pub fn dispatch_action_with_observer<F>(
    action_channel: &Sender<ActionWrapper>,
    observer_channel: &Sender<Observer>,
    action: Action,
    closure: F,
) where
    F: 'static + FnMut(&State) -> bool + Send,
{
    let observer = Observer {
        sensor: Box::new(closure),
        done: false,
    };

    observer_channel
        .send(observer)
        .expect("observer channel to be open");
    dispatch_action(action_channel, action);
}

/// Send Action to the Event Queue
pub fn dispatch_action(
    action_channel: &Sender<ActionWrapper>,
    action: Action,
) -> ActionWrapper {
    let wrapper = ActionWrapper::new(action);
    action_channel
        .send(wrapper.clone())
        .unwrap_or_else(|_| panic!(DISPATCH_WITHOUT_CHANNELS));
    wrapper
}

#[cfg(test)]
pub mod tests {
    extern crate test_utils;
    use super::Instance;
    use context::Context;
    use holochain_agent::Agent;
    use holochain_dna::{zome::capabilities::ReservedCapabilityNames, Dna};
<<<<<<< HEAD
    use action::Action;
    use action::Signal;
    use state::{State};
    use std::{sync::mpsc::channel, thread::sleep, time::Duration};
=======
    use logger::Logger;
    use nucleus::Action::InitApplication;
    use persister::SimplePersister;
    use state::{Action::Nucleus, State};
    use std::{
        sync::{mpsc::channel, Arc, Mutex},
        thread::sleep,
        time::Duration,
    };

    #[derive(Clone, Debug)]
    pub struct TestLogger {
        pub log: Vec<String>,
    }

    impl Logger for TestLogger {
        fn log(&mut self, msg: String) {
            self.log.push(msg);
        }
    }

    /// create a test logger
    pub fn test_logger() -> Arc<Mutex<TestLogger>> {
        Arc::new(Mutex::new(TestLogger { log: Vec::new() }))
    }

    /// create a test context and TestLogger pair so we can use the logger in assertions
    pub fn test_context_and_logger(agent_name: &str) -> (Arc<Context>, Arc<Mutex<TestLogger>>) {
        let agent = Agent::from_string(agent_name);
        let logger = test_logger();
        (
            Arc::new(Context {
                agent,
                logger: logger.clone(),
                persister: Arc::new(Mutex::new(SimplePersister::new())),
            }),
            logger,
        )
    }

    /// create a test context
    pub fn test_context(agent_name: &str) -> Arc<Context> {
        let (context, _) = test_context_and_logger(agent_name);
        context
    }
>>>>>>> d2a1f50d

    /// create a test instance
    pub fn test_instance(dna: Dna) -> Instance {
        // Create instance and plug in our DNA
        let mut instance = Instance::new();
<<<<<<< HEAD
        let action = Action::new(&Signal::InitApplication(dna.clone()));
        instance.start_action_loop();
=======
        let action = Nucleus(InitApplication(dna.clone()));
        instance.start_action_loop(test_context("jane"));
>>>>>>> d2a1f50d
        instance.dispatch_and_wait(action.clone());
        assert_eq!(instance.state().nucleus().dna(), Some(dna));

        // Wait for Init to finish
        while instance.state().history.len() < 4 {
            // TODO - #21
            // This println! should be converted to either a call to the app logger, or to the core debug log.
            println!("Waiting... {}", instance.state().history.len());
            sleep(Duration::from_millis(10))
        }

        instance
    }

    /// create a test instance with a blank DNA
    pub fn test_instance_blank() -> Instance {
        test_instance(Dna::new())
    }

    #[test]
    /// This test shows how to call dispatch with a closure that should run
    /// when the action results in a state change.  Note that the observer closure
    /// needs to return a boolean to indicate that it has successfully observed what
    /// it intends to observe.  It will keep getting called as the state changes until
    /// it returns true.
    /// Note also that for this test we create a channel to send something (in this case
    /// the dna) back over, just so that the test will block until the closure is successfully
    /// run and the assert will actually run.  If we put the assert inside the closure
    /// the test thread could complete before the closure was called.
    fn can_dispatch_with_observer() {
        let mut instance = Instance::new();
        instance.start_action_loop(test_context("jane"));

        let dna = Dna::new();
        let (sender, receiver) = channel();
        instance.dispatch_with_observer(
            Action::new(&Signal::InitApplication(dna.clone())),
            move |state: &State| match state.nucleus().dna() {
                Some(dna) => {
                    sender.send(dna).expect("test channel must be open");
                    return true;
                }
                None => return false,
            },
        );

        let stored_dna = receiver.recv().unwrap();

        assert_eq!(dna, stored_dna);
    }

    #[test]
    /// tests that we can dispatch an action and block until it completes
    fn can_dispatch_and_wait() {
        let mut instance = Instance::new();
        assert_eq!(instance.state().nucleus().dna(), None);
        assert_eq!(
            instance.state().nucleus().status(),
            ::nucleus::state::NucleusStatus::New
        );

        let dna = Dna::new();
<<<<<<< HEAD
        let action = Action::new(&Signal::InitApplication(dna.clone()));
        instance.start_action_loop();
=======
        let action = Nucleus(InitApplication(dna.clone()));
        instance.start_action_loop(test_context("jane"));
>>>>>>> d2a1f50d

        // the initial state is not intialized
        assert!(instance.state().nucleus().has_initialized() == false);

        instance.dispatch_and_wait(action.clone());
        assert_eq!(instance.state().nucleus().dna(), Some(dna));

        // Wait for Init to finish
        while instance.state().history.len() < 2 {
            println!("Waiting... {}", instance.state().history.len());
            sleep(Duration::from_millis(10));
        }
        assert!(instance.state().nucleus().has_initialized());
    }

    #[test]
    /// tests that an unimplemented genesis allows the nucleus to initialize
    /// @TODO is this right? should return unimplemented?
    /// @see https://github.com/holochain/holochain-rust/issues/97
    fn test_missing_genesis() {
        let mut dna = test_utils::create_test_dna_with_wat(
            "test_zome".to_string(),
            "test_cap".to_string(),
            None,
        );
        dna.zomes[0].capabilities[0].name = ReservedCapabilityNames::LifeCycle.as_str().to_string();

        let instance = test_instance(dna);

        assert_eq!(instance.state().history.len(), 4);
        assert!(instance.state().nucleus().has_initialized());
    }

    #[test]
    /// tests that a valid genesis allows the nucleus to initialize
    fn test_genesis_ok() {
        let dna = test_utils::create_test_dna_with_wat(
            "test_zome".to_string(),
            ReservedCapabilityNames::LifeCycle.as_str().to_string(),
            Some(
                r#"
            (module
                (memory (;0;) 17)
                (func (export "genesis_dispatch") (param $p0 i32) (result i32)
                    i32.const 0
                )
                (data (i32.const 0)
                    ""
                )
                (export "memory" (memory 0))
            )
        "#,
            ),
        );

        let instance = test_instance(dna);

        assert_eq!(instance.state().history.len(), 4);
        assert!(instance.state().nucleus().has_initialized());
    }

    #[test]
    /// tests that a failed genesis prevents the nucleus from initializing
    fn test_genesis_err() {
        let dna = test_utils::create_test_dna_with_wat(
            "test_zome".to_string(),
            ReservedCapabilityNames::LifeCycle.as_str().to_string(),
            Some(
                r#"
            (module
                (memory (;0;) 17)
                (func (export "genesis_dispatch") (param $p0 i32) (result i32)
                    i32.const 4
                )
                (data (i32.const 0)
                    "1337"
                )
                (export "memory" (memory 0))
            )
        "#,
            ),
        );

        let instance = test_instance(dna);

        assert_eq!(instance.state().history.len(), 4);
        assert!(instance.state().nucleus().has_initialized() == false);
    }
}<|MERGE_RESOLUTION|>--- conflicted
+++ resolved
@@ -229,12 +229,10 @@
     use context::Context;
     use holochain_agent::Agent;
     use holochain_dna::{zome::capabilities::ReservedCapabilityNames, Dna};
-<<<<<<< HEAD
     use action::Action;
     use action::Signal;
     use state::{State};
     use std::{sync::mpsc::channel, thread::sleep, time::Duration};
-=======
     use logger::Logger;
     use nucleus::Action::InitApplication;
     use persister::SimplePersister;
@@ -280,19 +278,13 @@
         let (context, _) = test_context_and_logger(agent_name);
         context
     }
->>>>>>> d2a1f50d
 
     /// create a test instance
     pub fn test_instance(dna: Dna) -> Instance {
         // Create instance and plug in our DNA
         let mut instance = Instance::new();
-<<<<<<< HEAD
         let action = Action::new(&Signal::InitApplication(dna.clone()));
-        instance.start_action_loop();
-=======
-        let action = Nucleus(InitApplication(dna.clone()));
         instance.start_action_loop(test_context("jane"));
->>>>>>> d2a1f50d
         instance.dispatch_and_wait(action.clone());
         assert_eq!(instance.state().nucleus().dna(), Some(dna));
 
@@ -355,13 +347,9 @@
         );
 
         let dna = Dna::new();
-<<<<<<< HEAD
+
         let action = Action::new(&Signal::InitApplication(dna.clone()));
-        instance.start_action_loop();
-=======
-        let action = Nucleus(InitApplication(dna.clone()));
         instance.start_action_loop(test_context("jane"));
->>>>>>> d2a1f50d
 
         // the initial state is not intialized
         assert!(instance.state().nucleus().has_initialized() == false);
