use crate::{
    action::ActionWrapper, context::Context, signal::Signal, state::State, workflows::application,
};
#[cfg(test)]
use crate::{
    network::actions::initialize_network::initialize_network_with_spoofed_dna,
    nucleus::actions::initialize::initialize_application,
};
#[cfg(test)]
use holochain_core_types::cas::content::Address;
use holochain_core_types::{dna::Dna, error::HcResult};
use std::{
    sync::{
        mpsc::{sync_channel, Receiver, Sender, SyncSender},
        Arc, RwLock, RwLockReadGuard,
    },
    thread,
    time::Duration,
};

pub const RECV_DEFAULT_TIMEOUT_MS: Duration = Duration::from_millis(10000);

/// Object representing a Holochain instance, i.e. a running holochain (DNA + DHT + source-chain)
/// Holds the Event loop and processes it with the redux pattern.
#[derive(Clone)]
pub struct Instance {
    /// The object holding the state. Actions go through the store sequentially.
    state: Arc<RwLock<State>>,
    action_channel: Option<SyncSender<ActionWrapper>>,
    observer_channel: Option<SyncSender<Observer>>,
}

/// State Observer that executes a closure everytime the State changes.
pub struct Observer {
    pub ticker: Sender<()>,
}

pub static DISPATCH_WITHOUT_CHANNELS: &str = "dispatch called without channels open";

impl Instance {
    pub fn default_channel_buffer_size() -> usize {
        100
    }

    /// This is initializing and starting the redux action loop and adding channels to dispatch
    /// actions and observers to the context
    pub(in crate::instance) fn inner_setup(&mut self, context: Arc<Context>) -> Arc<Context> {
        let (rx_action, rx_observer) = self.initialize_channels();
        let context = self.initialize_context(context);
        self.start_action_loop(context.clone(), rx_action, rx_observer);
        context
    }

    /// This is calling inner_setup and running the initialization workflow which makes sure that
    /// the chain gets initialized if dna is Some.
    /// If dna is None it is assumed the chain is already initialized, i.e. we are loading a chain.
    pub fn initialize(
        &mut self,
        dna: Option<Dna>,
        context: Arc<Context>,
    ) -> HcResult<Arc<Context>> {
        let context = self.inner_setup(context);
        context.block_on(application::initialize(self, dna, context.clone()))
    }

    /// This function is only needed in tests to create integration tests in which an instance
    /// tries to publish invalid entries.
    /// The DNA needs to be spoofed then so that we can emulate a hacked node that does not
    /// run the right validation checks locally but actually commits and publishes invalid data.
    #[cfg(test)]
    pub fn initialize_with_spoofed_dna(
        &mut self,
        dna: Dna,
        spoofed_dna_address: Address,
        context: Arc<Context>,
    ) -> HcResult<Arc<Context>> {
        let context = self.inner_setup(context);
        context.block_on(
            async {
                await!(initialize_application(dna.clone(), &context))?;
                await!(initialize_network_with_spoofed_dna(
                    spoofed_dna_address,
                    &context
                ))
            },
        )?;
        Ok(context)
    }

    /// Only needed in tests to check that the initialization (and other workflows) fail
    /// with the right error message if no DNA is present.
    #[cfg(test)]
    pub fn initialize_without_dna(&mut self, context: Arc<Context>) -> Arc<Context> {
        self.inner_setup(context)
    }

    // @NB: these three getters smell bad because previously Instance and Context had SyncSenders
    // rather than Option<SyncSenders>, but these would be initialized by default to broken channels
    // which would panic if `send` was called upon them. These `expect`s just bring more visibility to
    // that potential failure mode.
    // @see https://github.com/holochain/holochain-rust/issues/739
    fn action_channel(&self) -> &SyncSender<ActionWrapper> {
        self.action_channel
            .as_ref()
            .expect("Action channel not initialized")
    }

    pub fn observer_channel(&self) -> &SyncSender<Observer> {
        self.observer_channel
            .as_ref()
            .expect("Observer channel not initialized")
    }

    /// Stack an Action in the Event Queue
    ///
    /// # Panics
    ///
    /// Panics if called before `start_action_loop`.
    pub fn dispatch(&mut self, action_wrapper: ActionWrapper) {
        dispatch_action(self.action_channel(), action_wrapper)
    }

    /// Returns recievers for actions and observers that get added to this instance
    fn initialize_channels(&mut self) -> (Receiver<ActionWrapper>, Receiver<Observer>) {
        let (tx_action, rx_action) =
            sync_channel::<ActionWrapper>(Self::default_channel_buffer_size());
        let (tx_observer, rx_observer) =
            sync_channel::<Observer>(Self::default_channel_buffer_size());
        self.action_channel = Some(tx_action.clone());
        self.observer_channel = Some(tx_observer.clone());

        (rx_action, rx_observer)
    }

    pub fn initialize_context(&self, context: Arc<Context>) -> Arc<Context> {
        let mut sub_context = (*context).clone();
        sub_context.set_state(self.state.clone());
        sub_context.action_channel = self.action_channel.clone();
        sub_context.observer_channel = self.observer_channel.clone();
        Arc::new(sub_context)
    }

    /// Start the Event Loop on a separate thread
    pub fn start_action_loop(
        &mut self,
        context: Arc<Context>,
        rx_action: Receiver<ActionWrapper>,
        rx_observer: Receiver<Observer>,
    ) {
        let sync_self = self.clone();
        let sub_context = self.initialize_context(context);

        thread::spawn(move || {
            let mut state_observers: Vec<Observer> = Vec::new();
            for action_wrapper in rx_action {
                state_observers = sync_self.process_action(
                    action_wrapper,
                    state_observers,
                    &rx_observer,
                    &sub_context,
                );
            }
        });
    }

    /// Calls the reducers for an action and calls the observers with the new state
    /// returns the new vector of observers
    pub(crate) fn process_action(
        &self,
        action_wrapper: ActionWrapper,
        mut state_observers: Vec<Observer>,
        rx_observer: &Receiver<Observer>,
        context: &Arc<Context>,
    ) -> Vec<Observer> {
        // Mutate state
        {
            let new_state: State;

            {
                // Only get a read lock first so code in reducers can read state as well
                let state = self
                    .state
                    .read()
                    .expect("owners of the state RwLock shouldn't panic");

                // Create new state by reducing the action on old state
                new_state = state.reduce(context.clone(), action_wrapper.clone());
            }

            // Get write lock
            let mut state = self
                .state
                .write()
                .expect("owners of the state RwLock shouldn't panic");

            // Change the state
            *state = new_state;
        }

<<<<<<< HEAD
        context.log(format!("trace/reduce: {:?}", action_wrapper.action()));
=======
>>>>>>> 29da1d60
        self.maybe_emit_action_signal(context, action_wrapper.clone());

        // Add new observers
        state_observers.extend(rx_observer.try_iter());
        // Tick all observers and remove those that have lost their receiving part
        state_observers
            .into_iter()
            .filter(|observer| observer.ticker.send(()).is_ok())
            .collect()
    }

    /// Given an `Action` that is being processed, decide whether or not it should be
    /// emitted as a `Signal::Internal`, and if so, send it
    fn maybe_emit_action_signal(&self, context: &Arc<Context>, action: ActionWrapper) {
        if let Some(tx) = context.signal_tx() {
            // @TODO: if needed for performance, could add a filter predicate here
            // to prevent emitting too many unneeded signals
            let signal = Signal::Internal(action);
            tx.send(signal).unwrap_or_else(|_e| {
                context.log(format!(
                    "warn/reduce: Signal channel is closed! No signals can be sent."
                ))
            })
        }
    }

    /// Creates a new Instance with no channels set up.
    pub fn new(context: Arc<Context>) -> Self {
        Instance {
            state: Arc::new(RwLock::new(State::new(context))),
            action_channel: None,
            observer_channel: None,
        }
    }

    pub fn from_state(state: State) -> Self {
        Instance {
            state: Arc::new(RwLock::new(state)),
            action_channel: None,
            observer_channel: None,
        }
    }

    pub fn state(&self) -> RwLockReadGuard<State> {
        self.state
            .read()
            .expect("owners of the state RwLock shouldn't panic")
    }
}

/*impl Default for Instance {
    fn default(context:Context) -> Self {
        Self::new(context)
    }
}*/

/// Send Action to Instance's Event Queue and block until it has been processed.
///
/// # Panics
///
/// Panics if the channels passed are disconnected.
pub fn dispatch_action_and_wait(context: Arc<Context>, action_wrapper: ActionWrapper) {
    let tick_rx = context.create_observer();
    dispatch_action(context.action_channel(), action_wrapper.clone());

    loop {
        if context.state().unwrap().history.contains(&action_wrapper) {
            return;
        } else {
            let _ = tick_rx.recv_timeout(Duration::from_millis(10));
        }
    }
}

/// Send Action to the Event Queue
///
/// # Panics
///
/// Panics if the channels passed are disconnected.
pub fn dispatch_action(action_channel: &SyncSender<ActionWrapper>, action_wrapper: ActionWrapper) {
    action_channel
        .send(action_wrapper)
        .expect(DISPATCH_WITHOUT_CHANNELS);
}

#[cfg(test)]
pub mod tests {
    use self::tempfile::tempdir;
    use super::*;
    use crate::{
        action::{tests::test_action_wrapper_commit, Action, ActionWrapper},
        agent::{
            chain_store::ChainStore,
            state::{ActionResponse, AgentState},
        },
        context::{test_memory_network_config, Context},
        logger::{test_logger, TestLogger},
    };
    use holochain_cas_implementations::{cas::file::FilesystemStorage, eav::file::EavFileStorage};
    use holochain_core_types::{
        agent::AgentId,
        cas::content::AddressableContent,
        chain_header::test_chain_header,
        dna::{zome::Zome, Dna},
        entry::{entry_type::EntryType, test_entry},
        json::{JsonString, RawString},
    };
    use tempfile;
    use test_utils;

    use crate::{persister::SimplePersister, state::State};

    use std::{
        sync::{mpsc::channel, Arc, Mutex},
        thread::sleep,
        time::Duration,
    };

    use holochain_core_types::entry::Entry;

    /// create a test context and TestLogger pair so we can use the logger in assertions
    #[cfg_attr(tarpaulin, skip)]
    pub fn test_context_and_logger(
        agent_name: &str,
        network_name: Option<&str>,
    ) -> (Arc<Context>, Arc<Mutex<TestLogger>>) {
        let agent = AgentId::generate_fake(agent_name);
        let content_file_storage = Arc::new(RwLock::new(
            FilesystemStorage::new(tempdir().unwrap().path().to_str().unwrap()).unwrap(),
        ));
        let meta_file_storage = Arc::new(RwLock::new(
            EavFileStorage::new(tempdir().unwrap().path().to_str().unwrap().to_string()).unwrap(),
        ));
        let logger = test_logger();
        (
            Arc::new(Context::new(
                agent,
                logger.clone(),
                Arc::new(Mutex::new(SimplePersister::new(
                    content_file_storage.clone(),
                ))),
                content_file_storage.clone(),
                content_file_storage.clone(),
                meta_file_storage,
                test_memory_network_config(network_name),
                None,
                None,
            )),
            logger,
        )
    }

    /// create a test context
    #[cfg_attr(tarpaulin, skip)]
    pub fn test_context(agent_name: &str, network_name: Option<&str>) -> Arc<Context> {
        let (context, _) = test_context_and_logger(agent_name, network_name);
        context
    }

    /// create a test context
    #[cfg_attr(tarpaulin, skip)]
    pub fn test_context_with_channels(
        agent_name: &str,
        action_channel: &SyncSender<ActionWrapper>,
        observer_channel: &SyncSender<Observer>,
        network_name: Option<&str>,
    ) -> Arc<Context> {
        let agent = AgentId::generate_fake(agent_name);
        let logger = test_logger();
        let file_storage = Arc::new(RwLock::new(
            FilesystemStorage::new(tempdir().unwrap().path().to_str().unwrap()).unwrap(),
        ));
        Arc::new(
            Context::new_with_channels(
                agent,
                logger.clone(),
                Arc::new(Mutex::new(SimplePersister::new(file_storage.clone()))),
                Some(action_channel.clone()),
                None,
                Some(observer_channel.clone()),
                file_storage.clone(),
                Arc::new(RwLock::new(
                    EavFileStorage::new(tempdir().unwrap().path().to_str().unwrap().to_string())
                        .unwrap(),
                )),
                test_memory_network_config(network_name),
            )
            .unwrap(),
        )
    }

    #[cfg_attr(tarpaulin, skip)]
    pub fn test_context_with_state(network_name: Option<&str>) -> Arc<Context> {
        let file_storage = Arc::new(RwLock::new(
            FilesystemStorage::new(tempdir().unwrap().path().to_str().unwrap()).unwrap(),
        ));
        let mut context = Context::new(
            AgentId::generate_fake("Florence"),
            test_logger(),
            Arc::new(Mutex::new(SimplePersister::new(file_storage.clone()))),
            file_storage.clone(),
            file_storage.clone(),
            Arc::new(RwLock::new(
                EavFileStorage::new(tempdir().unwrap().path().to_str().unwrap().to_string())
                    .unwrap(),
            )),
            test_memory_network_config(network_name),
            None,
            None,
        );
        let global_state = Arc::new(RwLock::new(State::new(Arc::new(context.clone()))));
        context.set_state(global_state.clone());
        Arc::new(context)
    }

    #[cfg_attr(tarpaulin, skip)]
    pub fn test_context_with_agent_state(network_name: Option<&str>) -> Arc<Context> {
        let file_system =
            FilesystemStorage::new(tempdir().unwrap().path().to_str().unwrap()).unwrap();
        let cas = Arc::new(RwLock::new(file_system.clone()));
        let mut context = Context::new(
            AgentId::generate_fake("Florence"),
            test_logger(),
            Arc::new(Mutex::new(SimplePersister::new(cas.clone()))),
            cas.clone(),
            cas.clone(),
            Arc::new(RwLock::new(
                EavFileStorage::new(tempdir().unwrap().path().to_str().unwrap().to_string())
                    .unwrap(),
            )),
            test_memory_network_config(network_name),
            None,
            None,
        );
        let chain_store = ChainStore::new(cas.clone());
        let chain_header = test_chain_header();
        let agent_state = AgentState::new_with_top_chain_header(chain_store, chain_header);
        let state = State::new_with_agent(Arc::new(context.clone()), Arc::new(agent_state));
        let global_state = Arc::new(RwLock::new(state));
        context.set_state(global_state.clone());
        Arc::new(context)
    }

    #[test]
    fn default_buffer_size_test() {
        assert_eq!(Context::default_channel_buffer_size(), 100);
    }

    #[cfg_attr(tarpaulin, skip)]
    pub fn test_instance(dna: Dna, network_name: Option<&str>) -> Result<Instance, String> {
        test_instance_and_context(dna, network_name).map(|tuple| tuple.0)
    }

    /// create a canonical test instance
    #[cfg_attr(tarpaulin, skip)]
    pub fn test_instance_and_context(
        dna: Dna,
        network_name: Option<&str>,
    ) -> Result<(Instance, Arc<Context>), String> {
        test_instance_and_context_by_name(dna, "jane", network_name)
    }

    /// create a test instance
    #[cfg_attr(tarpaulin, skip)]
    pub fn test_instance_and_context_by_name(
        dna: Dna,
        name: &str,
        network_name: Option<&str>,
    ) -> Result<(Instance, Arc<Context>), String> {
        // Create instance and plug in our DNA
        let context = test_context(name, network_name);
        let mut instance = Instance::new(context.clone());
        let context = instance.initialize(Some(dna.clone()), context.clone())?;

        assert_eq!(instance.state().nucleus().dna(), Some(dna.clone()));
        assert!(instance.state().nucleus().has_initialized());

        /// fair warning... use test_instance_blank() if you want a minimal instance
        assert!(
            !dna.zomes.clone().is_empty(),
            "Empty zomes = No genesis = infinite loops below!"
        );

        // @TODO abstract and DRY this out
        // @see https://github.com/holochain/holochain-rust/issues/195
        while instance
            .state()
            .history
            .iter()
            .find(|aw| match aw.action() {
                Action::InitApplication(_) => true,
                _ => false,
            })
            .is_none()
        {
            println!("Waiting for InitApplication");
            sleep(Duration::from_millis(10))
        }

        while instance
            .state()
            .history
            .iter()
            .find(|aw| match aw.action() {
                Action::Commit((entry, _)) => {
                    assert!(
                        entry.entry_type() == EntryType::AgentId
                            || entry.entry_type() == EntryType::Dna
                    );
                    true
                }
                _ => false,
            })
            .is_none()
        {
            println!("Waiting for Commit for genesis");
            sleep(Duration::from_millis(10))
        }

        while instance
            .state()
            .history
            .iter()
            .find(|aw| match aw.action() {
                Action::ReturnInitializationResult(_) => true,
                _ => false,
            })
            .is_none()
        {
            println!("Waiting for ReturnInitializationResult");
            sleep(Duration::from_millis(10))
        }
        Ok((instance, context))
    }

    /// create a test instance with a blank DNA
    #[cfg_attr(tarpaulin, skip)]
    pub fn test_instance_blank() -> Instance {
        let mut dna = Dna::new();
        dna.zomes.insert("".to_string(), Zome::default());
        dna.uuid = "2297b5bc-ef75-4702-8e15-66e0545f3482".into();
        test_instance(dna, None).expect("Blank instance could not be initialized!")
    }

    #[test]
    /// This tests calling `process_action`
    /// with an action that dispatches no new ones.
    /// It tests that the desired effects do happen
    /// to the state and that no observers or actions
    /// are sent on the passed channels.
    pub fn can_process_action() {
        let netname = Some("can_process_action");
        let mut instance = Instance::new(test_context("jason", netname));
        let context = instance.initialize_context(test_context("jane", netname));
        let (rx_action, rx_observer) = instance.initialize_channels();

        let action_wrapper = test_action_wrapper_commit();
        let new_observers = instance.process_action(
            action_wrapper.clone(),
            Vec::new(), // start with no observers
            &rx_observer,
            &context,
        );

        // test that the get action added no observers or actions
        assert!(new_observers.is_empty());

        let rx_action_is_empty = match rx_action.try_recv() {
            Err(::std::sync::mpsc::TryRecvError::Empty) => true,
            _ => false,
        };
        assert!(rx_action_is_empty);

        let rx_observer_is_empty = match rx_observer.try_recv() {
            Err(::std::sync::mpsc::TryRecvError::Empty) => true,
            _ => false,
        };
        assert!(rx_observer_is_empty);

        // Borrow the state lock
        let state = instance.state();
        // Clone the agent Arc
        let actions = state.agent().actions();
        let response = actions
            .get(&action_wrapper)
            .expect("action and reponse should be added after Get action dispatch");

        assert_eq!(
            response,
            &ActionResponse::Commit(Ok(test_entry().address()))
        );
    }

    #[test]
    /// tests that we can dispatch an action and block until it completes
    fn can_dispatch_and_wait() {
        let netname = Some("can_dispatch_and_wait");
        let mut instance = Instance::new(test_context("jason", netname));
        assert_eq!(instance.state().nucleus().dna(), None);
        assert_eq!(
            instance.state().nucleus().status(),
            crate::nucleus::state::NucleusStatus::New
        );

        let dna = Dna::new();

        let action = ActionWrapper::new(Action::InitApplication(dna.clone()));
        let context = instance.inner_setup(test_context("jane", netname));

        // the initial state is not intialized
        assert_eq!(
            instance.state().nucleus().status(),
            crate::nucleus::state::NucleusStatus::New
        );

        dispatch_action_and_wait(context, action);
        assert_eq!(instance.state().nucleus().dna(), Some(dna));
        assert_eq!(
            instance.state().nucleus().status(),
            crate::nucleus::state::NucleusStatus::Initializing
        );
    }

    #[test]
    /// tests that an unimplemented genesis allows the nucleus to initialize
    /// @TODO is this right? should return unimplemented?
    /// @see https://github.com/holochain/holochain-rust/issues/97
    fn test_missing_genesis() {
        let dna = test_utils::create_test_dna_with_wat("test_zome", "test_cap", None);

        let instance = test_instance(dna, None);

        assert!(instance.is_ok());
        let instance = instance.unwrap();
        assert!(instance.state().nucleus().has_initialized());
    }

    #[test]
    /// tests that a valid genesis allows the nucleus to initialize
    fn test_genesis_ok() {
        let dna = test_utils::create_test_dna_with_wat(
            "test_zome",
            "test_cap",
            Some(
                r#"
            (module
                (memory (;0;) 1)
                (func (export "genesis") (param $p0 i64) (result i64)
                    i64.const 0
                )
                (data (i32.const 0)
                    ""
                )
                (export "memory" (memory 0))
            )
        "#,
            ),
        );

        let maybe_instance = test_instance(dna, None);
        assert!(maybe_instance.is_ok());

        let instance = maybe_instance.unwrap();
        assert!(instance.state().nucleus().has_initialized());
    }

    #[test]
    /// tests that a failed genesis prevents the nucleus from initializing
    fn test_genesis_err() {
        let dna = test_utils::create_test_dna_with_wat(
            "test_zome",
            "test_cap",
            Some(
                r#"
            (module
                (memory (;0;) 1)
                (func (export "genesis") (param $p0 i64) (result i64)
                    i64.const 9
                )
                (data (i32.const 0)
                    "1337.0"
                )
                (export "memory" (memory 0))
            )
        "#,
            ),
        );

        let instance = test_instance(dna, None);
        assert!(instance.is_err());
        assert_eq!(
            instance.err().unwrap(),
            String::from(JsonString::from(RawString::from("Genesis")))
        );
    }

    /// Committing a DnaEntry to source chain should work
    #[test]
    fn can_commit_dna() {
        let netname = Some("can_commit_dna");
        // Create Context, Agent, Dna, and Commit AgentIdEntry Action
        let context = test_context("alex", netname);
        let dna = test_utils::create_test_dna_with_wat("test_zome", "test_cap", None);
        let dna_entry = Entry::Dna(dna);
        let commit_action = ActionWrapper::new(Action::Commit((dna_entry.clone(), None)));

        // Set up instance and process the action
        let instance = Instance::new(test_context("jason", netname));
        let context = instance.initialize_context(context);
        let state_observers: Vec<Observer> = Vec::new();
        let (_, rx_observer) = channel::<Observer>();
        instance.process_action(commit_action, state_observers, &rx_observer, &context);

        // Check if AgentIdEntry is found
        assert_eq!(1, instance.state().history.iter().count());
        instance
            .state()
            .history
            .iter()
            .find(|aw| match aw.action() {
                Action::Commit((entry, _)) => {
                    assert_eq!(entry.entry_type(), EntryType::Dna);
                    assert_eq!(entry.content(), dna_entry.content());
                    true
                }
                _ => false,
            });
    }

    /// Committing an AgentIdEntry to source chain should work
    #[test]
    fn can_commit_agent() {
        let netname = Some("can_commit_agent");
        // Create Context, Agent and Commit AgentIdEntry Action
        let context = test_context("alex", netname);
        let agent_entry = Entry::AgentId(context.agent_id.clone());
        let commit_agent_action = ActionWrapper::new(Action::Commit((agent_entry.clone(), None)));

        // Set up instance and process the action
        let instance = Instance::new(test_context("jason", netname));
        let state_observers: Vec<Observer> = Vec::new();
        let (_, rx_observer) = channel::<Observer>();
        let context = instance.initialize_context(context);
        instance.process_action(commit_agent_action, state_observers, &rx_observer, &context);

        // Check if AgentIdEntry is found
        assert_eq!(1, instance.state().history.iter().count());
        instance
            .state()
            .history
            .iter()
            .find(|aw| match aw.action() {
                Action::Commit((entry, _)) => {
                    assert_eq!(entry.entry_type(), EntryType::AgentId);
                    assert_eq!(entry.content(), agent_entry.content());
                    true
                }
                _ => false,
            });
    }
}<|MERGE_RESOLUTION|>--- conflicted
+++ resolved
@@ -197,10 +197,8 @@
             *state = new_state;
         }
 
-<<<<<<< HEAD
         context.log(format!("trace/reduce: {:?}", action_wrapper.action()));
-=======
->>>>>>> 29da1d60
+
         self.maybe_emit_action_signal(context, action_wrapper.clone());
 
         // Add new observers
