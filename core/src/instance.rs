use action::ActionWrapper;
use context::Context;
use state::State;
use std::{
    sync::{
        mpsc::{sync_channel, Receiver, SyncSender},
        Arc, RwLock, RwLockReadGuard,
    },
    thread,
    time::Duration,
};

pub const RECV_DEFAULT_TIMEOUT_MS: Duration = Duration::from_millis(10000);

/// Object representing a Holochain instance, i.e. a running holochain (DNA + DHT + source-chain)
/// Holds the Event loop and processes it with the redux pattern.
#[derive(Clone)]
pub struct Instance {
    /// The object holding the state. Actions go through the store sequentially.
    state: Arc<RwLock<State>>,
    action_channel: SyncSender<ActionWrapper>,
    observer_channel: SyncSender<Observer>,
}

type ClosureType = Box<FnMut(&State) -> bool + Send>;

/// State Observer that executes a closure everytime the State changes.
pub struct Observer {
    pub sensor: ClosureType,
}

pub static DISPATCH_WITHOUT_CHANNELS: &str = "dispatch called without channels open";

impl Instance {
    pub fn default_channel_buffer_size() -> usize {
        100
    }

    /// get a clone of the action channel
    pub fn action_channel(&self) -> SyncSender<ActionWrapper> {
        self.action_channel.clone()
    }

    /// get a clone of the observer channel
    pub fn observer_channel(&self) -> SyncSender<Observer> {
        self.observer_channel.clone()
    }

    /// Stack an Action in the Event Queue
    ///
    /// # Panics
    ///
    /// Panics if called before `start_action_loop`.
    pub fn dispatch(&mut self, action_wrapper: ActionWrapper) {
        dispatch_action(&self.action_channel, action_wrapper)
    }

    /// Stack an Action in the Event Queue and block until is has been processed.
    ///
    /// # Panics
    ///
    /// Panics if called before `start_action_loop`.
    pub fn dispatch_and_wait(&mut self, action_wrapper: ActionWrapper) {
        dispatch_action_and_wait(&self.action_channel, &self.observer_channel, action_wrapper);
    }

    /// Stack an action in the Event Queue and create an Observer on it with the specified closure
    ///
    /// # Panics
    ///
    /// Panics if called before `start_action_loop`.
    pub fn dispatch_with_observer<F>(&mut self, action_wrapper: ActionWrapper, closure: F)
    where
        F: 'static + FnMut(&State) -> bool + Send,
    {
        dispatch_action_with_observer(
            &self.action_channel,
            &self.observer_channel,
            action_wrapper,
            closure,
        )
    }

    /// Returns recievers for actions and observers that get added to this instance
    fn initialize_channels(&mut self) -> (Receiver<ActionWrapper>, Receiver<Observer>) {
        let (tx_action, rx_action) =
            sync_channel::<ActionWrapper>(Self::default_channel_buffer_size());
        let (tx_observer, rx_observer) =
            sync_channel::<Observer>(Self::default_channel_buffer_size());
        self.action_channel = tx_action.clone();
        self.observer_channel = tx_observer.clone();

        (rx_action, rx_observer)
    }

    pub fn initialize_context(&self, context: Arc<Context>) -> Arc<Context> {
        let mut sub_context = (*context).clone();
        sub_context.set_state(self.state.clone());
        sub_context.action_channel = self.action_channel.clone();
        sub_context.observer_channel = self.observer_channel.clone();
        Arc::new(sub_context)
    }

    /// Start the Event Loop on a seperate thread
    pub fn start_action_loop(&mut self, context: Arc<Context>) {
        let (rx_action, rx_observer) = self.initialize_channels();

        let sync_self = self.clone();
        let sub_context = self.initialize_context(context);

        thread::spawn(move || {
            let mut state_observers: Vec<Observer> = Vec::new();
            for action_wrapper in rx_action {
                state_observers = sync_self.process_action(
                    action_wrapper,
                    state_observers,
                    &rx_observer,
                    &sub_context,
                );
            }
        });
    }

    /// Calls the reducers for an action and calls the observers with the new state
    /// returns the new vector of observers
    pub(crate) fn process_action(
        &self,
        action_wrapper: ActionWrapper,
        mut state_observers: Vec<Observer>,
        rx_observer: &Receiver<Observer>,
        context: &Arc<Context>,
    ) -> Vec<Observer> {
        // Mutate state
        {
            let new_state: State;

            {
                // Only get a read lock first so code in reducers can read state as well
                let state = self
                    .state
                    .read()
                    .expect("owners of the state RwLock shouldn't panic");

                // Create new state by reducing the action on old state
                new_state = state.reduce(context.clone(), action_wrapper);
            }

            // Get write lock
            let mut state = self
                .state
                .write()
                .expect("owners of the state RwLock shouldn't panic");

            // Change the state
            *state = new_state;
        }

        // Add new observers
        state_observers.extend(rx_observer.try_iter());

        // Run all observer closures
        {
            let state = self
                .state
                .read()
                .expect("owners of the state RwLock shouldn't panic");
            let mut i = 0;
            while i != state_observers.len() {
                if (&mut state_observers[i].sensor)(&state) {
                    state_observers.remove(i);
                } else {
                    i += 1;
                }
            }
        }
        state_observers
    }

    /// Creates a new Instance with disconnected channels.
    pub fn new(context: Arc<Context>) -> Self {
        let (tx_action, _) = sync_channel(1);
        let (tx_observer, _) = sync_channel(1);
        Instance {
            state: Arc::new(RwLock::new(State::new(context))),
            action_channel: tx_action,
            observer_channel: tx_observer,
        }
    }

    pub fn from_state(state: State) -> Self {
        let (tx_action, _) = sync_channel(1);
        let (tx_observer, _) = sync_channel(1);
        Instance {
            state: Arc::new(RwLock::new(state)),
            action_channel: tx_action,
            observer_channel: tx_observer,
        }
    }

    pub fn state(&self) -> RwLockReadGuard<State> {
        self.state
            .read()
            .expect("owners of the state RwLock shouldn't panic")
    }
}

/*impl Default for Instance {
    fn default(context:Context) -> Self {
        Self::new(context)
    }
}*/

/// Send Action to Instance's Event Queue and block until is has been processed.
///
/// # Panics
///
/// Panics if the channels passed are disconnected.
pub fn dispatch_action_and_wait(
    action_channel: &SyncSender<ActionWrapper>,
    observer_channel: &SyncSender<Observer>,
    action_wrapper: ActionWrapper,
) {
    // Create blocking channel
    let (sender, receiver) = sync_channel::<()>(1);

    // Create blocking observer
    let observer_action_wrapper = action_wrapper.clone();
    let closure = move |state: &State| {
        if state.history.contains(&observer_action_wrapper) {
            sender
                .send(())
                // the channel stays connected until the first message has been sent
                // if this fails that means that it was called after having returned done=true
                .expect("observer called after done");
            true
        } else {
            false
        }
    };

    dispatch_action_with_observer(&action_channel, &observer_channel, action_wrapper, closure);

    // Block until Observer has sensed the completion of the Action
    receiver.recv().expect(DISPATCH_WITHOUT_CHANNELS);
}

/// Send Action to the Event Queue and create an Observer for it with the specified closure
///
/// # Panics
///
/// Panics if the channels passed are disconnected.
pub fn dispatch_action_with_observer<F>(
    action_channel: &SyncSender<ActionWrapper>,
    observer_channel: &SyncSender<Observer>,
    action_wrapper: ActionWrapper,
    closure: F,
) where
    F: 'static + FnMut(&State) -> bool + Send,
{
    let observer = Observer {
        sensor: Box::new(closure),
    };

    observer_channel
        .send(observer)
        .expect(DISPATCH_WITHOUT_CHANNELS);
    dispatch_action(action_channel, action_wrapper);
}

/// Send Action to the Event Queue
///
/// # Panics
///
/// Panics if the channels passed are disconnected.
pub fn dispatch_action(action_channel: &SyncSender<ActionWrapper>, action_wrapper: ActionWrapper) {
    action_channel
        .send(action_wrapper)
        .expect(DISPATCH_WITHOUT_CHANNELS);
}

#[cfg(test)]
pub mod tests {
    extern crate tempfile;
    extern crate test_utils;
    use self::tempfile::tempdir;
    use super::*;
    use action::{tests::test_action_wrapper_get, Action, ActionWrapper};
    use agent::{
        chain_store::ChainStore,
        state::{ActionResponse, AgentState},
    };
    use context::Context;
    use futures::executor::block_on;
    use holochain_cas_implementations::{cas::file::FilesystemStorage, eav::file::EavFileStorage};
    use holochain_core_types::{
<<<<<<< HEAD
        cas::content::AddressableContent, chain_header::test_chain_header, entry::ToEntry,
=======
        cas::content::AddressableContent,
        chain_header::test_chain_header,
        entry::{agent::Agent, ToEntry},
>>>>>>> 136ff9be
        entry_type::EntryType,
        json::{JsonString, RawString},
    };
    use holochain_dna::{zome::Zome, Dna};
    use logger::Logger;
    use nucleus::{
        actions::initialize::initialize_application,
        ribosome::{callback::Callback, Defn},
    };
    use persister::SimplePersister;
    use state::State;

    use std::{
        sync::{
            mpsc::{channel, sync_channel},
            Arc, Mutex,
        },
        thread::sleep,
        time::Duration,
    };

    #[derive(Clone, Debug)]
    pub struct TestLogger {
        pub log: Vec<String>,
    }

    impl Logger for TestLogger {
        fn log(&mut self, msg: String) {
            self.log.push(msg);
        }
        fn dump(&self) -> String {
            format!("{:?}", self.log)
        }
    }

    /// create a test logger
    pub fn test_logger() -> Arc<Mutex<TestLogger>> {
        Arc::new(Mutex::new(TestLogger { log: Vec::new() }))
    }

    /// create a test context and TestLogger pair so we can use the logger in assertions
    pub fn test_context_and_logger(agent_name: &str) -> (Arc<Context>, Arc<Mutex<TestLogger>>) {
        let agent = Agent::from(agent_name.to_owned());
        let logger = test_logger();
        (
            Arc::new(
                Context::new(
                    agent,
                    logger.clone(),
                    Arc::new(Mutex::new(SimplePersister::new("foo".to_string()))),
                    FilesystemStorage::new(tempdir().unwrap().path().to_str().unwrap()).unwrap(),
                    EavFileStorage::new(tempdir().unwrap().path().to_str().unwrap().to_string())
                        .unwrap(),
                ).unwrap(),
            ),
            logger,
        )
    }

    /// create a test context
    pub fn test_context(agent_name: &str) -> Arc<Context> {
        let (context, _) = test_context_and_logger(agent_name);
        context
    }

    /// create a test context
    pub fn test_context_with_channels(
        agent_name: &str,
        action_channel: &SyncSender<ActionWrapper>,
        observer_channel: &SyncSender<Observer>,
    ) -> Arc<Context> {
        let agent = Agent::from(agent_name.to_owned());
        let logger = test_logger();
        Arc::new(
            Context::new_with_channels(
                agent,
                logger.clone(),
                Arc::new(Mutex::new(SimplePersister::new("foo".to_string()))),
                action_channel.clone(),
                observer_channel.clone(),
                FilesystemStorage::new(tempdir().unwrap().path().to_str().unwrap()).unwrap(),
                EavFileStorage::new(tempdir().unwrap().path().to_str().unwrap().to_string())
                    .unwrap(),
            ).unwrap(),
        )
    }

    pub fn test_context_with_state() -> Arc<Context> {
        let mut context = Context::new(
            Agent::from("Florence".to_string()),
            test_logger(),
            Arc::new(Mutex::new(SimplePersister::new("foo".to_string()))),
            FilesystemStorage::new(tempdir().unwrap().path().to_str().unwrap()).unwrap(),
            EavFileStorage::new(tempdir().unwrap().path().to_str().unwrap().to_string()).unwrap(),
        ).unwrap();
        let global_state = Arc::new(RwLock::new(State::new(Arc::new(context.clone()))));
        context.set_state(global_state.clone());
        Arc::new(context)
    }

    pub fn test_context_with_agent_state() -> Arc<Context> {
        let file_system =
            FilesystemStorage::new(tempdir().unwrap().path().to_str().unwrap()).unwrap();
        let mut context = Context::new(
            Agent::from("Florence".to_string()),
            test_logger(),
            Arc::new(Mutex::new(SimplePersister::new("foo".to_string()))),
            file_system.clone(),
            EavFileStorage::new(tempdir().unwrap().path().to_str().unwrap().to_string()).unwrap(),
        ).unwrap();
        let chain_store = ChainStore::new(file_system);
        let chain_header = test_chain_header();
        let agent_state = AgentState::new_with_top_chain_header(chain_store, chain_header);
        let state = State::new_with_agent(Arc::new(context.clone()), Arc::new(agent_state));
        let global_state = Arc::new(RwLock::new(state));
        context.set_state(global_state.clone());
        Arc::new(context)
    }

    #[test]
    fn default_buffer_size_test() {
        assert_eq!(Context::default_channel_buffer_size(), 100);
    }

    #[cfg_attr(tarpaulin, skip)]
    pub fn test_instance(dna: Dna) -> Result<Instance, String> {
        test_instance_and_context(dna).map(|tuple| tuple.0)
    }

    /// create a test instance
    #[cfg_attr(tarpaulin, skip)]
    pub fn test_instance_and_context(dna: Dna) -> Result<(Instance, Arc<Context>), String> {
        // Create instance and plug in our DNA
        let context = test_context("jane");
        let mut instance = Instance::new(context.clone());
        instance.start_action_loop(context.clone());
        let context = instance.initialize_context(context);

        block_on(initialize_application(dna.clone(), context.clone()))?;

        assert_eq!(instance.state().nucleus().dna(), Some(dna.clone()));
        assert!(instance.state().nucleus().has_initialized());

        /// fair warning... use test_instance_blank() if you want a minimal instance
        assert!(
            !dna.zomes.clone().is_empty(),
            "Empty zomes = No genesis = infinite loops below!"
        );

        // @TODO abstract and DRY this out
        // @see https://github.com/holochain/holochain-rust/issues/195
        while instance
            .state()
            .history
            .iter()
            .find(|aw| match aw.action() {
                Action::InitApplication(_) => true,
                _ => false,
            })
            .is_none()
        {
            println!("Waiting for InitApplication");
            sleep(Duration::from_millis(10))
        }

        while instance
            .state()
            .history
            .iter()
            .find(|aw| match aw.action() {
                Action::Commit(entry) => {
                    assert!(
                        entry.entry_type() == &EntryType::AgentId
                            || entry.entry_type() == &EntryType::Dna
                    );
                    true
                }
                _ => false,
            })
            .is_none()
        {
            println!("Waiting for Commit for genesis");
            sleep(Duration::from_millis(10))
        }

        while instance
            .state()
            .history
            .iter()
            .find(|aw| match aw.action() {
                Action::ReturnInitializationResult(_) => true,
                _ => false,
            })
            .is_none()
        {
            println!("Waiting for ReturnInitializationResult");
            sleep(Duration::from_millis(10))
        }
        Ok((instance, context))
    }

    /// create a test instance with a blank DNA
    #[cfg_attr(tarpaulin, skip)]
    pub fn test_instance_blank() -> Instance {
        let mut dna = Dna::new();
        dna.zomes.insert("".to_string(), Zome::default());
        dna.uuid = "2297b5bc-ef75-4702-8e15-66e0545f3482".into();
        test_instance(dna).expect("Blank instance could not be initialized!")
    }

    #[test]
    /// This tests calling `process_action`
    /// with an action that dispatches no new ones.
    /// It tests that the desired effects do happen
    /// to the state and that no observers or actions
    /// are sent on the passed channels.
    pub fn can_process_action() {
        let mut instance = Instance::new(test_context("jason"));

        let context = test_context("jane");
        let (rx_action, rx_observer) = instance.initialize_channels();

        let action_wrapper = test_action_wrapper_get();
        let new_observers = instance.process_action(
            action_wrapper.clone(),
            Vec::new(), // start with no observers
            &rx_observer,
            &context,
        );

        // test that the get action added no observers or actions
        assert!(new_observers.is_empty());

        let rx_action_is_empty = match rx_action.try_recv() {
            Err(::std::sync::mpsc::TryRecvError::Empty) => true,
            _ => false,
        };
        assert!(rx_action_is_empty);

        let rx_observer_is_empty = match rx_observer.try_recv() {
            Err(::std::sync::mpsc::TryRecvError::Empty) => true,
            _ => false,
        };
        assert!(rx_observer_is_empty);

        // Borrow the state lock
        let state = instance.state();
        // Clone the agent Arc
        let actions = state.agent().actions();
        let response = actions
            .get(&action_wrapper)
            .expect("action and reponse should be added after Get action dispatch");

        assert_eq!(response, &ActionResponse::GetEntry(None));
    }

    #[test]
    /// This test shows how to call dispatch with a closure that should run
    /// when the action results in a state change.  Note that the observer closure
    /// needs to return a boolean to indicate that it has successfully observed what
    /// it intends to observe.  It will keep getting called as the state changes until
    /// it returns true.
    /// Note also that for this test we create a channel to send something (in this case
    /// the dna) back over, just so that the test will block until the closure is successfully
    /// run and the assert will actually run.  If we put the assert inside the closure
    /// the test thread could complete before the closure was called.
    fn can_dispatch_with_observer() {
        let mut instance = Instance::new(test_context("jason"));
        instance.start_action_loop(test_context("jane"));

        let dna = Dna::new();
        let (sender, receiver) = sync_channel(1);
        instance.dispatch_with_observer(
            ActionWrapper::new(Action::InitApplication(dna.clone())),
            move |state: &State| match state.nucleus().dna() {
                Some(dna) => {
                    sender
                        .send(dna)
                        // the channel stays connected until the first message has been sent
                        // if this fails that means that it was called after having returned done=true
                        .expect("observer called after done");
                    true
                }
                None => false,
            },
        );

        let stored_dna = receiver.recv().expect("observer dropped before done");

        assert_eq!(dna, stored_dna);
    }

    #[test]
    /// tests that we can dispatch an action and block until it completes
    fn can_dispatch_and_wait() {
        let mut instance = Instance::new(test_context("jason"));
        assert_eq!(instance.state().nucleus().dna(), None);
        assert_eq!(
            instance.state().nucleus().status(),
            ::nucleus::state::NucleusStatus::New
        );

        let dna = Dna::new();

        let action = ActionWrapper::new(Action::InitApplication(dna.clone()));
        instance.start_action_loop(test_context("jane"));

        // the initial state is not intialized
        assert_eq!(
            instance.state().nucleus().status(),
            ::nucleus::state::NucleusStatus::New
        );

        instance.dispatch_and_wait(action);
        assert_eq!(instance.state().nucleus().dna(), Some(dna));
        assert_eq!(
            instance.state().nucleus().status(),
            ::nucleus::state::NucleusStatus::Initializing
        );
    }

    #[test]
    /// tests that an unimplemented genesis allows the nucleus to initialize
    /// @TODO is this right? should return unimplemented?
    /// @see https://github.com/holochain/holochain-rust/issues/97
    fn test_missing_genesis() {
        let dna = test_utils::create_test_dna_with_wat(
            "test_zome",
            Callback::Genesis.capability().as_str(),
            None,
        );

        let instance = test_instance(dna);

        assert!(instance.is_ok());
        let instance = instance.unwrap();
        assert!(instance.state().nucleus().has_initialized());
    }

    #[test]
    /// tests that a valid genesis allows the nucleus to initialize
    fn test_genesis_ok() {
        let dna = test_utils::create_test_dna_with_wat(
            "test_zome",
            Callback::Genesis.capability().as_str(),
            Some(
                r#"
            (module
                (memory (;0;) 17)
                (func (export "genesis") (param $p0 i32) (result i32)
                    i32.const 0
                )
                (data (i32.const 0)
                    ""
                )
                (export "memory" (memory 0))
            )
        "#,
            ),
        );

        let maybe_instance = test_instance(dna);
        assert!(maybe_instance.is_ok());

        let instance = maybe_instance.unwrap();
        assert!(instance.state().nucleus().has_initialized());
    }

    #[test]
    /// tests that a failed genesis prevents the nucleus from initializing
    fn test_genesis_err() {
        let dna = test_utils::create_test_dna_with_wat(
            "test_zome",
            Callback::Genesis.capability().as_str(),
            Some(
                r#"
            (module
                (memory (;0;) 17)
                (func (export "genesis") (param $p0 i32) (result i32)
                    i32.const 9
                )
                (data (i32.const 0)
                    "1337.0"
                )
                (export "memory" (memory 0))
            )
        "#,
            ),
        );

        let instance = test_instance(dna);
        assert!(instance.is_err());
        assert_eq!(
            instance.err().unwrap(),
            String::from(JsonString::from(RawString::from("Genesis")))
        );
    }

    /// Committing a DnaEntry to source chain should work
    #[test]
    fn can_commit_dna() {
        // Create Context, Agent, Dna, and Commit AgentIdEntry Action
        let context = test_context("alex");
        let dna = test_utils::create_test_dna_with_wat("test_zome", "test_cap", None);
        let dna_entry = dna.to_entry();
        let commit_action = ActionWrapper::new(Action::Commit(dna_entry.clone()));

        // Set up instance and process the action
        let instance = Instance::new(test_context("jason"));
        let state_observers: Vec<Observer> = Vec::new();
        let (_, rx_observer) = channel::<Observer>();
        instance.process_action(commit_action, state_observers, &rx_observer, &context);

        // Check if AgentIdEntry is found
        assert_eq!(1, instance.state().history.iter().count());
        instance
            .state()
            .history
            .iter()
            .find(|aw| match aw.action() {
                Action::Commit(entry) => {
                    assert_eq!(entry.entry_type(), &EntryType::Dna);
                    assert_eq!(entry.content(), dna_entry.content());
                    true
                }
                _ => false,
            });
    }

    /// Committing an AgentIdEntry to source chain should work
    #[test]
    fn can_commit_agent() {
        // Create Context, Agent and Commit AgentIdEntry Action
        let context = test_context("alex");
        let agent_entry = context.agent.to_entry();
        let commit_agent_action = ActionWrapper::new(Action::Commit(agent_entry.clone()));

        // Set up instance and process the action
        let instance = Instance::new(test_context("jason"));
        let state_observers: Vec<Observer> = Vec::new();
        let (_, rx_observer) = channel::<Observer>();
        instance.process_action(commit_agent_action, state_observers, &rx_observer, &context);

        // Check if AgentIdEntry is found
        assert_eq!(1, instance.state().history.iter().count());
        instance
            .state()
            .history
            .iter()
            .find(|aw| match aw.action() {
                Action::Commit(entry) => {
                    assert_eq!(entry.entry_type(), &EntryType::AgentId,);
                    assert_eq!(entry.content(), agent_entry.content());
                    true
                }
                _ => false,
            });
    }
}<|MERGE_RESOLUTION|>--- conflicted
+++ resolved
@@ -293,13 +293,9 @@
     use futures::executor::block_on;
     use holochain_cas_implementations::{cas::file::FilesystemStorage, eav::file::EavFileStorage};
     use holochain_core_types::{
-<<<<<<< HEAD
-        cas::content::AddressableContent, chain_header::test_chain_header, entry::ToEntry,
-=======
         cas::content::AddressableContent,
         chain_header::test_chain_header,
         entry::{agent::Agent, ToEntry},
->>>>>>> 136ff9be
         entry_type::EntryType,
         json::{JsonString, RawString},
     };
