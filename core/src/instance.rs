use crate::{
    action::ActionWrapper, context::Context, signal::Signal, state::State, workflows::application,
};
#[cfg(test)]
use crate::{
    network::actions::initialize_network::initialize_network_with_spoofed_dna,
    nucleus::actions::initialize::initialize_application,
};
#[cfg(test)]
use holochain_core_types::cas::content::Address;
use holochain_core_types::{dna::Dna, error::HcResult};
use std::{
    sync::{
        mpsc::{sync_channel, Receiver, Sender, SyncSender},
        Arc, RwLock, RwLockReadGuard,
    },
    thread,
    time::Duration,
};

pub const RECV_DEFAULT_TIMEOUT_MS: Duration = Duration::from_millis(10000);

/// Object representing a Holochain instance, i.e. a running holochain (DNA + DHT + source-chain)
/// Holds the Event loop and processes it with the redux pattern.
#[derive(Clone)]
pub struct Instance {
    /// The object holding the state. Actions go through the store sequentially.
    state: Arc<RwLock<State>>,
    action_channel: Option<SyncSender<ActionWrapper>>,
    observer_channel: Option<SyncSender<Observer>>,
}

/// State Observer that executes a closure everytime the State changes.
pub struct Observer {
    pub ticker: Sender<()>,
}

pub static DISPATCH_WITHOUT_CHANNELS: &str = "dispatch called without channels open";

impl Instance {
    pub fn default_channel_buffer_size() -> usize {
        100
    }

    /// This is initializing and starting the redux action loop and adding channels to dispatch
    /// actions and observers to the context
    pub(in crate::instance) fn inner_setup(&mut self, context: Arc<Context>) -> Arc<Context> {
        let (rx_action, rx_observer) = self.initialize_channels();
        let context = self.initialize_context(context);
        self.start_action_loop(context.clone(), rx_action, rx_observer);
        context
    }

    /// This is calling inner_setup and running the initialization workflow which makes sure that
    /// the chain gets initialized if dna is Some.
    /// If dna is None it is assumed the chain is already initialized, i.e. we are loading a chain.
    pub fn initialize(
        &mut self,
        dna: Option<Dna>,
        context: Arc<Context>,
    ) -> HcResult<Arc<Context>> {
        let context = self.inner_setup(context);
        context.block_on(application::initialize(self, dna, context.clone()))
    }

    /// This function is only needed in tests to create integration tests in which an instance
    /// tries to publish invalid entries.
    /// The DNA needs to be spoofed then so that we can emulate a hacked node that does not
    /// run the right validation checks locally but actually commits and publishes invalid data.
    #[cfg(test)]
    pub fn initialize_with_spoofed_dna(
        &mut self,
        dna: Dna,
        spoofed_dna_address: Address,
        context: Arc<Context>,
    ) -> HcResult<Arc<Context>> {
        let context = self.inner_setup(context);
        context.block_on(
            async {
                await!(initialize_application(dna.clone(), &context))?;
                await!(initialize_network_with_spoofed_dna(
                    spoofed_dna_address,
                    &context
                ))
            },
        )?;
        Ok(context)
    }

    /// Only needed in tests to check that the initialization (and other workflows) fail
    /// with the right error message if no DNA is present.
    #[cfg(test)]
    pub fn initialize_without_dna(&mut self, context: Arc<Context>) -> Arc<Context> {
        self.inner_setup(context)
    }

    // @NB: these three getters smell bad because previously Instance and Context had SyncSenders
    // rather than Option<SyncSenders>, but these would be initialized by default to broken channels
    // which would panic if `send` was called upon them. These `expect`s just bring more visibility to
    // that potential failure mode.
    // @see https://github.com/holochain/holochain-rust/issues/739
    fn action_channel(&self) -> &SyncSender<ActionWrapper> {
        self.action_channel
            .as_ref()
            .expect("Action channel not initialized")
    }

    pub fn observer_channel(&self) -> &SyncSender<Observer> {
        self.observer_channel
            .as_ref()
            .expect("Observer channel not initialized")
    }

    /// Stack an Action in the Event Queue
    ///
    /// # Panics
    ///
    /// Panics if called before `start_action_loop`.
    pub fn dispatch(&mut self, action_wrapper: ActionWrapper) {
        dispatch_action(self.action_channel(), action_wrapper)
    }

    /// Returns recievers for actions and observers that get added to this instance
    fn initialize_channels(&mut self) -> (Receiver<ActionWrapper>, Receiver<Observer>) {
        let (tx_action, rx_action) =
            sync_channel::<ActionWrapper>(Self::default_channel_buffer_size());
        let (tx_observer, rx_observer) =
            sync_channel::<Observer>(Self::default_channel_buffer_size());
        self.action_channel = Some(tx_action.clone());
        self.observer_channel = Some(tx_observer.clone());

        (rx_action, rx_observer)
    }

    pub fn initialize_context(&self, context: Arc<Context>) -> Arc<Context> {
        let mut sub_context = (*context).clone();
        sub_context.set_state(self.state.clone());
        sub_context.action_channel = self.action_channel.clone();
        sub_context.observer_channel = self.observer_channel.clone();
        Arc::new(sub_context)
    }

    /// Start the Event Loop on a separate thread
    pub fn start_action_loop(
        &mut self,
        context: Arc<Context>,
        rx_action: Receiver<ActionWrapper>,
        rx_observer: Receiver<Observer>,
    ) {
        let sync_self = self.clone();
        let sub_context = self.initialize_context(context);

        thread::spawn(move || {
            let mut state_observers: Vec<Observer> = Vec::new();
            for action_wrapper in rx_action {
                state_observers = sync_self.process_action(
                    action_wrapper,
                    state_observers,
                    &rx_observer,
                    &sub_context,
                );
            }
        });
    }

    /// Calls the reducers for an action and calls the observers with the new state
    /// returns the new vector of observers
    pub(crate) fn process_action(
        &self,
        action_wrapper: ActionWrapper,
        mut state_observers: Vec<Observer>,
        rx_observer: &Receiver<Observer>,
        context: &Arc<Context>,
    ) -> Vec<Observer> {
        // Mutate state
        {
            let new_state: State;

            {
                // Only get a read lock first so code in reducers can read state as well
                let state = self
                    .state
                    .read()
                    .expect("owners of the state RwLock shouldn't panic");

                // Create new state by reducing the action on old state
                new_state = state.reduce(context.clone(), action_wrapper.clone());
            }

            // Get write lock
            let mut state = self
                .state
                .write()
                .expect("owners of the state RwLock shouldn't panic");

            // Change the state
            *state = new_state;
        }

        context.log(format!("debug/reduce: {:?}", action_wrapper.action()));
        self.maybe_emit_action_signal(context, action_wrapper.clone());

        // Add new observers
        state_observers.extend(rx_observer.try_iter());
        // Tick all observers and remove those that have lost their receiving part
        state_observers
            .into_iter()
            .filter(|observer| observer.ticker.send(()).is_ok())
            .collect()
    }

    /// Given an `Action` that is being processed, decide whether or not it should be
    /// emitted as a `Signal::Internal`, and if so, send it
    fn maybe_emit_action_signal(&self, context: &Arc<Context>, action: ActionWrapper) {
        if let Some(ref tx) = context.signal_tx {
            // @TODO: if needed for performance, could add a filter predicate here
            // to prevent emitting too many unneeded signals
            let signal = Signal::Internal(action);
            tx.send(signal).unwrap_or(())
            // @TODO: once logging is implemented, kick out a warning for SendErrors
        }
    }

    /// Creates a new Instance with no channels set up.
    pub fn new(context: Arc<Context>) -> Self {
        Instance {
            state: Arc::new(RwLock::new(State::new(context))),
            action_channel: None,
            observer_channel: None,
        }
    }

    pub fn from_state(state: State) -> Self {
        Instance {
            state: Arc::new(RwLock::new(state)),
            action_channel: None,
            observer_channel: None,
        }
    }

    pub fn state(&self) -> RwLockReadGuard<State> {
        self.state
            .read()
            .expect("owners of the state RwLock shouldn't panic")
    }
}

/*impl Default for Instance {
    fn default(context:Context) -> Self {
        Self::new(context)
    }
}*/

/// Send Action to Instance's Event Queue and block until it has been processed.
///
/// # Panics
///
/// Panics if the channels passed are disconnected.
pub fn dispatch_action_and_wait(context: Arc<Context>, action_wrapper: ActionWrapper) {
    let tick_rx = context.create_observer();
    dispatch_action(context.action_channel(), action_wrapper.clone());

    loop {
        if context.state().unwrap().history.contains(&action_wrapper) {
            return;
        } else {
            let _ = tick_rx.recv_timeout(Duration::from_millis(10));
        }
    }
}

/// Send Action to the Event Queue
///
/// # Panics
///
/// Panics if the channels passed are disconnected.
pub fn dispatch_action(action_channel: &SyncSender<ActionWrapper>, action_wrapper: ActionWrapper) {
    action_channel
        .send(action_wrapper)
        .expect(DISPATCH_WITHOUT_CHANNELS);
}

#[cfg(test)]
pub mod tests {
    extern crate tempfile;
    extern crate test_utils;
    use self::tempfile::tempdir;
    use super::*;
    use crate::{
        action::{tests::test_action_wrapper_commit, Action, ActionWrapper},
        agent::{
            chain_store::ChainStore,
            state::{ActionResponse, AgentState},
        },
        context::{test_memory_network_config, Context},
        logger::{test_logger, TestLogger},
    };
    use holochain_cas_implementations::{cas::file::FilesystemStorage, eav::file::EavFileStorage};
    use holochain_core_types::{
        agent::AgentId,
        cas::content::AddressableContent,
        chain_header::test_chain_header,
        dna::{zome::Zome, Dna},
        entry::{entry_type::EntryType, test_entry},
        json::{JsonString, RawString},
    };

    use crate::{
<<<<<<< HEAD
        network::actions::initialize_network::initialize_network,
        nucleus::actions::initialize::initialize_application, persister::SimplePersister,
=======
        nucleus::ribosome::{callback::Callback, Defn},
        persister::SimplePersister,
>>>>>>> 44afa262
        state::State,
    };

    use std::{
        sync::{mpsc::channel, Arc, Mutex},
        thread::sleep,
        time::Duration,
    };

    use holochain_core_types::entry::Entry;

    /// create a test context and TestLogger pair so we can use the logger in assertions
    #[cfg_attr(tarpaulin, skip)]
    pub fn test_context_and_logger(
        agent_name: &str,
        network_name: Option<&str>,
    ) -> (Arc<Context>, Arc<Mutex<TestLogger>>) {
        let agent = AgentId::generate_fake(agent_name);
        let file_storage = Arc::new(RwLock::new(
            FilesystemStorage::new(tempdir().unwrap().path().to_str().unwrap()).unwrap(),
        ));
        let logger = test_logger();
        (
            Arc::new(Context::new(
                agent,
                logger.clone(),
                Arc::new(Mutex::new(SimplePersister::new(file_storage.clone()))),
                file_storage.clone(),
                file_storage.clone(),
                Arc::new(RwLock::new(
                    EavFileStorage::new(tempdir().unwrap().path().to_str().unwrap().to_string())
                        .unwrap(),
                )),
                test_memory_network_config(network_name),
                None,
                None,
            )),
            logger,
        )
    }

    /// create a test context
    #[cfg_attr(tarpaulin, skip)]
    pub fn test_context(agent_name: &str, network_name: Option<&str>) -> Arc<Context> {
        let (context, _) = test_context_and_logger(agent_name, network_name);
        context
    }

    /// create a test context
    #[cfg_attr(tarpaulin, skip)]
    pub fn test_context_with_channels(
        agent_name: &str,
        action_channel: &SyncSender<ActionWrapper>,
        observer_channel: &SyncSender<Observer>,
        network_name: Option<&str>,
    ) -> Arc<Context> {
        let agent = AgentId::generate_fake(agent_name);
        let logger = test_logger();
        let file_storage = Arc::new(RwLock::new(
            FilesystemStorage::new(tempdir().unwrap().path().to_str().unwrap()).unwrap(),
        ));
        Arc::new(
            Context::new_with_channels(
                agent,
                logger.clone(),
                Arc::new(Mutex::new(SimplePersister::new(file_storage.clone()))),
                Some(action_channel.clone()),
                None,
                Some(observer_channel.clone()),
                file_storage.clone(),
                Arc::new(RwLock::new(
                    EavFileStorage::new(tempdir().unwrap().path().to_str().unwrap().to_string())
                        .unwrap(),
                )),
                test_memory_network_config(network_name),
            )
            .unwrap(),
        )
    }

    #[cfg_attr(tarpaulin, skip)]
    pub fn test_context_with_state(network_name: Option<&str>) -> Arc<Context> {
        let file_storage = Arc::new(RwLock::new(
            FilesystemStorage::new(tempdir().unwrap().path().to_str().unwrap()).unwrap(),
        ));
        let mut context = Context::new(
            AgentId::generate_fake("Florence"),
            test_logger(),
            Arc::new(Mutex::new(SimplePersister::new(file_storage.clone()))),
            file_storage.clone(),
            file_storage.clone(),
            Arc::new(RwLock::new(
                EavFileStorage::new(tempdir().unwrap().path().to_str().unwrap().to_string())
                    .unwrap(),
            )),
            test_memory_network_config(network_name),
            None,
            None,
        );
        let global_state = Arc::new(RwLock::new(State::new(Arc::new(context.clone()))));
        context.set_state(global_state.clone());
        Arc::new(context)
    }

    #[cfg_attr(tarpaulin, skip)]
    pub fn test_context_with_agent_state(network_name: Option<&str>) -> Arc<Context> {
        let file_system =
            FilesystemStorage::new(tempdir().unwrap().path().to_str().unwrap()).unwrap();
        let cas = Arc::new(RwLock::new(file_system.clone()));
        let mut context = Context::new(
            AgentId::generate_fake("Florence"),
            test_logger(),
            Arc::new(Mutex::new(SimplePersister::new(cas.clone()))),
            cas.clone(),
            cas.clone(),
            Arc::new(RwLock::new(
                EavFileStorage::new(tempdir().unwrap().path().to_str().unwrap().to_string())
                    .unwrap(),
            )),
            test_memory_network_config(network_name),
            None,
            None,
        );
        let chain_store = ChainStore::new(cas.clone());
        let chain_header = test_chain_header();
        let agent_state = AgentState::new_with_top_chain_header(chain_store, chain_header);
        let state = State::new_with_agent(Arc::new(context.clone()), Arc::new(agent_state));
        let global_state = Arc::new(RwLock::new(state));
        context.set_state(global_state.clone());
        Arc::new(context)
    }

    #[test]
    fn default_buffer_size_test() {
        assert_eq!(Context::default_channel_buffer_size(), 100);
    }

    #[cfg_attr(tarpaulin, skip)]
    pub fn test_instance(dna: Dna, network_name: Option<&str>) -> Result<Instance, String> {
        test_instance_and_context(dna, network_name).map(|tuple| tuple.0)
    }

    /// create a canonical test instance
    #[cfg_attr(tarpaulin, skip)]
    pub fn test_instance_and_context(
        dna: Dna,
        network_name: Option<&str>,
    ) -> Result<(Instance, Arc<Context>), String> {
        test_instance_and_context_by_name(dna, "jane", network_name)
    }

    /// create a test instance
    #[cfg_attr(tarpaulin, skip)]
    pub fn test_instance_and_context_by_name(
        dna: Dna,
        name: &str,
        network_name: Option<&str>,
    ) -> Result<(Instance, Arc<Context>), String> {
        // Create instance and plug in our DNA
        let context = test_context(name, network_name);
        let mut instance = Instance::new(context.clone());
        let context = instance.initialize(Some(dna.clone()), context.clone())?;

        assert_eq!(instance.state().nucleus().dna(), Some(dna.clone()));
        assert!(instance.state().nucleus().has_initialized());

        /// fair warning... use test_instance_blank() if you want a minimal instance
        assert!(
            !dna.zomes.clone().is_empty(),
            "Empty zomes = No genesis = infinite loops below!"
        );

        // @TODO abstract and DRY this out
        // @see https://github.com/holochain/holochain-rust/issues/195
        while instance
            .state()
            .history
            .iter()
            .find(|aw| match aw.action() {
                Action::InitApplication(_) => true,
                _ => false,
            })
            .is_none()
        {
            println!("Waiting for InitApplication");
            sleep(Duration::from_millis(10))
        }

        while instance
            .state()
            .history
            .iter()
            .find(|aw| match aw.action() {
                Action::Commit((entry, _)) => {
                    assert!(
                        entry.entry_type() == EntryType::AgentId
                            || entry.entry_type() == EntryType::Dna
                            || entry.entry_type() == EntryType::CapTokenGrant
                    );
                    true
                }
                _ => false,
            })
            .is_none()
        {
            println!("Waiting for Commit for genesis");
            sleep(Duration::from_millis(10))
        }

        while instance
            .state()
            .history
            .iter()
            .find(|aw| match aw.action() {
                Action::ReturnInitializationResult(_) => true,
                _ => false,
            })
            .is_none()
        {
            println!("Waiting for ReturnInitializationResult");
            sleep(Duration::from_millis(10))
        }
        Ok((instance, context))
    }

    /// create a test instance with a blank DNA
    #[cfg_attr(tarpaulin, skip)]
    pub fn test_instance_blank() -> Instance {
        let mut dna = Dna::new();
        dna.zomes.insert("".to_string(), Zome::default());
        dna.uuid = "2297b5bc-ef75-4702-8e15-66e0545f3482".into();
        test_instance(dna, None).expect("Blank instance could not be initialized!")
    }

    #[test]
    /// This tests calling `process_action`
    /// with an action that dispatches no new ones.
    /// It tests that the desired effects do happen
    /// to the state and that no observers or actions
    /// are sent on the passed channels.
    pub fn can_process_action() {
        let netname = Some("can_process_action");
        let mut instance = Instance::new(test_context("jason", netname));
        let context = instance.initialize_context(test_context("jane", netname));
        let (rx_action, rx_observer) = instance.initialize_channels();

        let action_wrapper = test_action_wrapper_commit();
        let new_observers = instance.process_action(
            action_wrapper.clone(),
            Vec::new(), // start with no observers
            &rx_observer,
            &context,
        );

        // test that the get action added no observers or actions
        assert!(new_observers.is_empty());

        let rx_action_is_empty = match rx_action.try_recv() {
            Err(::std::sync::mpsc::TryRecvError::Empty) => true,
            _ => false,
        };
        assert!(rx_action_is_empty);

        let rx_observer_is_empty = match rx_observer.try_recv() {
            Err(::std::sync::mpsc::TryRecvError::Empty) => true,
            _ => false,
        };
        assert!(rx_observer_is_empty);

        // Borrow the state lock
        let state = instance.state();
        // Clone the agent Arc
        let actions = state.agent().actions();
        let response = actions
            .get(&action_wrapper)
            .expect("action and reponse should be added after Get action dispatch");

        assert_eq!(
            response,
            &ActionResponse::Commit(Ok(test_entry().address()))
        );
    }

    #[test]
    /// tests that we can dispatch an action and block until it completes
    fn can_dispatch_and_wait() {
        let netname = Some("can_dispatch_and_wait");
        let mut instance = Instance::new(test_context("jason", netname));
        assert_eq!(instance.state().nucleus().dna(), None);
        assert_eq!(
            instance.state().nucleus().status(),
            crate::nucleus::state::NucleusStatus::New
        );

        let dna = Dna::new();

        let action = ActionWrapper::new(Action::InitApplication(dna.clone()));
        let context = instance.inner_setup(test_context("jane", netname));

        // the initial state is not intialized
        assert_eq!(
            instance.state().nucleus().status(),
            crate::nucleus::state::NucleusStatus::New
        );

        dispatch_action_and_wait(context, action);
        assert_eq!(instance.state().nucleus().dna(), Some(dna));
        assert_eq!(
            instance.state().nucleus().status(),
            crate::nucleus::state::NucleusStatus::Initializing
        );
    }

    #[test]
    /// tests that an unimplemented genesis allows the nucleus to initialize
    /// @TODO is this right? should return unimplemented?
    /// @see https://github.com/holochain/holochain-rust/issues/97
    fn test_missing_genesis() {
        let dna = test_utils::create_test_dna_with_wat("test_zome", None);

        let instance = test_instance(dna, None);

        assert!(instance.is_ok());
        let instance = instance.unwrap();
        assert!(instance.state().nucleus().has_initialized());
    }

    #[test]
    /// tests that a valid genesis allows the nucleus to initialize
    fn test_genesis_ok() {
        let dna = test_utils::create_test_dna_with_wat(
            "test_zome",
            Some(
                r#"
            (module
                (memory (;0;) 1)
                (func (export "genesis") (param $p0 i64) (result i64)
                    i64.const 0
                )
                (data (i32.const 0)
                    ""
                )
                (export "memory" (memory 0))
            )
        "#,
            ),
        );

        let maybe_instance = test_instance(dna, None);
        assert!(maybe_instance.is_ok());

        let instance = maybe_instance.unwrap();
        assert!(instance.state().nucleus().has_initialized());
    }

    #[test]
    /// tests that a failed genesis prevents the nucleus from initializing
    fn test_genesis_err() {
        let dna = test_utils::create_test_dna_with_wat(
            "test_zome",
            Some(
                r#"
            (module
                (memory (;0;) 1)
                (func (export "genesis") (param $p0 i64) (result i64)
                    i64.const 9
                )
                (data (i32.const 0)
                    "1337.0"
                )
                (export "memory" (memory 0))
            )
        "#,
            ),
        );

        let instance = test_instance(dna, None);
        assert!(instance.is_err());
        assert_eq!(
            instance.err().unwrap(),
            String::from(JsonString::from(RawString::from("Genesis")))
        );
    }

    /// Committing a DnaEntry to source chain should work
    #[test]
    fn can_commit_dna() {
        let netname = Some("can_commit_dna");
        // Create Context, Agent, Dna, and Commit AgentIdEntry Action
        let context = test_context("alex", netname);
        let dna = test_utils::create_test_dna_with_wat("test_zome", None);
        let dna_entry = Entry::Dna(dna);
        let commit_action = ActionWrapper::new(Action::Commit((dna_entry.clone(), None)));

        // Set up instance and process the action
        let instance = Instance::new(test_context("jason", netname));
        let context = instance.initialize_context(context);
        let state_observers: Vec<Observer> = Vec::new();
        let (_, rx_observer) = channel::<Observer>();
        instance.process_action(commit_action, state_observers, &rx_observer, &context);

        // Check if AgentIdEntry is found
        assert_eq!(1, instance.state().history.iter().count());
        instance
            .state()
            .history
            .iter()
            .find(|aw| match aw.action() {
                Action::Commit((entry, _)) => {
                    assert_eq!(entry.entry_type(), EntryType::Dna);
                    assert_eq!(entry.content(), dna_entry.content());
                    true
                }
                _ => false,
            });
    }

    /// Committing an AgentIdEntry to source chain should work
    #[test]
    fn can_commit_agent() {
        let netname = Some("can_commit_agent");
        // Create Context, Agent and Commit AgentIdEntry Action
        let context = test_context("alex", netname);
        let agent_entry = Entry::AgentId(context.agent_id.clone());
        let commit_agent_action = ActionWrapper::new(Action::Commit((agent_entry.clone(), None)));

        // Set up instance and process the action
        let instance = Instance::new(test_context("jason", netname));
        let state_observers: Vec<Observer> = Vec::new();
        let (_, rx_observer) = channel::<Observer>();
        let context = instance.initialize_context(context);
        instance.process_action(commit_agent_action, state_observers, &rx_observer, &context);

        // Check if AgentIdEntry is found
        assert_eq!(1, instance.state().history.iter().count());
        instance
            .state()
            .history
            .iter()
            .find(|aw| match aw.action() {
                Action::Commit((entry, _)) => {
                    assert_eq!(entry.entry_type(), EntryType::AgentId);
                    assert_eq!(entry.content(), agent_entry.content());
                    true
                }
                _ => false,
            });
    }
}<|MERGE_RESOLUTION|>--- conflicted
+++ resolved
@@ -305,16 +305,7 @@
         json::{JsonString, RawString},
     };
 
-    use crate::{
-<<<<<<< HEAD
-        network::actions::initialize_network::initialize_network,
-        nucleus::actions::initialize::initialize_application, persister::SimplePersister,
-=======
-        nucleus::ribosome::{callback::Callback, Defn},
-        persister::SimplePersister,
->>>>>>> 44afa262
-        state::State,
-    };
+    use crate::{persister::SimplePersister, state::State};
 
     use std::{
         sync::{mpsc::channel, Arc, Mutex},
