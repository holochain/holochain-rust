--- conflicted
+++ resolved
@@ -169,12 +169,8 @@
             *state = new_state;
         }
 
-<<<<<<< HEAD
         // @TODO: add a big fat debug logger here
-        self.maybe_emit_action_signal(action_wrapper.clone());
-=======
-        self.maybe_emit_action_signal(context, action_wrapper.action().clone());
->>>>>>> 3edf1246
+        self.maybe_emit_action_signal(context, action_wrapper.clone());
 
         // Add new observers
         state_observers.extend(rx_observer.try_iter());
@@ -199,23 +195,13 @@
 
     /// Given an `Action` that is being processed, decide whether or not it should be
     /// emitted as a `Signal::Internal`, and if so, send it
-<<<<<<< HEAD
-    fn maybe_emit_action_signal(&self, action_wrapper: ActionWrapper) {
-        if let Some(ref tx) = self.signal_channel {
-            if (self.signal_filter)(&action_wrapper.action()) {
-                let signal = Signal::Internal(action_wrapper);
-                tx.send(signal).unwrap_or(())
-                // @TODO: once logging is implemented, kick out a warning for SendErrors
-            }
-=======
-    fn maybe_emit_action_signal(&self, context: &Arc<Context>, action: Action) {
+    fn maybe_emit_action_signal(&self, context: &Arc<Context>, aw: ActionWrapper) {
         if let Some(ref tx) = context.signal_tx {
             // @TODO: if needed for performance, could add a filter predicate here
             // to prevent emitting too many unneeded signals
-            let signal = Signal::Internal(action);
+            let signal = Signal::Internal(aw);
             tx.send(signal).unwrap_or(())
             // @TODO: once logging is implemented, kick out a warning for SendErrors
->>>>>>> 3edf1246
         }
     }
 
