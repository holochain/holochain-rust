//! The library implementing the holochain pattern of validation rules + local source chain + DHT

#[macro_use]
extern crate serde_derive;
extern crate chrono;
extern crate multihash;
extern crate rust_base58;
extern crate serde;
#[macro_use]
extern crate serde_json;
extern crate snowflake;
#[cfg(test)]
extern crate test_utils;
extern crate wasmi;
#[macro_use]
extern crate bitflags;
extern crate futures;
extern crate riker;
extern crate riker_default;
extern crate riker_patterns;
#[macro_use]
extern crate lazy_static;
#[macro_use]
extern crate unwrap_to;
#[macro_use]
extern crate num_derive;
extern crate num_traits;
extern crate regex;
extern crate tempfile;
extern crate walkdir;

extern crate config;
extern crate holochain_agent;
extern crate holochain_dna;
<<<<<<< HEAD
extern crate holochain_wasm_utils;
=======
extern crate holochain_net;
>>>>>>> 53f15974

pub mod action;
pub mod actor;
pub mod agent;
pub mod cas;
pub mod chain;
pub mod context;
pub mod error;
pub mod hash;
pub mod hash_table;
pub mod instance;
pub mod json;
pub mod key;
pub mod logger;
pub mod nucleus;
pub mod persister;
pub mod state;<|MERGE_RESOLUTION|>--- conflicted
+++ resolved
@@ -32,11 +32,8 @@
 extern crate config;
 extern crate holochain_agent;
 extern crate holochain_dna;
-<<<<<<< HEAD
 extern crate holochain_wasm_utils;
-=======
 extern crate holochain_net;
->>>>>>> 53f15974
 
 pub mod action;
 pub mod actor;
