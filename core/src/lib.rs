--- conflicted
+++ resolved
@@ -28,20 +28,10 @@
     use holochain_dna::zome::Zome;
     use holochain_dna::Dna;
     use wabt::Wat2Wasm;
-    use wabt::WabtBuf;
-
-<<<<<<< HEAD
-    // Create DNA containing WASM code that returns 1337 as integer
-    pub fn create_test_dna_with_wasm() -> Dna {
-        let wasm_binary = Wat2Wasm::new()
-          .canonicalize_lebs(false)
-          .write_debug_names(true)
-          .convert(
-              r#"
-=======
+
     use std::fs::File;
 
-    pub fn test_wasm_from_file(fname: &str) -> Vec<u8> {
+    pub fn create_wasm_from_file(fname: &str) -> Vec<u8> {
         use std::io::prelude::*;
         let mut file = File::open(fname).unwrap();
         let mut buf = Vec::new();
@@ -49,10 +39,10 @@
         buf
     }
 
-    pub fn create_test_dna_with_wat(wat: Option<&str>) -> Dna {
+    pub fn create_test_dna_with_wat(zome_name : String, cap_name : String, wat: Option<&str>) -> Dna {
+        // Default WASM code returns 1337 as integer
         let default_wat = format!(
             r#"
->>>>>>> 8321d737
                 (module
                     (memory (;0;) 17)
                     (func (export "main_dispatch") (param $p0 i32) (param $p1 i32) (result i32)
@@ -64,106 +54,12 @@
                     (export "memory" (memory 0))
                 )
             "#,
-<<<<<<< HEAD
-          )
-          .unwrap();
-
-        return create_dna("test_zome".to_string(), "test_cap".to_string(), wasm_binary);
-    }
-
-
-    // Create DNA containing WASM code with genesis that returns 0
-    pub fn create_dna_with_genesis_ok() -> Dna {
-        let wasm_binary = Wat2Wasm::new()
-          .canonicalize_lebs(false)
-          .write_debug_names(true)
-          .convert(
-              r#"
-                (module
-                    (memory (;0;) 17)
-                    (func (export "genesis") (result i32)
-                        i32.const 0
-                    )
-                    (export "memory" (memory 0))
-                )
-            "#,
-          )
-          .unwrap();
-
-        return create_dna("test_zome".to_string(), ReservedCapabilityNames::LifeCycle.as_str().to_string(), wasm_binary);
-    }
-
-
-    // Create DNA containing WASM code with genesis that returns 42
-    pub fn create_dna_with_genesis_err() -> Dna {
-        let wasm_binary = Wat2Wasm::new()
-          .canonicalize_lebs(false)
-          .write_debug_names(true)
-          .convert(
-              r#"
-                (module
-                    (memory (;0;) 17)
-                    (func (export "genesis") (result i32)
-                        i32.const 42
-                    )
-                    (export "memory" (memory 0))
-                )
-            "#,
-          )
-          .unwrap();
-
-        return create_dna("test_zome".to_string(), ReservedCapabilityNames::LifeCycle.as_str().to_string(), wasm_binary);
-    }
-
-
-    // Setup DNA containing WASM code that prints 1337 in genesis
-    pub fn create_dna_containing_genesis() -> Dna {
-        let wasm_binary = Wat2Wasm::new()
-          .canonicalize_lebs(false)
-          .write_debug_names(true)
-          .convert(
-              r#"
-                (module
-                    (type (;0;) (func (result i32)))
-                    (type (;1;) (func (param i32)))
-                    (type (;2;) (func))
-                    (import "env" "print" (func $print (type 1)))
-                    (func $genesis (type 0) (result i32)
-                        i32.const 1337
-                        call $print
-                        i32.const 0)
-                    (func $rust_eh_personality (type 2))
-                    (table (;0;) 1 1 anyfunc)
-                    (memory (;0;) 17)
-                    (global (;0;) (mut i32) (i32.const 1049600))
-                    (export "memory" (memory 0))
-                    (export "genesis" (func $genesis))
-                    (export "rust_eh_personality" (func $rust_eh_personality)))
-            "#,
-          )
-          .unwrap();
-
-        // DNA with that WASM in zome's hc_lifecycle capability
-        return create_dna("test_zome".to_string(), ReservedCapabilityNames::LifeCycle.as_str().to_string(), wasm_binary);
-    }
-
-
-    // Prepare valid DNA struct helper
-    pub fn create_dna(zome_name : String, cap_name : String, wasm_binary : WabtBuf) -> Dna {
-        let mut dna = Dna::new();
-        let mut zome = Zome::new();
-        let mut capability = Capability::new();
-        capability.name = cap_name;
-        capability.code = DnaWasm { code: wasm_binary.as_ref().to_vec() };
-        zome.name = zome_name.to_string();
-=======
             nucleus::ribosome::RESULT_OFFSET
         );
         let wat_str = match wat {
             None => default_wat.as_str(),
             Some(w) => w,
         };
-        // Test WASM code that returns 1337 as integer
 
         let wasm_binary = Wat2Wasm::new()
             .canonicalize_lebs(false)
@@ -171,21 +67,73 @@
             .convert(wat_str)
             .unwrap();
 
-        create_test_dna_with_wasm(wasm_binary.as_ref().to_vec())
-    }
-
-    pub fn create_test_dna_with_wasm(wasm: Vec<u8>) -> Dna {
-        // Prepare valid DNA struct with that WASM in a zome's capability:
+        return create_test_dna_with_wasm(zome_name, cap_name, wasm_binary.as_ref().to_vec());
+    }
+
+
+    // Prepare valid DNA struct with that WASM in a zome's capability
+    pub fn create_test_dna_with_wasm(zome_name : String, cap_name : String, wasm: Vec<u8>) -> Dna {
         let mut dna = Dna::new();
         let mut zome = Zome::new();
         let mut capability = Capability::new();
-        capability.name = "test_cap".to_string();
+        capability.name = cap_name.to_string();
         capability.code = DnaWasm { code: wasm };
-        zome.name = "test_zome".to_string();
->>>>>>> 8321d737
+        zome.name = zome_name.to_string();
         zome.capabilities.push(capability);
         dna.zomes.push(zome);
         dna
+    }
+
+
+    // Prepare valid DNA struct helper
+//    pub fn create_dna(zome_name : String, cap_name : String, wasm_binary : WabtBuf) -> Dna {
+//        let mut dna = Dna::new();
+//        let mut zome = Zome::new();
+//        let mut capability = Capability::new();
+//        capability.name = cap_name;
+//        capability.code = DnaWasm { code: wasm_binary.as_ref().to_vec() };
+//        zome.name = zome_name.to_string();
+//        zome.capabilities.push(capability);
+//        dna.zomes.push(zome);
+//        dna
+//    }
+
+
+    // Create DNA containing WASM code with genesis that returns 0
+    pub fn create_dna_with_genesis_ok() -> Dna {
+        let wat =
+            r#"
+                (module
+                    (memory (;0;) 17)
+                    (func (export "genesis_dispatch") (param $p0 i32) (param $p1 i32) (result i32)
+                        i32.const 1
+                    )
+                    (data (i32.const 0)
+                        "0"
+                    )
+                    (export "memory" (memory 0))
+                )
+            "#;
+        return create_test_dna_with_wat("test_zome".to_string(), ReservedCapabilityNames::LifeCycle.as_str().to_string(), Some(wat));
+    }
+
+
+    // Create DNA containing WASM code with genesis that returns 1337
+    pub fn create_dna_with_genesis_err() -> Dna {
+        let wat =
+            r#"
+                (module
+                    (memory (;0;) 17)
+                    (func (export "genesis_dispatch") (param $p0 i32) (param $p1 i32) (result i32)
+                        i32.const 4
+                    )
+                    (data (i32.const 0)
+                        "1337"
+                    )
+                    (export "memory" (memory 0))
+                )
+            "#;
+        return create_test_dna_with_wat("test_zome".to_string(), ReservedCapabilityNames::LifeCycle.as_str().to_string(), Some(wat));
     }
 }
 
@@ -281,16 +229,11 @@
 
     #[test]
     fn call_ribosome_function() {
-        let dna = test_utils::create_test_dna_with_wat(None);
+        let dna = test_utils::create_test_dna_with_wat("test_zome".to_string(), "test_cap".to_string(),None);
         let mut instance = create_instance(dna);
 
-<<<<<<< HEAD
         // Create zome function call
-        let call = FunctionCall::new("test_zome", "test_cap", "main", "{}");
-=======
-        // Create zome function call:
         let call = FunctionCall::new("test_zome", "test_cap", "main", "");
->>>>>>> 8321d737
 
         let result = nucleus::call_and_wait_for_result(call, &mut instance);
         match result {
@@ -317,7 +260,7 @@
 
     #[test]
     fn call_ribosome_wrong_function() {
-        let dna = test_utils::create_test_dna_with_wat(None);
+        let dna = test_utils::create_test_dna_with_wat("test_zome".to_string(), "test_cap".to_string(),None);
         let mut instance = create_instance(dna);
 
         // Create zome function call:
@@ -335,7 +278,7 @@
 
     #[test]
     fn call_wrong_ribosome_function() {
-        let dna = test_utils::create_test_dna_with_wat(None);
+        let dna = test_utils::create_test_dna_with_wat("test_zome".to_string(), "test_cap".to_string(),None);
         let mut instance = create_instance(dna);
 
 
@@ -366,19 +309,9 @@
 
     #[test]
     fn test_missing_genesis() {
-        let mut dna = test_utils::create_test_dna_with_wasm();
+        let mut dna = test_utils::create_test_dna_with_wat("test_zome".to_string(), "test_cap".to_string(),None);
         dna.zomes[0].capabilities[0].name = ReservedCapabilityNames::LifeCycle.as_str().to_string();
 
-        let instance = create_instance(dna);
-
-        assert_eq!(instance.state().history.len(), 4);
-        assert!(instance.state().nucleus().has_initialized());
-    }
-
-
-    #[test]
-    fn test_genesis() {
-        let dna = test_utils::create_dna_containing_genesis();
         let instance = create_instance(dna);
 
         assert_eq!(instance.state().history.len(), 4);
