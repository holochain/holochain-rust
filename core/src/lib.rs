#[macro_use]
extern crate serde_derive;
extern crate chrono;
extern crate multihash;
extern crate rust_base58;
extern crate serde;
extern crate serde_json;
#[cfg(test)]
extern crate test_utils;
extern crate snowflake;
extern crate wasmi;
#[macro_use]
extern crate bitflags;

extern crate holochain_agent;
extern crate holochain_dna;

pub mod agent;
pub mod chain;
pub mod context;
pub mod dht;
pub mod error;
pub mod hash;
pub mod instance;
pub mod logger;
pub mod network;
pub mod nucleus;
pub mod persister;
pub mod state;

<<<<<<< HEAD
//#[cfg(test)]
pub mod test_utils {
    use super::*;
    use holochain_dna::{
        wasm::DnaWasm,
        zome::{capabilities::Capability, Zome},
        Dna,
    };
    use std::{fs::File, io::prelude::*};
    use wabt::Wat2Wasm;

    /// Load WASM from filesystem
    pub fn create_wasm_from_file(fname: &str) -> Vec<u8> {
        let mut file = File::open(fname).unwrap();
        let mut buf = Vec::new();
        file.read_to_end(&mut buf).unwrap();
        buf
    }

    /// Create DNA from WAT
    pub fn create_test_dna_with_wat(zome_name: String, cap_name: String, wat: Option<&str>) -> Dna {
        // Default WASM code returns 1337 as integer
        let default_wat = format!(
            r#"
                (module
                    (memory (;0;) 17)
                    (func (export "main_dispatch") (param $p0 i32) (param $p1 i32) (result i32)
                        i32.const 4
                    )
                    (data (i32.const {})
                        "1337"
                    )
                    (export "memory" (memory 0))
                )
            "#,
            nucleus::ribosome::RESULT_OFFSET
        );
        let wat_str = wat.unwrap_or_else(|| &default_wat);

        // Test WASM code that returns 1337 as integer
        let wasm_binary = Wat2Wasm::new()
            .canonicalize_lebs(false)
            .write_debug_names(true)
            .convert(wat_str)
            .unwrap();

        create_test_dna_with_wasm(zome_name, cap_name, wasm_binary.as_ref().to_vec())
    }

    /// Prepare valid DNA struct with that WASM in a zome's capability
    pub fn create_test_dna_with_wasm(zome_name: String, cap_name: String, wasm: Vec<u8>) -> Dna {
        let mut dna = Dna::new();
        let mut zome = Zome::new();
        let mut capability = Capability::new();
        capability.name = cap_name;
        capability.code = DnaWasm { code: wasm };
        zome.name = zome_name;
        zome.capabilities.push(capability);
        dna.zomes.push(zome);
        dna
    }
}

=======
>>>>>>> 19cf5a65
#[cfg(test)]
mod tests {
    use super::*;
    use error::HolochainError;
    use holochain_dna::{zome::capabilities::ReservedCapabilityNames, Dna};
    use instance::Instance;
    use nucleus::{Action::*, FunctionCall};
    use state::{Action::*, State};
    use std::{sync::mpsc::channel, thread::sleep, time::Duration};

    /// This test shows how to call dispatch with a closure that should run
    /// when the action results in a state change.  Note that the observer closure
    /// needs to return a boolean to indicate that it has successfully observed what
    /// it intends to observe.  It will keep getting called as the state changes until
    /// it returns true.
    /// Note also that for this test we create a channel to send something (in this case
    /// the dna) back over, just so that the test will block until the closure is successfully
    /// run and the assert will actually run.  If we put the assert inside the closure
    /// the test thread could complete before the closure was called.

    #[test]
    fn dispatch_with_observer() {
        let mut instance = Instance::new();
        instance.start_action_loop();

        let dna = Dna::new();
        let (sender, receiver) = channel();
        instance.dispatch_with_observer(
            Nucleus(InitApplication(dna.clone())),
            move |state: &State| match state.nucleus().dna() {
                Some(dna) => {
                    sender.send(dna).expect("test channel must be open");
                    return true;
                }
                None => return false,
            },
        );

        let stored_dna = receiver.recv().unwrap();

        assert_eq!(dna, stored_dna);
    }

    #[test]
    fn dispatch_and_wait() {
        let mut instance = Instance::new();
        assert_eq!(instance.state().nucleus().dna(), None);
        assert_eq!(
            instance.state().nucleus().status(),
            ::nucleus::NucleusStatus::New
        );

        let dna = Dna::new();
        let action = Nucleus(InitApplication(dna.clone()));
        instance.start_action_loop();

        // the initial state is not intialized
        assert!(instance.state().nucleus().has_initialized() == false);

        instance.dispatch_and_wait(action.clone());
        assert_eq!(instance.state().nucleus().dna(), Some(dna));

        // Wait for Init to finish
        while instance.state().history.len() < 2 {
            println!("Waiting... {}", instance.state().history.len());
            sleep(Duration::from_millis(10));
        }
        assert!(instance.state().nucleus().has_initialized());
    }

    fn create_instance(dna: Dna) -> Instance {
        // Create instance and plug in our DNA
        let mut instance = Instance::new();
        let action = Nucleus(InitApplication(dna.clone()));
        instance.start_action_loop();
        instance.dispatch_and_wait(action.clone());
        assert_eq!(instance.state().nucleus().dna(), Some(dna));

        // Wait for Init to finish
        while instance.state().history.len() < 4 {
            // TODO - #21
            // This println! should be converted to either a call to the app logger, or to the core debug log.
            println!("Waiting... {}", instance.state().history.len());
            sleep(Duration::from_millis(10))
        }

        instance
    }

    #[test]
    fn call_ribosome_function() {
        let dna = test_utils::create_test_dna_with_wat(
            "test_zome".to_string(),
            "test_cap".to_string(),
            None,
        );
        let mut instance = create_instance(dna);

        // Create zome function call
        let call = FunctionCall::new("test_zome", "test_cap", "main", "");

        let result = nucleus::call_and_wait_for_result(call, &mut instance);
        match result {
            // Result 1337 from WASM (as string)
            Ok(val) => assert_eq!(val, "1337"),
            Err(err) => assert_eq!(err, HolochainError::InstanceActive),
            //Err(_) => assert!(false),
        }
    }

    #[test]
    fn call_ribosome_wrong_dna() {
        let mut instance = Instance::new();
        instance.start_action_loop();

        let call = FunctionCall::new("test_zome", "test_cap", "main", "{}");
        let result = nucleus::call_and_wait_for_result(call, &mut instance);

        match result {
            Err(HolochainError::DnaMissing) => {}
            _ => assert!(false),
        }
    }

    #[test]
    fn call_ribosome_wrong_function() {
        let dna = test_utils::create_test_dna_with_wat(
            "test_zome".to_string(),
            "test_cap".to_string(),
            None,
        );
        let mut instance = create_instance(dna);

        // Create zome function call:
        let call = FunctionCall::new("test_zome", "test_cap", "xxx", "{}");

        let result = nucleus::call_and_wait_for_result(call, &mut instance);

        match result {
            Err(HolochainError::ErrorGeneric(err)) => {
                assert_eq!(err, "Function: Module doesn\'t have export xxx_dispatch")
            }
            _ => assert!(false),
        }
    }

    #[test]
    fn call_wrong_ribosome_function() {
        let dna = test_utils::create_test_dna_with_wat(
            "test_zome".to_string(),
            "test_cap".to_string(),
            None,
        );
        let mut instance = create_instance(dna);

        // Create bad zome function call
        let call = FunctionCall::new("xxx", "test_cap", "main", "{}");

        let result = nucleus::call_and_wait_for_result(call, &mut instance);

        match result {
            Err(HolochainError::ZomeNotFound(err)) => assert_eq!(err, "Zome 'xxx' not found"),
            _ => assert!(false),
        }

        // Create bad capability function call
        let call = FunctionCall::new("test_zome", "xxx", "main", "{}");

        let result = nucleus::call_and_wait_for_result(call, &mut instance);

        match result {
            Err(HolochainError::CapabilityNotFound(err)) => {
                assert_eq!(err, "Capability 'xxx' not found in Zome 'test_zome'")
            }
            _ => assert!(false),
        }
    }

    #[test]
    fn test_missing_genesis() {
        let mut dna = test_utils::create_test_dna_with_wat(
            "test_zome".to_string(),
            "test_cap".to_string(),
            None,
        );
        dna.zomes[0].capabilities[0].name = ReservedCapabilityNames::LifeCycle.as_str().to_string();

        let instance = create_instance(dna);

        assert_eq!(instance.state().history.len(), 4);
        assert!(instance.state().nucleus().has_initialized());
    }

    #[test]
    fn test_genesis_ok() {
        let dna = test_utils::create_test_dna_with_wat(
            "test_zome".to_string(),
            ReservedCapabilityNames::LifeCycle.as_str().to_string(),
            Some(
                r#"
            (module
                (memory (;0;) 17)
                (func (export "genesis_dispatch") (param $p0 i32) (param $p1 i32) (result i32)
                    i32.const 0
                )
                (data (i32.const 0)
                    ""
                )
                (export "memory" (memory 0))
            )
        "#,
            ),
        );

        let instance = create_instance(dna);

        assert_eq!(instance.state().history.len(), 4);
        assert!(instance.state().nucleus().has_initialized());
    }

    #[test]
    fn test_genesis_err() {
        let dna = test_utils::create_test_dna_with_wat(
            "test_zome".to_string(),
            ReservedCapabilityNames::LifeCycle.as_str().to_string(),
            Some(
                r#"
            (module
                (memory (;0;) 17)
                (func (export "genesis_dispatch") (param $p0 i32) (param $p1 i32) (result i32)
                    i32.const 4
                )
                (data (i32.const 0)
                    "1337"
                )
                (export "memory" (memory 0))
            )
        "#,
            ),
        );

        let instance = create_instance(dna);

        assert_eq!(instance.state().history.len(), 4);
        assert!(instance.state().nucleus().has_initialized() == false);
    }

}<|MERGE_RESOLUTION|>--- conflicted
+++ resolved
@@ -28,72 +28,6 @@
 pub mod persister;
 pub mod state;
 
-<<<<<<< HEAD
-//#[cfg(test)]
-pub mod test_utils {
-    use super::*;
-    use holochain_dna::{
-        wasm::DnaWasm,
-        zome::{capabilities::Capability, Zome},
-        Dna,
-    };
-    use std::{fs::File, io::prelude::*};
-    use wabt::Wat2Wasm;
-
-    /// Load WASM from filesystem
-    pub fn create_wasm_from_file(fname: &str) -> Vec<u8> {
-        let mut file = File::open(fname).unwrap();
-        let mut buf = Vec::new();
-        file.read_to_end(&mut buf).unwrap();
-        buf
-    }
-
-    /// Create DNA from WAT
-    pub fn create_test_dna_with_wat(zome_name: String, cap_name: String, wat: Option<&str>) -> Dna {
-        // Default WASM code returns 1337 as integer
-        let default_wat = format!(
-            r#"
-                (module
-                    (memory (;0;) 17)
-                    (func (export "main_dispatch") (param $p0 i32) (param $p1 i32) (result i32)
-                        i32.const 4
-                    )
-                    (data (i32.const {})
-                        "1337"
-                    )
-                    (export "memory" (memory 0))
-                )
-            "#,
-            nucleus::ribosome::RESULT_OFFSET
-        );
-        let wat_str = wat.unwrap_or_else(|| &default_wat);
-
-        // Test WASM code that returns 1337 as integer
-        let wasm_binary = Wat2Wasm::new()
-            .canonicalize_lebs(false)
-            .write_debug_names(true)
-            .convert(wat_str)
-            .unwrap();
-
-        create_test_dna_with_wasm(zome_name, cap_name, wasm_binary.as_ref().to_vec())
-    }
-
-    /// Prepare valid DNA struct with that WASM in a zome's capability
-    pub fn create_test_dna_with_wasm(zome_name: String, cap_name: String, wasm: Vec<u8>) -> Dna {
-        let mut dna = Dna::new();
-        let mut zome = Zome::new();
-        let mut capability = Capability::new();
-        capability.name = cap_name;
-        capability.code = DnaWasm { code: wasm };
-        zome.name = zome_name;
-        zome.capabilities.push(capability);
-        dna.zomes.push(zome);
-        dna
-    }
-}
-
-=======
->>>>>>> 19cf5a65
 #[cfg(test)]
 mod tests {
     use super::*;
