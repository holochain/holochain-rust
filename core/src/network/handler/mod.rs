--- conflicted
+++ resolved
@@ -112,33 +112,18 @@
 pub fn create_handler(c: &Arc<Context>, my_dna_address: String) -> NetHandler {
     let context = c.clone();
     NetHandler::new(Box::new(move |message| {
-        let message = message.unwrap();
-<<<<<<< HEAD
-=======
-        // log_trace!(context, "net/handle:({}): {:?}",
-        //   context.agent_id.nick, message
-        // );
-
->>>>>>> 5da098eb
-        let maybe_json_msg = Lib3hServerProtocol::try_from(message);
-        if let Err(_) = maybe_json_msg {
+        if let Err(err) = message {
+            log_warn!(context,
+                "net/handle: received error msg from lib3h server: {:?}", err);
             return Ok(());
         }
-        match maybe_json_msg.unwrap() {
+        match message.unwrap() {
             Lib3hServerProtocol::FailureResult(failure_data) => {
                 if !is_my_dna(&my_dna_address, &failure_data.space_address.to_string()) {
                     return Ok(());
                 }
-<<<<<<< HEAD
-                context.log(format!(
-                    "warning/net/handle: FailureResult: {:?}",
-                    failure_data
-                ));
+                log_warn!(context, "net/handle: FailureResult: {:?}", failure_data);
                 handle_failure_result(failure_data).expect("handle_failure_result")
-=======
-                log_warn!(context, "net/handle: FailureResult: {:?}", failure_data);
-                // TODO: Handle the reception of a FailureResult
->>>>>>> 5da098eb
             }
             Lib3hServerProtocol::HandleStoreEntryAspect(dht_entry_data) => {
                 if !is_my_dna(&my_dna_address, &dht_entry_data.space_address.to_string()) {
