use crate::{
    action::{Action, ActionWrapper, GetEntryKey, GetLinksKey, QueryKey},
    context::Context,
    entry::CanPublish,
    instance::dispatch_action,
    network::query::{
        GetLinkData, GetLinksNetworkQuery, GetLinksNetworkResult, NetworkQuery, NetworkQueryResult,
    },
    nucleus,
    workflows::get_entry_result::get_entry_result_workflow,
};
use holochain_core_types::{
    crud_status::CrudStatus,
    eav::Attribute,
    entry::{Entry, EntryWithMetaAndHeader},
    error::HolochainError,
};
use holochain_json_api::json::JsonString;
use holochain_persistence_api::cas::content::Address;
use holochain_wasm_utils::api_serialization::get_entry::{
    GetEntryArgs, GetEntryOptions, GetEntryResultType,
};
use lib3h_protocol::data_types::{QueryEntryData, QueryEntryResultData};
use std::{convert::TryInto, sync::Arc};

fn get_links(
    context: &Arc<Context>,
    base: Address,
    link_type: String,
    tag: String,
    crud_status: Option<CrudStatus>,
    headers: bool,
) -> Result<Vec<GetLinkData>, HolochainError> {
    //get links
<<<<<<< HEAD
    let dht_store = context
        .state()
        .unwrap()
        .dht();

    let (get_link ,error) : (Vec<_>,Vec<_>) = dht_store
=======
    let dht_store = context.state().unwrap().dht();

    let (get_link, error): (Vec<_>, Vec<_>) = dht_store
>>>>>>> 33744569
        .get_links(base, link_type.clone(), tag, crud_status)
        .unwrap_or_default()
        .into_iter()
        //get tag
        .map(|(eavi, crud)| {
            let tag = match eavi.attribute() {
                Attribute::LinkTag(_, tag) => Ok(tag),
                Attribute::RemovedLink(_, tag) => Ok(tag),
                _ => Err(HolochainError::ErrorGeneric(
                    "Could not get tag".to_string(),
                )),
            }
            .expect("INVALID ATTRIBUTE ON EAV GET, SOMETHING VERY WRONG IN EAV QUERY");
            (eavi.value(), crud, tag)
        })
        //get targets from dht
        .map(|(link_add_address, crud, tag)| {
            let error = format!(
                "Could not find Entries for  Address :{}, tag: {}",
                link_add_address.clone(),
                tag.clone()
            );
            let link_add_entry_args = GetEntryArgs {
                address: link_add_address.clone(),
                options: GetEntryOptions {
                    headers: headers.clone(),
                    ..Default::default()
                },
            };

            context
<<<<<<< HEAD
            .block_on(get_entry_result_workflow(&context.clone(),&link_add_entry_args))
            .map(|get_entry_result|{
                match get_entry_result.result
                {
                    GetEntryResultType::Single(entry_with_meta_and_headers) =>
                    {
                        let maybe_entry_headers = if headers { Some(entry_with_meta_and_headers.headers)} else {None};
                        entry_with_meta_and_headers.entry.map(|single_entry|{
                            match single_entry
                            {
                                Entry::LinkAdd(link_add) => Ok(GetLinkData::new(link_add_address.clone(),crud.clone(),link_add.link().target().clone(),tag.clone(),maybe_entry_headers)),
                                Entry::LinkRemove(link_remove) =>Ok(GetLinkData::new(link_add_address.clone(),crud.clone(),link_remove.0.link().target().clone(),tag.clone(),maybe_entry_headers)),
                                _ =>Err(HolochainError::ErrorGeneric("Wrong entry type for Link content".to_string()))
                            }
                        }).unwrap_or(Err(HolochainError::ErrorGeneric(error)))

=======
                .block_on(get_entry_result_workflow(
                    &context.clone(),
                    &link_add_entry_args,
                ))
                .map(|get_entry_result| match get_entry_result.result {
                    GetEntryResultType::Single(entry_with_meta_and_headers) => {
                        let maybe_entry_headers = if headers {
                            Some(entry_with_meta_and_headers.headers)
                        } else {
                            None
                        };
                        entry_with_meta_and_headers
                            .entry
                            .map(|single_entry| match single_entry {
                                Entry::LinkAdd(link_add) => Ok(GetLinkData::new(
                                    link_add_address.clone(),
                                    crud.clone(),
                                    link_add.link().target().clone(),
                                    tag.clone(),
                                    maybe_entry_headers,
                                )),
                                Entry::LinkRemove(link_remove) => Ok(GetLinkData::new(
                                    link_add_address.clone(),
                                    crud.clone(),
                                    link_remove.0.link().target().clone(),
                                    tag.clone(),
                                    maybe_entry_headers,
                                )),
                                _ => Err(HolochainError::ErrorGeneric(
                                    "Wrong entry type for Link content".to_string(),
                                )),
                            })
                            .unwrap_or(Err(HolochainError::ErrorGeneric(error)))
>>>>>>> 33744569
                    }
                    _ => Err(HolochainError::ErrorGeneric(
                        "Single Entry required for Get Entry".to_string(),
                    )),
                })
                .unwrap_or(Err(HolochainError::ErrorGeneric(
                    "Could Not Get Entry for Link Data".to_string(),
                )))
        })
        .partition(Result::is_ok);

    //if can't find target throw error
    if error.is_empty() {
        Ok(get_link
            .iter()
            .map(|s| s.clone().unwrap())
            .collect::<Vec<_>>())
    } else {
        Err(HolochainError::List(
            error
                .iter()
                .map(|e| e.clone().unwrap_err())
                .collect::<Vec<_>>(),
        ))
    }
}

fn get_entry(context: &Arc<Context>, address: Address) -> Option<EntryWithMetaAndHeader> {
    nucleus::actions::get_entry::get_entry_with_meta(&context, address.clone())
        .map(|entry_with_meta_opt| {
            let state = context
                .state()
                .expect("Could not get state for handle_fetch_entry");
            state
                .get_headers(address)
                .map(|headers| {
                    entry_with_meta_opt
                        .map(|entry_with_meta| {
                            if entry_with_meta.entry.entry_type().can_publish(&context) {
                                Some(EntryWithMetaAndHeader {
                                    entry_with_meta: entry_with_meta.clone(),
                                    headers,
                                })
                            } else {
                                None
                            }
                        })
                        .unwrap_or(None)
                })
                .map_err(|error| {
                    log_error!(context, "net: Error trying to get headers {:?}", error);
                    None::<EntryWithMetaAndHeader>
                })
        })
        .map_err(|error| {
            log_error!(context, "net: Error trying to find entry {:?}", error);
            None::<EntryWithMetaAndHeader>
        })
        .unwrap_or(Ok(None))
        .unwrap_or(None)
}

/// The network has sent us a query for entry data, so we need to examine
/// the query and create appropriate actions for the different variants
pub fn handle_query_entry_data(query_data: QueryEntryData, context: Arc<Context>) {
    let query_json = JsonString::from_json(&std::str::from_utf8(&*query_data.query.clone()).unwrap());
    let action_wrapper = match query_json.clone().try_into() {
        Ok(NetworkQuery::GetLinks(link_type, tag, options, query)) => {
            let links = get_links(
                &context,
                query_data.entry_address.clone(),
                link_type.clone(),
                tag.clone(),
                options,
                match query.clone() {
                    GetLinksNetworkQuery::Links(get_headers) => get_headers.headers,
                    _ => false,
                },
            )
            .expect("Could not get_links from dht node");
            let links_result = match query {
                GetLinksNetworkQuery::Links(_) => GetLinksNetworkResult::Links(links),
                GetLinksNetworkQuery::Count => GetLinksNetworkResult::Count(links.len()),
            };
            let respond_links =
                NetworkQueryResult::Links(links_result, link_type.clone(), tag.clone());
            ActionWrapper::new(Action::RespondQuery((query_data, respond_links)))
        }
        Ok(NetworkQuery::GetEntry) => {
            let maybe_entry = get_entry(&context, query_data.entry_address.clone());
            let respond_get = NetworkQueryResult::Entry(maybe_entry);
            ActionWrapper::new(Action::RespondQuery((query_data, respond_get)))
        }
        err => {
            log_error!(context,
                "net: Error ({:?}) deserializing Query {:?}",
                err, query_json
            );
            return;
        }
    };
    dispatch_action(context.action_channel(), action_wrapper);
}

/// The network comes back with a result to our previous query with a result, so we
/// examine the query result for its type and dispatch different actions according to variant
pub fn handle_query_entry_result(query_result_data: QueryEntryResultData, context: Arc<Context>) {
    let query_result_json =
        JsonString::from_json(std::str::from_utf8(&*query_result_data.clone().query_result).unwrap());
    println!("handle_query_entry_result: {:?}", query_result_data);
    let action_wrapper = match query_result_json.clone().try_into() {
        Ok(NetworkQueryResult::Entry(maybe_entry)) => {
<<<<<<< HEAD
            println!("action_wrapper: entry: {:?}",
                     maybe_entry);
             ActionWrapper::new(Action::HandleGetResult((
                maybe_entry,
                GetEntryKey {
=======
            let payload = NetworkQueryResult::Entry(maybe_entry);
            ActionWrapper::new(Action::HandleQuery((
                payload,
                QueryKey::Entry(GetEntryKey {
>>>>>>> 33744569
                    address: query_result_data.entry_address.clone(),
                    id: query_result_data.request_id.clone(),
                }),
            )))
        }
        Ok(NetworkQueryResult::Links(links_result, link_type, tag)) => {
<<<<<<< HEAD
            println!("action_wrapper: links: {:?}, {:?}, {:?}",
                     links_result, link_type, tag);
            ActionWrapper::new(Action::HandleGetLinksResult((
                links_result,
                GetLinksKey {
=======
            let payload =
                NetworkQueryResult::Links(links_result, link_type.clone(), tag.clone());
            ActionWrapper::new(Action::HandleQuery((
                payload,
                QueryKey::Links(GetLinksKey {
>>>>>>> 33744569
                    base_address: query_result_data.entry_address.clone(),
                    link_type: link_type.clone(),
                    tag: tag.clone(),
                    id: query_result_data.request_id.clone(),
                }),
            )))
        }
        err => {
            log_error!(context,
                "net: Error ({:?}) deserializing QueryResult {:?}",
                err, query_result_json
            );
            return;
        }
    };
    dispatch_action(context.action_channel(), action_wrapper.clone());
}<|MERGE_RESOLUTION|>--- conflicted
+++ resolved
@@ -32,18 +32,9 @@
     headers: bool,
 ) -> Result<Vec<GetLinkData>, HolochainError> {
     //get links
-<<<<<<< HEAD
-    let dht_store = context
-        .state()
-        .unwrap()
-        .dht();
-
-    let (get_link ,error) : (Vec<_>,Vec<_>) = dht_store
-=======
     let dht_store = context.state().unwrap().dht();
 
     let (get_link, error): (Vec<_>, Vec<_>) = dht_store
->>>>>>> 33744569
         .get_links(base, link_type.clone(), tag, crud_status)
         .unwrap_or_default()
         .into_iter()
@@ -75,24 +66,6 @@
             };
 
             context
-<<<<<<< HEAD
-            .block_on(get_entry_result_workflow(&context.clone(),&link_add_entry_args))
-            .map(|get_entry_result|{
-                match get_entry_result.result
-                {
-                    GetEntryResultType::Single(entry_with_meta_and_headers) =>
-                    {
-                        let maybe_entry_headers = if headers { Some(entry_with_meta_and_headers.headers)} else {None};
-                        entry_with_meta_and_headers.entry.map(|single_entry|{
-                            match single_entry
-                            {
-                                Entry::LinkAdd(link_add) => Ok(GetLinkData::new(link_add_address.clone(),crud.clone(),link_add.link().target().clone(),tag.clone(),maybe_entry_headers)),
-                                Entry::LinkRemove(link_remove) =>Ok(GetLinkData::new(link_add_address.clone(),crud.clone(),link_remove.0.link().target().clone(),tag.clone(),maybe_entry_headers)),
-                                _ =>Err(HolochainError::ErrorGeneric("Wrong entry type for Link content".to_string()))
-                            }
-                        }).unwrap_or(Err(HolochainError::ErrorGeneric(error)))
-
-=======
                 .block_on(get_entry_result_workflow(
                     &context.clone(),
                     &link_add_entry_args,
@@ -126,7 +99,6 @@
                                 )),
                             })
                             .unwrap_or(Err(HolochainError::ErrorGeneric(error)))
->>>>>>> 33744569
                     }
                     _ => Err(HolochainError::ErrorGeneric(
                         "Single Entry required for Get Entry".to_string(),
@@ -239,37 +211,21 @@
     println!("handle_query_entry_result: {:?}", query_result_data);
     let action_wrapper = match query_result_json.clone().try_into() {
         Ok(NetworkQueryResult::Entry(maybe_entry)) => {
-<<<<<<< HEAD
-            println!("action_wrapper: entry: {:?}",
-                     maybe_entry);
-             ActionWrapper::new(Action::HandleGetResult((
-                maybe_entry,
-                GetEntryKey {
-=======
             let payload = NetworkQueryResult::Entry(maybe_entry);
             ActionWrapper::new(Action::HandleQuery((
                 payload,
                 QueryKey::Entry(GetEntryKey {
->>>>>>> 33744569
                     address: query_result_data.entry_address.clone(),
                     id: query_result_data.request_id.clone(),
                 }),
             )))
         }
         Ok(NetworkQueryResult::Links(links_result, link_type, tag)) => {
-<<<<<<< HEAD
-            println!("action_wrapper: links: {:?}, {:?}, {:?}",
-                     links_result, link_type, tag);
-            ActionWrapper::new(Action::HandleGetLinksResult((
-                links_result,
-                GetLinksKey {
-=======
             let payload =
                 NetworkQueryResult::Links(links_result, link_type.clone(), tag.clone());
             ActionWrapper::new(Action::HandleQuery((
                 payload,
                 QueryKey::Links(GetLinksKey {
->>>>>>> 33744569
                     base_address: query_result_data.entry_address.clone(),
                     link_type: link_type.clone(),
                     tag: tag.clone(),
