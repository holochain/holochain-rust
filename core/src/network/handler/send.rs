use crate::{
    action::{Action, ActionWrapper},
    context::Context,
    instance::dispatch_action,
    network::direct_message::DirectMessage,
    workflows::{
        handle_custom_direct_message::handle_custom_direct_message,
        respond_validation_package_request::respond_validation_package_request,
    },
};
use std::{sync::Arc, thread};

use holochain_json_api::{error::JsonError, json::JsonString};
use lib3h_protocol::data_types::DirectMessageData;
use snowflake::ProcessUniqueId;
use std::convert::TryFrom;

fn parse_direct_message(content: Vec<u8>) -> Result<DirectMessage, JsonError> {
    DirectMessage::try_from(JsonString::from_json(
        &String::from_utf8(content)
            .map_err(|error| JsonError::SerializationError(error.to_string()))?,
    ))
}

/// We got a ProtocolWrapper::SendMessage, this means somebody initiates message roundtrip
/// -> we are being called
pub fn handle_send_message(message_data: DirectMessageData, context: Arc<Context>) {
    let message = match parse_direct_message(message_data.content.clone()) {
        Ok(message) => message,
        Err(error) => {
            log_error!(context,
                "net/handle_send_message: Could not deserialize DirectMessage: {:?}",
                error,
            );
            return;
        }
    };

    match message {
        DirectMessage::Custom(custom_direct_message) => {
<<<<<<< HEAD
            thread::Builder::new().name(format!("custom_direct_message/{}", ProcessUniqueId::new().to_string())).spawn(move || {
                if let Err(error) = context.block_on(handle_custom_direct_message(
                    message_data.from_agent_id,
                    message_data.request_id,
                    custom_direct_message,
                    context.clone(),
                )) {
                    context.log(format!("err/net: Error handling custom direct message: {:?}", error));
                }
            }).expect("Could not spawn thread for handling of custom direct message");
=======
            thread::Builder::new()
                .name(format!(
                    "custom_direct_message/{}",
                    ProcessUniqueId::new().to_string()
                ))
                .spawn(move || {
                    if let Err(error) = context.block_on(handle_custom_direct_message(
                        Address::from(message_data.from_agent_id),
                        message_data.request_id,
                        custom_direct_message,
                        context.clone(),
                    )) {
                        log_error!(context,
                            "net: Error handling custom direct message: {:?}",
                            error
                        );
                    }
                })
                .expect("Could not spawn thread for handling of custom direct message");
>>>>>>> c9f9fec4
        }
        DirectMessage::RequestValidationPackage(address) => {
            // Async functions only get executed when they are polled.
            // I don't want to wait for this workflow to finish here as it would block the
            // network thread, so I use block_on to poll the async function but do that in
            // another thread:
<<<<<<< HEAD
            thread::Builder::new().name(format!("validation_package_request/{}", ProcessUniqueId::new().to_string())).spawn(move || {
                context.block_on(respond_validation_package_request(
                    message_data.from_agent_id,
                    message_data.request_id,
                    address,
                    context.clone(),
                    &vec![]
                ));
            }).expect("Could not spawn thread for handling of validation package request");
=======
            thread::Builder::new()
                .name(format!(
                    "validation_package_request/{}",
                    ProcessUniqueId::new().to_string()
                ))
                .spawn(move || {
                    context.block_on(respond_validation_package_request(
                        Address::from(message_data.from_agent_id),
                        message_data.request_id,
                        address,
                        context.clone(),
                        &vec![],
                    ));
                })
                .expect("Could not spawn thread for handling of validation package request");
>>>>>>> c9f9fec4
        }
        DirectMessage::ValidationPackage(_) => log_error!(context, 
            "net: Got DirectMessage::ValidationPackage as initial message. This should not happen.",
        ),
    };
}

/// We got a Lib3hClientProtocol::HandleSendMessageResult.
/// This means somebody has responded to our message that we called and this is the answer
pub fn handle_send_message_result(message_data: DirectMessageData, context: Arc<Context>) {
    let response = match parse_direct_message(message_data.content.clone()) {
        Ok(message) => message,
        Err(error) => {
            log_error!(context,
                "net/handle_send_message_result: Could not deserialize DirectMessage: {:?}",
                error,
            );
            return;
        }
    };

    let initial_message = context
        .state()
        .unwrap()
        .network()
        .as_ref()
        .direct_message_connections
        .get(&message_data.request_id)
        .cloned();

    match response {
        DirectMessage::Custom(custom_direct_message) => {
            if initial_message.is_none() {
                log_error!(context, "net: Received a custom direct message response but could not find message ID in history. Not able to process.");
                return;
            }

            let action_wrapper = ActionWrapper::new(Action::HandleCustomSendResponse((
                message_data.request_id.clone(),
                custom_direct_message.payload,
            )));
            dispatch_action(context.action_channel(), action_wrapper.clone());

            let action_wrapper =
                ActionWrapper::new(Action::ResolveDirectConnection(message_data.request_id));
            dispatch_action(context.action_channel(), action_wrapper.clone());
        }
        DirectMessage::RequestValidationPackage(_) => log_error!(context, 
            "net: Got DirectMessage::RequestValidationPackage as a response. This should not happen.",
        ),
        DirectMessage::ValidationPackage(maybe_validation_package) => {
            if initial_message.is_none() {
                log_error!(context, "net: Received a validation package but could not find message ID in history. Not able to process.");
                return;
            }

            let initial_message = initial_message.unwrap();
            let address = unwrap_to!(initial_message => DirectMessage::RequestValidationPackage);

            let action_wrapper = ActionWrapper::new(Action::HandleGetValidationPackage((
                address.clone(),
                maybe_validation_package.clone(),
            )));
            dispatch_action(context.action_channel(), action_wrapper.clone());

            let action_wrapper =
                ActionWrapper::new(Action::ResolveDirectConnection(message_data.request_id));
            dispatch_action(context.action_channel(), action_wrapper.clone());
        }
    };
}<|MERGE_RESOLUTION|>--- conflicted
+++ resolved
@@ -38,18 +38,6 @@
 
     match message {
         DirectMessage::Custom(custom_direct_message) => {
-<<<<<<< HEAD
-            thread::Builder::new().name(format!("custom_direct_message/{}", ProcessUniqueId::new().to_string())).spawn(move || {
-                if let Err(error) = context.block_on(handle_custom_direct_message(
-                    message_data.from_agent_id,
-                    message_data.request_id,
-                    custom_direct_message,
-                    context.clone(),
-                )) {
-                    context.log(format!("err/net: Error handling custom direct message: {:?}", error));
-                }
-            }).expect("Could not spawn thread for handling of custom direct message");
-=======
             thread::Builder::new()
                 .name(format!(
                     "custom_direct_message/{}",
@@ -69,24 +57,12 @@
                     }
                 })
                 .expect("Could not spawn thread for handling of custom direct message");
->>>>>>> c9f9fec4
         }
         DirectMessage::RequestValidationPackage(address) => {
             // Async functions only get executed when they are polled.
             // I don't want to wait for this workflow to finish here as it would block the
             // network thread, so I use block_on to poll the async function but do that in
             // another thread:
-<<<<<<< HEAD
-            thread::Builder::new().name(format!("validation_package_request/{}", ProcessUniqueId::new().to_string())).spawn(move || {
-                context.block_on(respond_validation_package_request(
-                    message_data.from_agent_id,
-                    message_data.request_id,
-                    address,
-                    context.clone(),
-                    &vec![]
-                ));
-            }).expect("Could not spawn thread for handling of validation package request");
-=======
             thread::Builder::new()
                 .name(format!(
                     "validation_package_request/{}",
@@ -102,7 +78,6 @@
                     ));
                 })
                 .expect("Could not spawn thread for handling of validation package request");
->>>>>>> c9f9fec4
         }
         DirectMessage::ValidationPackage(_) => log_error!(context, 
             "net: Got DirectMessage::ValidationPackage as initial message. This should not happen.",
