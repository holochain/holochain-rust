--- conflicted
+++ resolved
@@ -1,9 +1,5 @@
 extern crate serde_json;
 use crate::context::Context;
-<<<<<<< HEAD
-//use futures::future::{self, FutureObj};
-=======
->>>>>>> 91f6fc55
 use holochain_core_types::{
     cas::content::Address,
     crud_status::{CrudStatus, LINK_NAME, STATUS_NAME},
@@ -11,13 +7,7 @@
     entry::{Entry, EntryWithMeta},
     error::HolochainError,
 };
-<<<<<<< HEAD
-//use holochain_wasm_utils::api_serialization::get_entry::{
-//    EntryHistory, GetEntryArgs, GetEntryOptions, StatusRequestKind,
-//};
-=======
 
->>>>>>> 91f6fc55
 use std::{collections::HashSet, convert::TryInto, sync::Arc};
 
 pub(crate) fn get_entry_from_dht(
@@ -114,17 +104,7 @@
 #[cfg(test)]
 pub mod tests {
     use crate::instance::tests::test_context_with_state;
-<<<<<<< HEAD
-    //use futures::executor::block_on;
-    use holochain_core_types::{
-        cas::content::AddressableContent,
-        //crud_status::{create_crud_status_eav, CrudStatus},
-        entry::test_entry,
-    };
-    //use holochain_wasm_utils::api_serialization::get_entry::*;
-=======
     use holochain_core_types::{cas::content::AddressableContent, entry::test_entry};
->>>>>>> 91f6fc55
 
     #[test]
     fn get_entry_from_dht_cas() {
