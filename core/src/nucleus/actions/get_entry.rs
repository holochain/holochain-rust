--- conflicted
+++ resolved
@@ -2,13 +2,8 @@
 use crate::context::Context;
 use holochain_core_types::{
     cas::{content::Address, storage::ContentAddressableStorage},
-<<<<<<< HEAD
     crud_status::CrudStatus,
-    eav::{Attribute, EntityAttributeValueIndex, IndexQuery},
-=======
-    crud_status::{CrudStatus, LINK_NAME, STATUS_NAME},
-    eav::{EaviQuery, EntityAttributeValueIndex, IndexFilter},
->>>>>>> c7bb7a05
+    eav::{Attribute, EntityAttributeValueIndex, IndexFilter},
     entry::{Entry, EntryWithMeta},
     error::HolochainError,
 };
@@ -59,21 +54,12 @@
     let dht = context.state().unwrap().dht().meta_storage();
     let storage = &dht.clone();
     // Get crud-status
-<<<<<<< HEAD
-    let status_eavs = (*storage.read().unwrap()).fetch_eavi(
-        Some(address.clone()),
-        Some(Attribute::CrudStatus),
-        None,
-        IndexQuery::default(),
-    )?;
-=======
     let status_eavs = (*storage.read().unwrap()).fetch_eavi(&EaviQuery::new(
         Some(address.clone()).into(),
-        Some(STATUS_NAME.to_string()).into(),
+        Some(Attribute::CrudStatus).into(),
         None.into(),
         IndexFilter::default(),
     ))?;
->>>>>>> c7bb7a05
     if status_eavs.len() == 0 {
         return Ok(None);
     }
@@ -106,21 +92,12 @@
     }
     // Get crud-link
     let mut maybe_crud_link = None;
-<<<<<<< HEAD
-    let link_eavs = (*storage.read().unwrap()).fetch_eavi(
-        Some(address),
-        Some(Attribute::CrudLink),
-        None,
-        IndexQuery::default(),
-    )?;
-=======
     let link_eavs = (*storage.read().unwrap()).fetch_eavi(&EaviQuery::new(
         Some(address).into(),
-        Some(LINK_NAME.to_string()).into(),
+        Some(Attribute::CrudLink).into(),
         None.into(),
         IndexFilter::default(),
     ))?;
->>>>>>> c7bb7a05
     assert!(
         link_eavs.len() <= 1,
         "link_eavs.len() = {}",
