--- conflicted
+++ resolved
@@ -62,31 +62,16 @@
     context: Arc<Context>,
 ) {
     thread::spawn(move || {
-        let address = entry.address();
-        let maybe_validation_result = callback::validate_entry::validate_entry(
+        let result = callback::validate_entry::validate_entry(
             entry.clone(),
             validation_data.clone(),
             context.clone(),
         );
 
-        let result = match maybe_validation_result {
-            Ok(validation_result) => match validation_result {
-                CallbackResult::Fail(error_string) => Err(error_string),
-                CallbackResult::Pass => Ok(()),
-                CallbackResult::NotImplemented(reason) => Err(format!(
-                    "Validation callback not implemented for {:?} ({})",
-                    entry.entry_type().clone(),
-                    reason
-                )),
-                _ => unreachable!(),
-            },
-            Err(error) => Err(error.to_string()),
-        };
-
         context
             .action_channel()
             .send(ActionWrapper::new(Action::ReturnValidationResult((
-                (id, address),
+                (id, entry.address()),
                 result,
             ))))
             .expect("action channel to be open in reducer");
@@ -157,33 +142,7 @@
     validate_provenances(&validation_data)?;
     spawn_validation_ribosome(id.clone(), entry, validation_data, context.clone());
 
-<<<<<<< HEAD
-    {
-        let id = id.clone();
-        let address = address.clone();
-        let entry = entry.clone();
-        let context = context.clone();
-        thread::spawn(move || {
-            let result = callback::validate_entry::validate_entry(
-                entry.clone(),
-                validation_data.clone(),
-                context.clone(),
-            );
-
-            context
-                .action_channel()
-                .send(ActionWrapper::new(Action::ReturnValidationResult((
-                    (id, address),
-                    result,
-                ))))
-                .expect("action channel to be open in reducer");
-        });
-    };
-
-    FutureObj::new(Box::new(ValidationFuture {
-=======
     await!(ValidationFuture {
->>>>>>> 1ad19afa
         context: context.clone(),
         key: (id, address),
     })
