extern crate futures;
use action::{Action, ActionWrapper};
use context::Context;
<<<<<<< HEAD
use futures::{future, Async, Future};
use hash::HashString;
use hash_table::entry::Entry;
use nucleus::ribosome::callback::{
    validate_commit::validate_commit, CallbackParams, CallbackResult,
};
use snowflake;
use std::{sync::Arc, thread};
=======
use futures::{Async, Future};
use hash_table::{entry::Entry, sys_entry::EntryType};
use instance::dispatch_action;
use std::sync::Arc;
>>>>>>> 1948c031

/// ValidateEntry Action Creator
/// This is the high-level validate function that wraps the whole validation process and is what should
/// be called from zome api functions and other contexts that don't care about implementation details.
///
/// Returns a future that resolves to an Ok(ActionWrapper) or an Err(error_message:String).
pub fn validate_entry(
<<<<<<< HEAD
    entry: Entry,
    context: &Arc<Context>,
) -> Box<dyn Future<Item = HashString, Error = String>> {
    let id = snowflake::ProcessUniqueId::new();
    let hash = entry.hash();

    match context
        .state()
        .unwrap()
        .nucleus()
        .dna()
        .unwrap()
        .get_zome_name_for_entry_type(entry.clone().entry_type())
    {
        None => {
            return Box::new(future::err(format!(
                "Unknown entry type: '{}'",
                entry.clone().entry_type()
            )));;
        }
        Some(zome_name) => {
            let id = id.clone();
            let hash = hash.clone();
            let entry = entry.clone();
            let context = context.clone();
            thread::spawn(move || {
                let validation_result = match validate_commit(
                    context.clone(),
                    &zome_name,
                    &CallbackParams::ValidateCommit(entry.clone()),
                ) {
                    CallbackResult::Fail(error_string) => Err(error_string),
                    CallbackResult::Pass => Ok(()),
                    CallbackResult::NotImplemented => Err(format!(
                        "Validation callback not implemented for {:?}",
                        entry.entry_type()
                    )),
                };
                context
                    .action_channel
                    .send(ActionWrapper::new(Action::ReturnValidationResult((
                        (id, hash),
                        validation_result,
                    ))))
                    .expect("action channel to be open in reducer");
            });
        }
    };

    Box::new(ValidationFuture {
=======
    entry_type: EntryType,
    entry: Entry,
    context: &Arc<Context>,
) -> ValidationFuture {
    let action_wrapper = ActionWrapper::new(Action::ValidateEntry(entry_type, entry));
    dispatch_action(&context.action_channel, action_wrapper.clone());
    ValidationFuture {
>>>>>>> 1948c031
        context: context.clone(),
        key: (id, hash),
    })
}

/// ValidationFuture resolves to an Ok(ActionWrapper) or an Err(error_message:String).
/// Tracks the state for ValidationResults.
pub struct ValidationFuture {
    context: Arc<Context>,
    key: (snowflake::ProcessUniqueId, HashString),
}

impl Future for ValidationFuture {
    type Item = HashString;
    type Error = String;

    fn poll(
        &mut self,
        cx: &mut futures::task::Context<'_>,
    ) -> Result<Async<Self::Item>, Self::Error> {
        //
        // TODO: connect the waker to state updates for performance reasons
        // See: https://github.com/holochain/holochain-rust/issues/314
        //
        cx.waker().wake();
        if let Some(state) = self.context.state() {
            match state.nucleus().validation_results.get(&self.key) {
                Some(Ok(())) => Ok(futures::Async::Ready(self.key.1.clone())),
                Some(Err(e)) => Err(e.clone()),
                None => Ok(futures::Async::Pending),
            }
        } else {
            Ok(futures::Async::Pending)
        }
    }
}<|MERGE_RESOLUTION|>--- conflicted
+++ resolved
@@ -1,21 +1,14 @@
 extern crate futures;
 use action::{Action, ActionWrapper};
 use context::Context;
-<<<<<<< HEAD
 use futures::{future, Async, Future};
 use hash::HashString;
-use hash_table::entry::Entry;
+use hash_table::{entry::Entry, sys_entry::EntryType};
 use nucleus::ribosome::callback::{
     validate_commit::validate_commit, CallbackParams, CallbackResult,
 };
 use snowflake;
 use std::{sync::Arc, thread};
-=======
-use futures::{Async, Future};
-use hash_table::{entry::Entry, sys_entry::EntryType};
-use instance::dispatch_action;
-use std::sync::Arc;
->>>>>>> 1948c031
 
 /// ValidateEntry Action Creator
 /// This is the high-level validate function that wraps the whole validation process and is what should
@@ -23,7 +16,7 @@
 ///
 /// Returns a future that resolves to an Ok(ActionWrapper) or an Err(error_message:String).
 pub fn validate_entry(
-<<<<<<< HEAD
+    entry_type: EntryType,
     entry: Entry,
     context: &Arc<Context>,
 ) -> Box<dyn Future<Item = HashString, Error = String>> {
@@ -36,12 +29,12 @@
         .nucleus()
         .dna()
         .unwrap()
-        .get_zome_name_for_entry_type(entry.clone().entry_type())
+        .get_zome_name_for_entry_type(entry_type.as_str())
     {
         None => {
             return Box::new(future::err(format!(
                 "Unknown entry type: '{}'",
-                entry.clone().entry_type()
+                entry_type.as_str()
             )));;
         }
         Some(zome_name) => {
@@ -59,7 +52,7 @@
                     CallbackResult::Pass => Ok(()),
                     CallbackResult::NotImplemented => Err(format!(
                         "Validation callback not implemented for {:?}",
-                        entry.entry_type()
+                        entry_type.clone()
                     )),
                 };
                 context
@@ -74,15 +67,6 @@
     };
 
     Box::new(ValidationFuture {
-=======
-    entry_type: EntryType,
-    entry: Entry,
-    context: &Arc<Context>,
-) -> ValidationFuture {
-    let action_wrapper = ActionWrapper::new(Action::ValidateEntry(entry_type, entry));
-    dispatch_action(&context.action_channel, action_wrapper.clone());
-    ValidationFuture {
->>>>>>> 1948c031
         context: context.clone(),
         key: (id, hash),
     })
