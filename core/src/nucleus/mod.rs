--- conflicted
+++ resolved
@@ -7,13 +7,10 @@
 use action::{Action, ActionWrapper, NucleusReduceFn};
 use context::Context;
 use error::HolochainError;
-<<<<<<< HEAD
 
 use action::{Action, ActionWrapper, NucleusReduceFn};
 use hash_table::sys_entry::ToEntry;
-=======
 use holochain_dna::{wasm::DnaWasm, zome::capabilities::Capability, Dna};
->>>>>>> 13b0b275
 use instance::{dispatch_action_with_observer, Observer};
 use nucleus::{
     ribosome::callback::{
@@ -30,12 +27,9 @@
     thread,
 };
 
-<<<<<<< HEAD
-=======
 use hash_table::sys_entry::ToEntry;
 use nucleus::ribosome::api::call::reduce_call;
 
->>>>>>> 13b0b275
 /// Struct holding data for requesting the execution of a Zome function (ExecutionZomeFunction Action)
 #[derive(Clone, Debug, PartialEq, Eq, Hash)]
 pub struct ZomeFnCall {
@@ -293,36 +287,36 @@
     wasm: &DnaWasm,
     app_name: String,
 ) {
-    let action_channel = action_channel.clone();
-    let tx_observer = observer_channel.clone();
-    let code = wasm.code.clone();
-    thread::spawn(move || {
+                let action_channel = action_channel.clone();
+                let tx_observer = observer_channel.clone();
+                let code = wasm.code.clone();
+                thread::spawn(move || {
         let result: ZomeFnResult;
-        match ribosome::api::call(
-            &app_name,
-            context,
-            &action_channel,
-            &tx_observer,
-            code,
+                    match ribosome::api::call(
+                        &app_name,
+                        context,
+                        &action_channel,
+                        &tx_observer,
+                        code,
             &fc,
             Some(fc.clone().parameters.into_bytes()),
-        ) {
-            Ok(runtime) => {
+                    ) {
+                        Ok(runtime) => {
                 result = ZomeFnResult::new(fc.clone(), Ok(runtime.result.to_string()));
-            }
-
-            Err(ref error) => {
+                        }
+
+                        Err(ref error) => {
                 result = ZomeFnResult::new(
                     fc.clone(),
-                    Err(HolochainError::ErrorGeneric(format!("{}", error))),
-                );
-            }
-        }
-        // Send ReturnResult Action
-        action_channel
-            .send(ActionWrapper::new(Action::ReturnZomeFunctionResult(result)))
-            .expect("action channel to be open in reducer");
-    });
+                                Err(HolochainError::ErrorGeneric(format!("{}", error))),
+                            );
+                        }
+                    }
+                    // Send ReturnResult Action
+                    action_channel
+                        .send(ActionWrapper::new(Action::ReturnZomeFunctionResult(result)))
+                        .expect("action channel to be open in reducer");
+                });
 }
 
 /// Reduce ExecuteZomeFunction Action
@@ -349,7 +343,7 @@
             action_channel
                 .send(ActionWrapper::new(Action::ReturnZomeFunctionResult(fn_res)))
                 .expect("action channel to be open in reducer");
-        }
+            }
         Ok(wasm) => {
             // Prepare call - FIXME is this really useful?
             state.zome_calls.insert(fn_call.clone(), None);
@@ -377,13 +371,13 @@
     action_channel: &Sender<ActionWrapper>,
     observer_channel: &Sender<Observer>,
 ) {
-    let action = action_wrapper.action();
+        let action = action_wrapper.action();
     let entry = unwrap_to!(action => Action::ValidateEntry);
     match state
         .dna()
         .unwrap()
         .get_zome_name_for_entry_type(entry.entry_type())
-    {
+        {
         None => {
             let error = format!("Unknown entry type: '{}'", entry.entry_type());
             state
@@ -418,7 +412,7 @@
                     ))))
                     .expect("action channel to be open in reducer");
             });
-        }
+    }
     };
 }
 fn reduce_return_validation_result(
@@ -440,11 +434,7 @@
 }
 
 /// Reduce ReturnZomeFunctionResult Action.
-<<<<<<< HEAD
-/// Simply drops function call into ribosome_calls state.
-=======
 /// Simply drops function call into zome_calls state.
->>>>>>> 13b0b275
 #[allow(unknown_lints)]
 #[allow(needless_pass_by_value)]
 fn reduce_return_zome_function_result(
@@ -469,11 +459,8 @@
         Action::ExecuteZomeFunction(_) => Some(reduce_execute_zome_function),
         Action::ReturnZomeFunctionResult(_) => Some(reduce_return_zome_function_result),
         Action::ValidateEntry(_) => Some(reduce_validate_entry),
-<<<<<<< HEAD
-=======
         Action::Call(_) => Some(reduce_call),
         Action::ReturnValidationResult(_) => Some(reduce_return_validation_result),
->>>>>>> 13b0b275
         _ => None,
     }
 }
