--- conflicted
+++ resolved
@@ -5,12 +5,7 @@
 use action::{Action, ActionWrapper, NucleusReduceFn};
 use context::Context;
 use error::HolochainError;
-<<<<<<< HEAD
-=======
-
-use action::{Action, ActionWrapper, NucleusReduceFn};
 use holochain_dna::{wasm::DnaWasm, zome::capabilities::Capability, Dna};
->>>>>>> e568f0b3
 use instance::{dispatch_action_with_observer, Observer};
 use nucleus::{
     ribosome::callback::{
@@ -459,11 +454,8 @@
         Action::ExecuteZomeFunction(_) => Some(reduce_execute_zome_function),
         Action::ReturnZomeFunctionResult(_) => Some(reduce_return_zome_function_result),
         Action::ValidateEntry(_) => Some(reduce_validate_entry),
-<<<<<<< HEAD
+        Action::Call(_) => Some(reduce_call),
         Action::ReturnValidationResult(_) => Some(reduce_return_validation_result),
-=======
-        Action::Call(_) => Some(reduce_call),
->>>>>>> e568f0b3
         _ => None,
     }
 }
