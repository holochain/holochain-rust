--- conflicted
+++ resolved
@@ -10,12 +10,8 @@
     context::Context,
     nucleus::{
         reducers::{
-<<<<<<< HEAD
+            add_pending_validation::reduce_add_pending_validation,
             init_application::reduce_initialize_chain,
-=======
-            add_pending_validation::reduce_add_pending_validation,
-            init_application::reduce_init_application,
->>>>>>> e20ea3fe
             return_initialization_result::reduce_return_initialization_result,
             return_validation_package::reduce_return_validation_package,
             return_validation_result::reduce_return_validation_result,
