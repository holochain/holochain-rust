<<<<<<< HEAD
use crate::{
    action::{Action, ActionWrapper},
    context::Context,
    nucleus::{
        ribosome::{
            api::ZomeApiResult,
            fn_call::{do_call, make_cap_request_for_call, ZomeFnCall},
            Runtime,
        },
        state::NucleusState,
    },
};
use holochain_core_types::{cas::content::Address, error::HolochainError, json::JsonString};
=======
use crate::nucleus::{
    actions::call_zome_function::call_zome_function,
    ribosome::{api::ZomeApiResult, Runtime},
    ZomeFnCall,
};
use holochain_core_types::{error::HolochainError, json::JsonString};
>>>>>>> 85e6bfff
use holochain_wasm_utils::api_serialization::{ZomeFnCallArgs, THIS_INSTANCE};
use jsonrpc_lite::JsonRpc;
use snowflake::ProcessUniqueId;
use std::convert::TryFrom;
use wasmi::{RuntimeArgs, RuntimeValue};

// ZomeFnCallArgs to ZomeFnCall
impl ZomeFnCall {
    fn from_args(context: Arc<Context>, args: ZomeFnCallArgs) -> Self {
        let cap_call = make_cap_request_for_call(
            context.clone(),
            args.cap_token,
            Address::from(context.agent_id.key.clone()),
            &args.fn_name,
            args.fn_args.clone(),
        );
        ZomeFnCall::new(&args.zome_name, cap_call, &args.fn_name, args.fn_args)
    }
}

/// HcApiFuncIndex::CALL function code
/// args: [0] encoded MemoryAllocation as u64
/// expected complex argument: {zome_name: String, cap_token: Address, fn_name: String, args: String}
/// args from API call are converted into a ZomeFnCall
/// Launch an Action::Call with newly formed ZomeFnCall-
/// Waits for a ZomeFnResult
/// Returns an HcApiReturnCode as I64
pub fn invoke_call(runtime: &mut Runtime, args: &RuntimeArgs) -> ZomeApiResult {
    let zome_call_data = runtime.zome_call_data()?;
    // deserialize args
    let args_str = runtime.load_json_string_from_args(&args);

    let input = match ZomeFnCallArgs::try_from(args_str.clone()) {
        Ok(input) => input,
        // Exit on error
        Err(_) => {
            zome_call_data.context.log(format!(
                "err/zome: invoke_call failed to deserialize: {:?}",
                args_str
            ));
            return ribosome_error_code!(ArgumentDeserializationFailed);
        }
    };

    let result = if input.instance_handle == String::from(THIS_INSTANCE) {
        // ZomeFnCallArgs to ZomeFnCall
        let zome_call = ZomeFnCall::from_args(zome_call_data.context.clone(), input.clone());

        // Don't allow recursive calls
        if zome_call.same_fn_as(&zome_call_data.zome_call) {
            return ribosome_error_code!(RecursiveCallForbidden);
        }
        local_call(runtime, input)
    } else {
        bridge_call(runtime, input)
    };

    runtime.store_result(result)
}

fn local_call(runtime: &mut Runtime, input: ZomeFnCallArgs) -> Result<JsonString, HolochainError> {
    let zome_call_data = runtime.zome_call_data().map_err(|_| {
        HolochainError::ErrorGeneric(
            "expecting zome call data in local call not null call".to_string(),
        )
    })?;
<<<<<<< HEAD
    let context = zome_call_data.context;
    // ZomeFnCallArgs to ZomeFnCall
    let zome_call = ZomeFnCall::from_args(context.clone(), input);
    // Create Call Action
    let action_wrapper = ActionWrapper::new(Action::Call(zome_call.clone()));
    let tick_rx = context.create_observer();
    crate::instance::dispatch_action(context.action_channel(), action_wrapper);

    loop {
        if let Some(result) = context
            .state()
            .unwrap()
            .nucleus()
            .zome_call_result(&zome_call)
        {
            return result;
        } else {
            let _ = tick_rx.recv_timeout(Duration::from_millis(10));
        }
    }
=======
    // ZomeFnCallArgs to ZomeFnCall
    let zome_call = ZomeFnCall::from_args(input);
    let context = &zome_call_data.context;
    context.block_on(call_zome_function(zome_call, context))
>>>>>>> 85e6bfff
}

fn bridge_call(runtime: &mut Runtime, input: ZomeFnCallArgs) -> Result<JsonString, HolochainError> {
    let zome_call_data = runtime.zome_call_data().map_err(|_| {
        HolochainError::ErrorGeneric(
            "expecting zome call data in bridge call not null call".to_string(),
        )
    })?;
<<<<<<< HEAD
    let context = zome_call_data.context;
    let conductor_api = context
        .conductor_api
        .clone()
        .ok_or(HolochainError::ConfigError(
            "No conductor API in context".to_string(),
        ))?;
=======
    let conductor_api =
        zome_call_data
            .context
            .conductor_api
            .clone()
            .ok_or(HolochainError::ConfigError(
                "No conductor API in context".to_string(),
            ))?;
>>>>>>> 85e6bfff

    let method = format!(
        "{}/{}/{}",
        input.instance_handle, input.zome_name, input.fn_name
    );

    let handler = conductor_api.write().unwrap();

    let id = ProcessUniqueId::new();
    let request = format!(
        r#"{{"jsonrpc": "2.0", "method": "{}", "params": {}, "id": "{}"}}"#,
        method, input.fn_args, id
    );

    let response = handler
        .handle_request_sync(&request)
        .ok_or("Bridge call failed".to_string())?;

    let response = JsonRpc::parse(&response)?;

    match response {
        JsonRpc::Success(_) => Ok(JsonString::from(
            serde_json::to_string(&response.get_result().unwrap()).unwrap(),
        )),
        JsonRpc::Error(_) => Err(HolochainError::ErrorGeneric(
            serde_json::to_string(&response.get_error().unwrap()).unwrap(),
        )),
        _ => Err(HolochainError::ErrorGeneric(
            "Bridge call failed".to_string(),
        )),
    }
}

<<<<<<< HEAD
/// Reduce Call Action
///   1. Checks for validity of ZomeFnCall
///   2. Execute the exposed Zome function in a separate thread
/// Send the result in a ReturnZomeFunctionResult Action on success or failure like ExecuteZomeFunction
pub(crate) fn reduce_call(
    context: Arc<Context>,
    state: &mut NucleusState,
    action_wrapper: &ActionWrapper,
) {
    // 1.Checks for correctness of ZomeFnCall
    let fn_call = match action_wrapper.action().clone() {
        Action::Call(call) => call,
        _ => unreachable!(),
    };

    if let Some(err) = do_call(context.clone(), state, fn_call.clone()).err() {
        state.zome_calls.insert(fn_call.clone(), Some(Err(err)));
    }
}

=======
>>>>>>> 85e6bfff
#[cfg(test)]
pub mod tests {
    use super::*;
    extern crate test_utils;
    extern crate wabt;

<<<<<<< HEAD
    use crate::nucleus::ribosome::api::tests::{
        test_function_name, test_parameters, test_zome_name,
=======
    use crate::{
        context::Context,
        instance::{tests::test_instance_and_context, Instance},
        nucleus::{
            ribosome::{
                api::{
                    call::ZomeFnCall,
                    tests::{
                        test_function_name, test_parameters, test_zome_api_function_wasm,
                        test_zome_name,
                    },
                    ZomeApiFunction,
                },
                Defn,
            },
            tests::{test_capability_call, test_capability_name},
        },
        workflows::author_entry::author_entry,
    };
    use holochain_core_types::{
        cas::content::Address,
        dna::{
            capabilities::{CapabilityCall, CapabilityType},
            fn_declarations::{FnDeclaration, TraitFns},
            traits::ReservedTraitNames,
            Dna,
        },
        entry::{cap_entries::CapTokenGrant, Entry},
        error::{DnaError, HolochainError},
        json::JsonString,
>>>>>>> 85e6bfff
    };
    use holochain_core_types::cas::content::Address;
    use holochain_wasm_utils::api_serialization::ZomeFnCallArgs;
    use serde_json;
<<<<<<< HEAD
=======
    use std::{
        collections::BTreeMap,
        sync::{mpsc::RecvTimeoutError, Arc},
    };
    use test_utils::create_test_dna_with_defs;
>>>>>>> 85e6bfff

    /// dummy commit args from standard test entry
    #[cfg_attr(tarpaulin, skip)]
    pub fn test_bad_args_bytes() -> Vec<u8> {
        let args = ZomeFnCallArgs {
            instance_handle: "instance_handle".to_string(),
            zome_name: "zome_name".to_string(),
            cap_token: Address::from("bad cap_token"),
            fn_name: "fn_name".to_string(),
            fn_args: "fn_args".to_string(),
        };
        serde_json::to_string(&args)
            .expect("args should serialize")
            .into_bytes()
    }

    #[cfg_attr(tarpaulin, skip)]
    pub fn test_args_bytes() -> Vec<u8> {
        let args = ZomeFnCallArgs {
            instance_handle: THIS_INSTANCE.to_string(),
            zome_name: test_zome_name(),
            cap_token: Address::from("test_token"),
            fn_name: test_function_name(),
            fn_args: test_parameters(),
        };
        serde_json::to_string(&args)
            .expect("args should serialize")
            .into_bytes()
    }
<<<<<<< HEAD
=======

    #[allow(dead_code)]
    struct TestSetup {
        context: Arc<Context>,
        instance: Instance,
    }

    fn setup_test(dna: Dna) -> TestSetup {
        let (instance, context) =
            test_instance_and_context(dna, None).expect("Could not initialize test instance");
        TestSetup {
            context: context,
            instance: instance,
        }
    }

    #[cfg_attr(tarpaulin, skip)]
    fn test_reduce_call(
        test_setup: &TestSetup,
        token_str: &str,
        _caller: Address,
        expected: Result<Result<JsonString, HolochainError>, RecvTimeoutError>,
    ) {
        let zome_call = ZomeFnCall::new(
            "test_zome",
            Some(CapabilityCall::new(Address::from(token_str), None)),
            "test",
            "{}",
        );

        let context = &test_setup.context;
        let result = context.block_on(call_zome_function(zome_call, context));
        assert_eq!(expected, Ok(result));
    }

    #[test]
    fn test_call_no_zome() {
        let dna = test_utils::create_test_dna_with_wat("bad_zome", &test_capability_name(), None);
        let test_setup = setup_test(dna);
        let expected = Ok(Err(HolochainError::Dna(DnaError::ZomeNotFound(
            r#"Zome 'test_zome' not found"#.to_string(),
        ))));
        test_reduce_call(&test_setup, "foo token", Address::from("caller"), expected);
    }

    fn setup_dna_for_cap_test(cap_type: CapabilityType) -> Dna {
        let wasm = test_zome_api_function_wasm(ZomeApiFunction::Call.as_str());
        let mut trait_fns = TraitFns::new();
        let fn_decl = FnDeclaration {
            name: test_function_name(),
            inputs: Vec::new(),
            outputs: Vec::new(),
        };
        trait_fns.functions = vec![fn_decl.name.clone()];
        let mut traits = BTreeMap::new();
        let trait_name = if cap_type == CapabilityType::Public {
            ReservedTraitNames::Public.as_str().to_string()
        } else {
            "test_trait".to_string()
        };
        traits.insert(trait_name, trait_fns);
        let mut functions = Vec::new();
        functions.push(fn_decl);

        create_test_dna_with_defs(&test_zome_name(), (functions, traits), &wasm)
    }

    #[test]
    fn test_call_public() {
        let dna = setup_dna_for_cap_test(CapabilityType::Public);
        let test_setup = setup_test(dna);
        // Expecting error since there is no function in wasm to call
        let expected = Ok(Err(HolochainError::RibosomeFailed(
            "Zome function failure: Argument deserialization failed".to_string(),
        )));
        test_reduce_call(&test_setup, "", Address::from("caller"), expected);
    }

    #[test]
    fn test_call_transferable() {
        let dna = setup_dna_for_cap_test(CapabilityType::Transferable);
        let test_setup = setup_test(dna);
        let expected_failure = Ok(Err(HolochainError::CapabilityCheckFailed));
        test_reduce_call(&test_setup, "", Address::from("caller"), expected_failure);

        // Expecting error since there is no function in wasm to call
        let expected = Ok(Err(HolochainError::RibosomeFailed(
            "Zome function failure: Argument deserialization failed".to_string(),
        )));
        let agent_token_str = test_setup.context.agent_id.key.clone();
        test_reduce_call(
            &test_setup,
            &agent_token_str,
            Address::from(agent_token_str.clone()),
            expected.clone(),
        );

        let grant = CapTokenGrant::create(CapabilityType::Transferable, None).unwrap();
        let grant_entry = Entry::CapTokenGrant(grant);
        let addr = test_setup
            .context
            .block_on(author_entry(&grant_entry, None, &test_setup.context))
            .unwrap();
        test_reduce_call(
            &test_setup,
            &String::from(addr),
            Address::from("any caller"),
            expected,
        );
    }

    #[test]
    fn test_call_assigned() {
        let dna = setup_dna_for_cap_test(CapabilityType::Assigned);
        let test_setup = setup_test(dna);
        let expected_failure = Ok(Err(HolochainError::CapabilityCheckFailed));
        test_reduce_call(
            &test_setup,
            "",
            Address::from("any caller"),
            expected_failure.clone(),
        );

        // Expecting error since there is no function in wasm to call
        let expected = Ok(Err(HolochainError::RibosomeFailed(
            "Zome function failure: Argument deserialization failed".to_string(),
        )));
        let agent_token_str = test_setup.context.agent_id.key.clone();
        test_reduce_call(
            &test_setup,
            &agent_token_str,
            Address::from(agent_token_str.clone()),
            expected.clone(),
        );

        let someone = Address::from("somoeone");
        let grant =
            CapTokenGrant::create(CapabilityType::Assigned, Some(vec![someone.clone()])).unwrap();
        let grant_entry = Entry::CapTokenGrant(grant);
        let addr = test_setup
            .context
            .block_on(author_entry(&grant_entry, None, &test_setup.context))
            .unwrap();
        test_reduce_call(
            &test_setup,
            &String::from(addr.clone()),
            someone,
            expected.clone(),
        );

        /* function call doesn't know who the caller is yet so can't do the check in reduce
                let someone_else = Address::from("somoeone_else");
                test_reduce_call(&test_setup,&String::from(addr),someone_else, expected_failure.clone());
        */
    }
>>>>>>> 85e6bfff
}<|MERGE_RESOLUTION|>--- conflicted
+++ resolved
@@ -1,29 +1,16 @@
-<<<<<<< HEAD
 use crate::{
-    action::{Action, ActionWrapper},
     context::Context,
     nucleus::{
-        ribosome::{
-            api::ZomeApiResult,
-            fn_call::{do_call, make_cap_request_for_call, ZomeFnCall},
-            Runtime,
-        },
-        state::NucleusState,
+        actions::call_zome_function::{call_zome_function, make_cap_request_for_call},
+        ribosome::{api::ZomeApiResult, Runtime},
+        ZomeFnCall,
     },
 };
 use holochain_core_types::{cas::content::Address, error::HolochainError, json::JsonString};
-=======
-use crate::nucleus::{
-    actions::call_zome_function::call_zome_function,
-    ribosome::{api::ZomeApiResult, Runtime},
-    ZomeFnCall,
-};
-use holochain_core_types::{error::HolochainError, json::JsonString};
->>>>>>> 85e6bfff
 use holochain_wasm_utils::api_serialization::{ZomeFnCallArgs, THIS_INSTANCE};
 use jsonrpc_lite::JsonRpc;
 use snowflake::ProcessUniqueId;
-use std::convert::TryFrom;
+use std::{convert::TryFrom, sync::Arc};
 use wasmi::{RuntimeArgs, RuntimeValue};
 
 // ZomeFnCallArgs to ZomeFnCall
@@ -86,33 +73,10 @@
             "expecting zome call data in local call not null call".to_string(),
         )
     })?;
-<<<<<<< HEAD
+    // ZomeFnCallArgs to ZomeFnCall
     let context = zome_call_data.context;
-    // ZomeFnCallArgs to ZomeFnCall
     let zome_call = ZomeFnCall::from_args(context.clone(), input);
-    // Create Call Action
-    let action_wrapper = ActionWrapper::new(Action::Call(zome_call.clone()));
-    let tick_rx = context.create_observer();
-    crate::instance::dispatch_action(context.action_channel(), action_wrapper);
-
-    loop {
-        if let Some(result) = context
-            .state()
-            .unwrap()
-            .nucleus()
-            .zome_call_result(&zome_call)
-        {
-            return result;
-        } else {
-            let _ = tick_rx.recv_timeout(Duration::from_millis(10));
-        }
-    }
-=======
-    // ZomeFnCallArgs to ZomeFnCall
-    let zome_call = ZomeFnCall::from_args(input);
-    let context = &zome_call_data.context;
-    context.block_on(call_zome_function(zome_call, context))
->>>>>>> 85e6bfff
+    context.block_on(call_zome_function(zome_call, &context))
 }
 
 fn bridge_call(runtime: &mut Runtime, input: ZomeFnCallArgs) -> Result<JsonString, HolochainError> {
@@ -121,7 +85,6 @@
             "expecting zome call data in bridge call not null call".to_string(),
         )
     })?;
-<<<<<<< HEAD
     let context = zome_call_data.context;
     let conductor_api = context
         .conductor_api
@@ -129,16 +92,6 @@
         .ok_or(HolochainError::ConfigError(
             "No conductor API in context".to_string(),
         ))?;
-=======
-    let conductor_api =
-        zome_call_data
-            .context
-            .conductor_api
-            .clone()
-            .ok_or(HolochainError::ConfigError(
-                "No conductor API in context".to_string(),
-            ))?;
->>>>>>> 85e6bfff
 
     let method = format!(
         "{}/{}/{}",
@@ -172,43 +125,17 @@
     }
 }
 
-<<<<<<< HEAD
-/// Reduce Call Action
-///   1. Checks for validity of ZomeFnCall
-///   2. Execute the exposed Zome function in a separate thread
-/// Send the result in a ReturnZomeFunctionResult Action on success or failure like ExecuteZomeFunction
-pub(crate) fn reduce_call(
-    context: Arc<Context>,
-    state: &mut NucleusState,
-    action_wrapper: &ActionWrapper,
-) {
-    // 1.Checks for correctness of ZomeFnCall
-    let fn_call = match action_wrapper.action().clone() {
-        Action::Call(call) => call,
-        _ => unreachable!(),
-    };
-
-    if let Some(err) = do_call(context.clone(), state, fn_call.clone()).err() {
-        state.zome_calls.insert(fn_call.clone(), Some(Err(err)));
-    }
-}
-
-=======
->>>>>>> 85e6bfff
 #[cfg(test)]
 pub mod tests {
     use super::*;
     extern crate test_utils;
     extern crate wabt;
 
-<<<<<<< HEAD
-    use crate::nucleus::ribosome::api::tests::{
-        test_function_name, test_parameters, test_zome_name,
-=======
     use crate::{
         context::Context,
         instance::{tests::test_instance_and_context, Instance},
         nucleus::{
+            actions::call_zome_function::{check_capability, validate_call},
             ribosome::{
                 api::{
                     call::ZomeFnCall,
@@ -218,36 +145,36 @@
                     },
                     ZomeApiFunction,
                 },
+                capabilities::CapabilityRequest,
                 Defn,
             },
-            tests::{test_capability_call, test_capability_name},
+            tests::*,
         },
         workflows::author_entry::author_entry,
     };
+    use futures::executor::block_on;
     use holochain_core_types::{
         cas::content::Address,
         dna::{
-            capabilities::{CapabilityCall, CapabilityType},
             fn_declarations::{FnDeclaration, TraitFns},
             traits::ReservedTraitNames,
             Dna,
         },
-        entry::{cap_entries::CapTokenGrant, Entry},
+        entry::{
+            cap_entries::{CapTokenGrant, CapabilityType},
+            Entry,
+        },
         error::{DnaError, HolochainError},
         json::JsonString,
->>>>>>> 85e6bfff
+        signature::Signature,
     };
-    use holochain_core_types::cas::content::Address;
     use holochain_wasm_utils::api_serialization::ZomeFnCallArgs;
     use serde_json;
-<<<<<<< HEAD
-=======
     use std::{
         collections::BTreeMap,
         sync::{mpsc::RecvTimeoutError, Arc},
     };
     use test_utils::create_test_dna_with_defs;
->>>>>>> 85e6bfff
 
     /// dummy commit args from standard test entry
     #[cfg_attr(tarpaulin, skip)]
@@ -277,16 +204,14 @@
             .expect("args should serialize")
             .into_bytes()
     }
-<<<<<<< HEAD
-=======
 
     #[allow(dead_code)]
-    struct TestSetup {
-        context: Arc<Context>,
-        instance: Instance,
-    }
-
-    fn setup_test(dna: Dna) -> TestSetup {
+    pub struct TestSetup {
+        pub context: Arc<Context>,
+        pub instance: Instance,
+    }
+
+    pub fn setup_test(dna: Dna) -> TestSetup {
         let (instance, context) =
             test_instance_and_context(dna, None).expect("Could not initialize test instance");
         TestSetup {
@@ -298,16 +223,10 @@
     #[cfg_attr(tarpaulin, skip)]
     fn test_reduce_call(
         test_setup: &TestSetup,
-        token_str: &str,
-        _caller: Address,
+        cap_request: CapabilityRequest,
         expected: Result<Result<JsonString, HolochainError>, RecvTimeoutError>,
     ) {
-        let zome_call = ZomeFnCall::new(
-            "test_zome",
-            Some(CapabilityCall::new(Address::from(token_str), None)),
-            "test",
-            "{}",
-        );
+        let zome_call = ZomeFnCall::new("test_zome", cap_request, "test", "{}");
 
         let context = &test_setup.context;
         let result = context.block_on(call_zome_function(zome_call, context));
@@ -316,15 +235,15 @@
 
     #[test]
     fn test_call_no_zome() {
-        let dna = test_utils::create_test_dna_with_wat("bad_zome", &test_capability_name(), None);
+        let dna = test_utils::create_test_dna_with_wat("bad_zome", None);
         let test_setup = setup_test(dna);
         let expected = Ok(Err(HolochainError::Dna(DnaError::ZomeNotFound(
             r#"Zome 'test_zome' not found"#.to_string(),
         ))));
-        test_reduce_call(&test_setup, "foo token", Address::from("caller"), expected);
-    }
-
-    fn setup_dna_for_cap_test(cap_type: CapabilityType) -> Dna {
+        test_reduce_call(&test_setup, dummy_capability_call(), expected);
+    }
+
+    fn setup_dna_for_test(make_public: bool) -> Dna {
         let wasm = test_zome_api_function_wasm(ZomeApiFunction::Call.as_str());
         let mut trait_fns = TraitFns::new();
         let fn_decl = FnDeclaration {
@@ -334,7 +253,7 @@
         };
         trait_fns.functions = vec![fn_decl.name.clone()];
         let mut traits = BTreeMap::new();
-        let trait_name = if cap_type == CapabilityType::Public {
+        let trait_name = if make_public {
             ReservedTraitNames::Public.as_str().to_string()
         } else {
             "test_trait".to_string()
@@ -346,93 +265,255 @@
         create_test_dna_with_defs(&test_zome_name(), (functions, traits), &wasm)
     }
 
+    // success to test_reduce_call is when the function gets called which shows up as an
+    // argument deserialization error because we are reusing the wasm from test_zome_ap_function
+    // which just passes the function parameter through to "invoke_call" which expects a
+    // ZomeFnCallArgs struct which the test "{}" is not!
+    // TODO: fix this bit of crazyness
+    fn success_expected() -> Result<Result<JsonString, HolochainError>, RecvTimeoutError> {
+        Ok(Err(HolochainError::RibosomeFailed(
+            "Argument deserialization failed".to_string(),
+        )))
+    }
+
     #[test]
     fn test_call_public() {
-        let dna = setup_dna_for_cap_test(CapabilityType::Public);
-        let test_setup = setup_test(dna);
-        // Expecting error since there is no function in wasm to call
-        let expected = Ok(Err(HolochainError::RibosomeFailed(
-            "Zome function failure: Argument deserialization failed".to_string(),
-        )));
-        test_reduce_call(&test_setup, "", Address::from("caller"), expected);
+        let dna = setup_dna_for_test(true);
+        let test_setup = setup_test(dna);
+        let state = test_setup.context.state().unwrap().nucleus();
+        let init = state.initialization().unwrap();
+        let cap_request = make_cap_request_for_call(
+            test_setup.context.clone(),
+            init.get_public_token("test_zome").unwrap(),
+            Address::from("any caller"),
+            "test",
+            "{}",
+        );
+
+        // make the call with public token capability call
+        test_reduce_call(&test_setup, cap_request, success_expected());
+
+        // make the call with a bogus public token capability call
+        let cap_request = CapabilityRequest::new(
+            Address::from("foo_token"),
+            Address::from("some caller"),
+            Signature::fake(),
+        );
+        let expected_failure = Ok(Err(HolochainError::CapabilityCheckFailed));
+        test_reduce_call(&test_setup, cap_request, expected_failure);
     }
 
     #[test]
     fn test_call_transferable() {
-        let dna = setup_dna_for_cap_test(CapabilityType::Transferable);
+        let dna = setup_dna_for_test(false);
         let test_setup = setup_test(dna);
         let expected_failure = Ok(Err(HolochainError::CapabilityCheckFailed));
-        test_reduce_call(&test_setup, "", Address::from("caller"), expected_failure);
-
-        // Expecting error since there is no function in wasm to call
-        let expected = Ok(Err(HolochainError::RibosomeFailed(
-            "Zome function failure: Argument deserialization failed".to_string(),
-        )));
+
+        // make the call with an invalid capability call, i.e. incorrect token
+        let cap_request = CapabilityRequest::new(
+            Address::from("foo_token"),
+            Address::from("some caller"),
+            Signature::fake(),
+        );
+        test_reduce_call(&test_setup, cap_request.clone(), expected_failure.clone());
+
+        // make the call with an valid capability call from self
+        let cap_request = test_agent_capability_call(test_setup.context.clone(), "test", "{}");
+        test_reduce_call(&test_setup, cap_request, success_expected());
+
+        // make the call with an invalid valid capability call from self
+        let cap_request = test_agent_capability_call(test_setup.context.clone(), "some_fn", "{}");
+        test_reduce_call(&test_setup, cap_request, expected_failure);
+
+        // make the call with an valid capability call from a different sources
+        let grant = CapTokenGrant::create(
+            CapabilityType::Transferable,
+            None,
+            vec![String::from("test")],
+        )
+        .unwrap();
+        let grant_entry = Entry::CapTokenGrant(grant);
+        let addr = block_on(author_entry(&grant_entry, None, &test_setup.context)).unwrap();
+        let cap_request = make_cap_request_for_call(
+            test_setup.context.clone(),
+            addr,
+            Address::from("any caller"),
+            "test",
+            "{}",
+        );
+        test_reduce_call(&test_setup, cap_request, success_expected());
+    }
+
+    #[test]
+    fn test_call_assigned() {
+        let dna = setup_dna_for_test(false);
+        let test_setup = setup_test(dna);
+        let expected_failure = Ok(Err(HolochainError::CapabilityCheckFailed));
+        let cap_request = CapabilityRequest::new(
+            Address::from("foo_token"),
+            Address::from("any caller"),
+            Signature::fake(),
+        );
+        test_reduce_call(&test_setup, cap_request, expected_failure.clone());
+
+        // test assigned capability where the caller is the agent
         let agent_token_str = test_setup.context.agent_id.key.clone();
-        test_reduce_call(
-            &test_setup,
-            &agent_token_str,
+        let cap_request = make_cap_request_for_call(
+            test_setup.context.clone(),
             Address::from(agent_token_str.clone()),
-            expected.clone(),
-        );
-
-        let grant = CapTokenGrant::create(CapabilityType::Transferable, None).unwrap();
+            Address::from(agent_token_str),
+            "test",
+            "{}",
+        );
+        test_reduce_call(&test_setup, cap_request, success_expected());
+
+        // test assigned capability where the caller is someone else
+        let someone = Address::from("somoeone");
+        let grant = CapTokenGrant::create(
+            CapabilityType::Assigned,
+            Some(vec![someone.clone()]),
+            vec![String::from("test")],
+        )
+        .unwrap();
         let grant_entry = Entry::CapTokenGrant(grant);
-        let addr = test_setup
-            .context
-            .block_on(author_entry(&grant_entry, None, &test_setup.context))
-            .unwrap();
-        test_reduce_call(
-            &test_setup,
-            &String::from(addr),
+        let grant_addr = block_on(author_entry(&grant_entry, None, &test_setup.context)).unwrap();
+        let cap_request = make_cap_request_for_call(
+            test_setup.context.clone(),
+            grant_addr.clone(),
             Address::from("any caller"),
-            expected,
-        );
-    }
-
-    #[test]
-    fn test_call_assigned() {
-        let dna = setup_dna_for_cap_test(CapabilityType::Assigned);
-        let test_setup = setup_test(dna);
-        let expected_failure = Ok(Err(HolochainError::CapabilityCheckFailed));
-        test_reduce_call(
-            &test_setup,
-            "",
-            Address::from("any caller"),
-            expected_failure.clone(),
-        );
-
-        // Expecting error since there is no function in wasm to call
-        let expected = Ok(Err(HolochainError::RibosomeFailed(
-            "Zome function failure: Argument deserialization failed".to_string(),
-        )));
-        let agent_token_str = test_setup.context.agent_id.key.clone();
-        test_reduce_call(
-            &test_setup,
-            &agent_token_str,
-            Address::from(agent_token_str.clone()),
-            expected.clone(),
-        );
-
-        let someone = Address::from("somoeone");
-        let grant =
-            CapTokenGrant::create(CapabilityType::Assigned, Some(vec![someone.clone()])).unwrap();
+            "test",
+            "{}",
+        );
+        test_reduce_call(&test_setup, cap_request, expected_failure.clone());
+
+        // test assigned capability where the caller is someone else
+        let cap_request = make_cap_request_for_call(
+            test_setup.context.clone(),
+            grant_addr,
+            someone.clone(),
+            "test",
+            "{}",
+        );
+        test_reduce_call(&test_setup, cap_request, success_expected());
+    }
+
+    #[test]
+    fn test_validate_call_public() {
+        let dna = setup_dna_for_test(true);
+        let test_setup = setup_test(dna);
+        let context = test_setup.context;
+        let state = context.state().unwrap().nucleus();
+
+        // non existent functions should fail
+        let zome_call = ZomeFnCall::new("test_zome", dummy_capability_call(), "foo_func", "{}");
+        let result = validate_call(context.clone(), &state, &zome_call);
+        assert_eq!(
+            result,
+            Err(HolochainError::Dna(DnaError::ZomeFunctionNotFound(
+                String::from("Zome function \'foo_func\' not found in Zome \'test_zome\'")
+            )))
+        );
+
+        // non existent zomes should fial
+        let zome_call = ZomeFnCall::new("foo_zome", dummy_capability_call(), "test", "{}");
+        let result = validate_call(context.clone(), &state, &zome_call);
+        assert_eq!(
+            result,
+            Err(HolochainError::Dna(DnaError::ZomeNotFound(String::from(
+                "Zome \'foo_zome\' not found"
+            ))))
+        );
+    }
+
+    #[test]
+    fn test_validate_call_by_agent() {
+        let dna = setup_dna_for_test(false);
+        let test_setup = setup_test(dna);
+        let context = test_setup.context;
+        let state = context.state().unwrap().nucleus();
+
+        // non public call should fail
+        let zome_call = ZomeFnCall::new("test_zome", dummy_capability_call(), "test", "{}");
+        let result = validate_call(context.clone(), &state, &zome_call);
+        assert_eq!(result, Err(HolochainError::CapabilityCheckFailed));
+
+        // if the agent doesn't correctly sign the call it should fail
+        let zome_call = ZomeFnCall::new(
+            "test_zome",
+            make_cap_request_for_call(
+                context.clone(),
+                Address::from(context.agent_id.key.clone()),
+                Address::from(context.agent_id.key.clone()),
+                "foo_function", //<- not the function in the zome_call!
+                "{}",
+            ),
+            "test",
+            "{}",
+        );
+
+        let result = validate_call(context.clone(), &state, &zome_call);
+        assert_eq!(result, Err(HolochainError::CapabilityCheckFailed));
+
+        // should work with correctly signed cap_request
+        let zome_call = ZomeFnCall::new(
+            "test_zome",
+            make_cap_request_for_call(
+                context.clone(),
+                Address::from(context.agent_id.key.clone()),
+                Address::from(context.agent_id.key.clone()),
+                "test",
+                "{}",
+            ),
+            "test",
+            "{}",
+        );
+        let result = validate_call(context.clone(), &state, &zome_call);
+        assert!(result.is_ok());
+    }
+
+    #[test]
+    fn test_check_capability_transferable() {
+        let dna = setup_dna_for_test(false);
+        let test_setup = setup_test(dna);
+        let context = test_setup.context;
+
+        // bogus cap_request should fail
+        let zome_call = ZomeFnCall::new(
+            "test_zome",
+            CapabilityRequest::new(
+                Address::from("foo_token"),
+                Address::from("some caller"),
+                Signature::fake(),
+            ),
+            "test",
+            "{}",
+        );
+        assert!(!check_capability(context.clone(), &zome_call));
+
+        // add the transferable grant and get the token which is the grant's address
+        let grant = CapTokenGrant::create(
+            CapabilityType::Transferable,
+            None,
+            vec![String::from("test")],
+        )
+        .unwrap();
         let grant_entry = Entry::CapTokenGrant(grant);
-        let addr = test_setup
-            .context
-            .block_on(author_entry(&grant_entry, None, &test_setup.context))
-            .unwrap();
-        test_reduce_call(
-            &test_setup,
-            &String::from(addr.clone()),
-            someone,
-            expected.clone(),
-        );
-
-        /* function call doesn't know who the caller is yet so can't do the check in reduce
-                let someone_else = Address::from("somoeone_else");
-                test_reduce_call(&test_setup,&String::from(addr),someone_else, expected_failure.clone());
-        */
-    }
->>>>>>> 85e6bfff
+        let grant_addr = block_on(author_entry(&grant_entry, None, &context)).unwrap();
+
+        // make the call with a valid capability call from a random source should succeed
+        let zome_call = ZomeFnCall::new(
+            "test_zome",
+            make_cap_request_for_call(
+                context.clone(),
+                grant_addr,
+                Address::from("some_random_agent"),
+                "test",
+                "{}",
+            ),
+            "test",
+            "{}",
+        );
+        assert!(check_capability(context.clone(), &zome_call));
+    }
+
 }