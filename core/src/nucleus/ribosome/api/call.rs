--- conflicted
+++ resolved
@@ -87,14 +87,9 @@
 
     // action_result should be a json str of the result of the zome function called
     match action_result {
-<<<<<<< HEAD
-        Ok(json_string) => runtime.store_json_string(json_string),
-        Err(_) => ribosome_error_code!(ReceivedWrongActionResult),
-=======
-        Ok(json_str) => runtime.store_utf8(&json_str),
+        Ok(json_string) => runtime.store_as_json_string(json_string),
         // TODO send the holochain error instead
         Err(_hc_err) => ribosome_error_code!(Unspecified),
->>>>>>> da8059ec
     }
 }
 
@@ -176,12 +171,8 @@
     use super::*;
     use context::Context;
     use holochain_agent::Agent;
-<<<<<<< HEAD
     use holochain_core_types::{error::DnaError, json::JsonString};
-=======
     use holochain_cas_implementations::{cas::file::FilesystemStorage, eav::file::EavFileStorage};
-    use holochain_core_types::error::DnaError;
->>>>>>> da8059ec
     use holochain_dna::{zome::capabilities::Capability, Dna};
     use instance::{
         tests::{test_instance, TestLogger},
