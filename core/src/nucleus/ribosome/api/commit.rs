--- conflicted
+++ resolved
@@ -18,7 +18,7 @@
         Ok(entry_input) => entry_input,
         // Exit on error
         Err(_) => {
-            zome_call_data.context.log(format!(
+            zome_call_data.context.clone().log(format!(
                 "err/zome: invoke_commit_app_entry failed to deserialize Entry: {:?}",
                 args_str
             ));
@@ -26,14 +26,10 @@
         }
     };
     // Wait for future to be resolved
-    let task_result: Result<Address, HolochainError> =
-<<<<<<< HEAD
-        block_on(author_entry(&entry, None, &zome_call_data.context));
-=======
-        runtime
-            .context
-            .block_on(author_entry(&entry, None, &runtime.context));
->>>>>>> 44afa262
+    let task_result: Result<Address, HolochainError> = zome_call_data
+        .context
+        .clone()
+        .block_on(author_entry(&entry, None, &zome_call_data.context));
 
     runtime.store_result(task_result)
 }
