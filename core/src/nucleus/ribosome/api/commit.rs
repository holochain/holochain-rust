--- conflicted
+++ resolved
@@ -12,11 +12,7 @@
 
 /// Struct for input data received when Commit API function is invoked
 #[derive(Deserialize, Default, Debug, Serialize)]
-<<<<<<< HEAD
-struct CommitEntryArgs {
-=======
 struct CommitAppEntryArgs {
->>>>>>> 76abc46a
     entry_type_name: String,
     entry_content: String,
 }
@@ -31,11 +27,7 @@
 ) -> Result<Option<RuntimeValue>, Trap> {
     // deserialize args
     let args_str = runtime.load_utf8_from_args(&args);
-<<<<<<< HEAD
-    let input: CommitEntryArgs = match serde_json::from_str(&args_str) {
-=======
     let input: CommitAppEntryArgs = match serde_json::from_str(&args_str) {
->>>>>>> 76abc46a
         Ok(entry_input) => entry_input,
         // Exit on error
         Err(_) => {
@@ -88,10 +80,6 @@
     extern crate test_utils;
     extern crate wabt;
 
-<<<<<<< HEAD
-    use super::CommitEntryArgs;
-=======
->>>>>>> 76abc46a
     use hash_table::entry::tests::test_entry;
     use key::Key;
     use nucleus::ribosome::{
@@ -103,11 +91,7 @@
     /// dummy commit args from standard test entry
     pub fn test_commit_args_bytes() -> Vec<u8> {
         let e = test_entry();
-<<<<<<< HEAD
-        let args = CommitEntryArgs {
-=======
         let args = CommitAppEntryArgs {
->>>>>>> 76abc46a
             entry_type_name: e.entry_type().into(),
             entry_content: e.content().into(),
         };
