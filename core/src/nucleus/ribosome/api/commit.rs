--- conflicted
+++ resolved
@@ -2,22 +2,17 @@
 use futures::{executor::block_on, FutureExt};
 use holochain_core_types::{
     cas::content::Address,
-<<<<<<< HEAD
-    entry::{Entry, SerializedEntry},
-    error::HolochainError,
-    hash::HashString,
 };
+use holochain_core_types::validation::EntryAction;
+use holochain_core_types::validation::EntryLifecycle;
+use holochain_core_types::validation::ValidationData;
+use holochain_core_types::entry::Entry;
+use holochain_core_types::entry::SerializedEntry;
+use holochain_core_types::error::HolochainError;
+use holochain_core_types::hash::HashString;
 use holochain_wasm_utils::api_serialization::{
     commit::CommitEntryResult,
-=======
-    entry::Entry,
-    entry_type::EntryType,
-    error::HolochainError,
-    hash::HashString,
->>>>>>> da8059ec
-    validation::{EntryAction, EntryLifecycle, ValidationData},
 };
-use holochain_wasm_utils::api_serialization::commit::{CommitEntryArgs, CommitEntryResult};
 use nucleus::{
     actions::{build_validation_package::*, validate::*},
     ribosome::Runtime,
@@ -25,31 +20,6 @@
 use serde_json;
 use wasmi::{RuntimeArgs, RuntimeValue, Trap};
 
-<<<<<<< HEAD
-fn build_validation_data_commit(_entry: Entry, _state: &AgentState) -> ValidationData {
-    //
-    // TODO: populate validation data with with chain content
-    // I have left this out because filling the valiation data with
-    // chain headers and entries does not work as long as ValidationData
-    // is defined with the type copies i've put in wasm_utils/src/api_serialization/validation.rs.
-    // Doing this right requires a refactoring in which I extract all these types
-    // into a separate create ("core_types") that can be used from holochain core
-    // and the HDK.
-
-    //let agent_key = state.keys().expect("Can't commit entry without agent key");
-    ValidationData {
-        chain_header: None, //Some(new_header),
-        sources: vec![HashString::from("<insert your agent key here>")],
-        source_chain_entries: None,
-        source_chain_headers: None,
-        custom: None,
-        lifecycle: EntryLifecycle::Chain,
-        action: EntryAction::Commit,
-    }
-}
-
-=======
->>>>>>> da8059ec
 /// ZomeApiFunction::CommitAppEntry function code
 /// args: [0] encoded MemoryAllocation as u32
 /// Expected complex argument: CommitArgs
@@ -70,24 +40,7 @@
     };
 
     // Create Chain Entry
-<<<<<<< HEAD
     let entry = Entry::from(serialized_entry);
-    let validation_data =
-        build_validation_data_commit(entry.clone(), &runtime.context.state().unwrap().agent());
-
-    // Wait for future to be resolved
-    let task_result: Result<Address, HolochainError> = block_on(
-        // First validate entry:
-        validate_entry(
-            entry.entry_type().to_owned(),
-            entry.clone(),
-            validation_data,
-            &runtime.context)
-            // if successful, commit entry:
-=======
-    let entry_type =
-        EntryType::from_str(&input.entry_type_name).expect("could not create EntryType from str");
-    let entry = Entry::new(&entry_type, &input.entry_value);
 
     // Wait for future to be resolved
     let task_result: Result<Address, HolochainError> = block_on(
@@ -104,13 +57,12 @@
             // 2. Validate the entry
             .and_then(|validation_data| {
                 validate_entry(
-                    entry_type.clone(),
+                    entry.entry_type().clone(),
                     entry.clone(),
                     validation_data,
                     &runtime.context)
             })
             // 3. Commit the valid entry to chain and DHT
->>>>>>> da8059ec
             .and_then(|_| commit_entry(entry.clone(), &runtime.context.action_channel, &runtime.context)),
     );
 
@@ -131,7 +83,7 @@
         }
     };
 
-    runtime.store_json_string(result)
+    runtime.store_as_json_string(result)
 }
 
 #[cfg(test)]
@@ -145,11 +97,7 @@
         json::JsonString,
     };
     use nucleus::ribosome::{
-<<<<<<< HEAD
-        api::{tests::test_zome_api_function_runtime, ZomeApiFunction},
-=======
         api::{commit::CommitEntryArgs, tests::test_zome_api_function, ZomeApiFunction},
->>>>>>> da8059ec
         Defn,
     };
 
@@ -170,21 +118,11 @@
         );
 
         assert_eq!(
-<<<<<<< HEAD
-            runtime.result,
-            JsonString::from(
-                format!(
-                    r#"{{"address":"{}","validation_failure":""}}"#,
-                    test_entry().address()
-                ) + "\u{0}"
-            ),
-=======
             call_result,
-            format!(
+            JsonString::from(format!(
                 r#"{{"address":"{}","validation_failure":""}}"#,
                 test_entry().address()
-            ) + "\u{0}",
->>>>>>> da8059ec
+            ) + "\u{0}"),
         );
     }
 
