--- conflicted
+++ resolved
@@ -14,32 +14,17 @@
 pub fn invoke_get_entry(runtime: &mut Runtime, args: &RuntimeArgs) -> ZomeApiResult {
     // deserialize args
     let args_str = runtime.load_json_string_from_args(&args);
-<<<<<<< HEAD
     let input = match GetEntryArgs::try_from(args_str.clone()) {
         Ok(input) => input,
-        // Exit on error
+    // Exit on error
         Err(_) => {
             println!("invoke_get_entry() failed to deserialize: {:?}", args_str);
-            return ribosome_error_code!(ArgumentDeserializationFailed);
-        }
+        return ribosome_error_code!(ArgumentDeserializationFailed);
+    }
     };
     // Create and block on future
     let future = get_entry(&runtime.context, &input);
     let result = block_on(future);
-=======
-    let try_address = Address::try_from(args_str.clone());
-    // Exit on error
-    if try_address.is_err() {
-        println!(
-            "invoke_get_entry failed to deserialize Address: {:?}",
-            args_str
-        );
-        return ribosome_error_code!(ArgumentDeserializationFailed);
-    }
-    let address = try_address.unwrap();
-
-    let result = block_on(get_entry(&runtime.context, &address));
->>>>>>> ad7d2a00
 
     // Store result in wasm memory
     runtime.store_result(result)
