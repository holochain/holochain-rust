use crate::{
    nucleus::ribosome::{api::ZomeApiResult, Runtime},
    workflows::get_entry_result::get_entry_result_workflow,
};
use futures::executor::block_on;
use holochain_wasm_utils::api_serialization::get_entry::GetEntryArgs;
use std::convert::TryFrom;
use wasmi::{RuntimeArgs, RuntimeValue};

/// ZomeApiFunction::GetAppEntry function code
/// args: [0] encoded MemoryAllocation as u32
/// Expected complex argument: GetEntryArgs
/// Returns an HcApiReturnCode as I32
pub fn invoke_get_entry(runtime: &mut Runtime, args: &RuntimeArgs) -> ZomeApiResult {
    // deserialize args
    let args_str = runtime.load_json_string_from_args(&args);
    let input = match GetEntryArgs::try_from(args_str.clone()) {
        Ok(input) => input,
        // Exit on error
        Err(_) => {
            println!("invoke_get_entry() failed to deserialize: {:?}", args_str);
            return ribosome_error_code!(ArgumentDeserializationFailed);
        }
    };
    // Create workflow future and block on it
    let result = block_on(get_entry_result_workflow(&runtime.context, &input));
    // Store result in wasm memory
    runtime.store_result(result)
}

#[cfg(test)]
pub mod tests {
    extern crate test_utils;
    extern crate wabt;

    use self::wabt::Wat2Wasm;
    use crate::{
        instance::tests::{test_context_and_logger, test_instance},
        nucleus::{
            ribosome::{
                self,
                api::{
                    commit::tests::test_commit_args_bytes,
                    tests::{test_capability, test_parameters, test_zome_name},
                },
            },
            ZomeFnCall,
        },
    };
    use holochain_core_types::{
        cas::content::{Address, AddressableContent},
        crud_status::CrudStatus,
        entry::{test_entry, EntryWithMeta},
        error::ZomeApiInternalResult,
        json::JsonString,
    };
    use holochain_wasm_utils::api_serialization::get_entry::*;
    use std::sync::Arc;

    /// dummy get args from standard test entry
    pub fn test_get_args_bytes() -> Vec<u8> {
        let entry_args = GetEntryArgs {
            address: test_entry().address(),
            options: GetEntryOptions::new(StatusRequestKind::Latest, true, false, false),
        };
        JsonString::from(entry_args).into_bytes()
    }

    /// dummy get args from standard test entry
    pub fn test_get_args_unknown() -> Vec<u8> {
        let entry_args = GetEntryArgs {
            address: Address::from("xxxxxxxxx"),
            options: GetEntryOptions::new(StatusRequestKind::Latest, true, false, false),
        };
        JsonString::from(entry_args).into_bytes()
    }

    /// wat string that exports both get and a commit dispatches so we can test a round trip
    pub fn test_get_round_trip_wat() -> Vec<u8> {
        Wat2Wasm::new()
            .canonicalize_lebs(false)
            .write_debug_names(true)
            .convert(
                r#"
(module
    (import "env" "hc_get_entry"
        (func $get
            (param i32)
            (result i32)
        )
    )

    (import "env" "hc_commit_entry"
        (func $commit
            (param i32)
            (result i32)
        )
    )

    (memory 1)
    (export "memory" (memory 0))

    (func
        (export "get_dispatch")
            (param $allocation i32)
            (result i32)

        (call
            $get
            (get_local $allocation)
        )
    )

    (func
        (export "commit_dispatch")
            (param $allocation i32)
            (result i32)

        (call
            $commit
            (get_local $allocation)
        )
    )

    (func
        (export "__hdk_validate_app_entry")
        (param $allocation i32)
        (result i32)

        (i32.const 0)
    )

    (func
        (export "__hdk_get_validation_package_for_entry_type")
        (param $allocation i32)
        (result i32)

        ;; This writes "Entry" into memory
        (i32.store (i32.const 0) (i32.const 34))
        (i32.store (i32.const 1) (i32.const 69))
        (i32.store (i32.const 2) (i32.const 110))
        (i32.store (i32.const 3) (i32.const 116))
        (i32.store (i32.const 4) (i32.const 114))
        (i32.store (i32.const 5) (i32.const 121))
        (i32.store (i32.const 6) (i32.const 34))

        (i32.const 7)
    )

    (func
        (export "__list_capabilities")
        (param $allocation i32)
        (result i32)

        (i32.const 0)
    )
)
                "#,
            )
            .unwrap()
            .as_ref()
            .to_vec()
    }

    #[test]
    /// test that we can round trip bytes through a get action and it comes back from wasm
    fn test_get_round_trip() {
        let wasm = test_get_round_trip_wat();
        let dna = test_utils::create_test_dna_with_wasm(
            &test_zome_name(),
            &test_capability(),
            wasm.clone(),
        );
        let instance = test_instance(dna.clone()).expect("Could not initialize test instance");
        let (context, _) = test_context_and_logger("joan");
        let context = instance.initialize_context(context);

        println!("{:?}", instance.state().agent().top_chain_header());
        println!(
            "{:?}",
            instance
                .state()
                .agent()
                .top_chain_header()
                .expect("top chain_header was None")
                .address()
        );

        let commit_call = ZomeFnCall::new(
            &test_zome_name(),
            &test_capability(),
            "commit_dispatch",
            test_parameters(),
        );
        let call_result = ribosome::run_dna(
            &dna.name.to_string(),
            Arc::clone(&context),
            wasm.clone(),
            &commit_call,
            Some(test_commit_args_bytes()),
        )
        .expect("test should be callable");

        assert_eq!(
            call_result,
            JsonString::from(
                String::from(JsonString::from(ZomeApiInternalResult::success(
                    test_entry().address()
                ))) + "\u{0}"
            ),
        );

        let get_call = ZomeFnCall::new(
            &test_zome_name(),
            &test_capability(),
            "get_dispatch",
            test_parameters(),
        );
        let call_result = ribosome::run_dna(
            &dna.name.to_string(),
            Arc::clone(&context),
            wasm.clone(),
            &get_call,
            Some(test_get_args_bytes()),
        )
        .expect("test should be callable");

        let entry_result = GetEntryResult::new(
            StatusRequestKind::Latest,
            Some(&EntryWithMeta {
                entry: test_entry(),
                crud_status: CrudStatus::LIVE,
                maybe_crud_link: None,
            }),
        );
        assert_eq!(
            JsonString::from(String::from(JsonString::from(
                ZomeApiInternalResult::success(entry_result)
            ))),
            call_result,
        );
    }

    #[test]
    #[cfg(not(windows))]
    /// test that we get status NotFound on an obviously broken address
    fn test_get_not_found() {
<<<<<<< HEAD
        let wasm = test_get_round_trip_wat();
        let dna = test_utils::create_test_dna_with_wasm(
            &test_zome_name(),
            &test_capability(),
            wasm.clone(),
        );
        let instance = test_instance(dna.clone()).expect("Could not initialize test instance");
        let (context, _) = test_context_and_logger("joan");
        let context = instance.initialize_context(context);

        println!("{:?}", instance.state().agent().top_chain_header());
        println!(
            "{:?}",
            instance
                .state()
                .agent()
                .top_chain_header()
                .expect("top chain_header was None")
                .address()
        );

        let get_call = ZomeFnCall::new(
            &test_zome_name(),
            &test_capability(),
            "get_dispatch",
            test_parameters(),
        );
        let call_result = ribosome::run_dna(
            &dna.name.to_string(),
            Arc::clone(&context),
            wasm.clone(),
            &get_call,
            Some(test_get_args_unknown()),
        )
        .expect("test should be callable");

        assert_eq!(
            JsonString::from(String::from(JsonString::from(
                ZomeApiInternalResult::success(GetEntryResult::new(
                    StatusRequestKind::Latest,
                    None
                ))
            ))),
            call_result,
        );
=======
        // let wasm = test_get_round_trip_wat();
        // let dna = test_utils::create_test_dna_with_wasm(
        //     &test_zome_name(),
        //     &test_capability(),
        //     wasm.clone(),
        // );
        // let instance = test_instance(dna.clone()).expect("Could not initialize test instance");
        // let (context, _) = test_context_and_logger("joan");
        // let context = instance.initialize_context(context);
        //
        // println!("{:?}", instance.state().agent().top_chain_header());
        // println!(
        //     "{:?}",
        //     instance
        //         .state()
        //         .agent()
        //         .top_chain_header()
        //         .expect("top chain_header was None")
        //         .address()
        // );
        //
        // let get_call = ZomeFnCall::new(
        //     &test_zome_name(),
        //     &test_capability(),
        //     "get_dispatch",
        //     test_parameters(),
        // );
        // let call_result = ribosome::run_dna(
        //     &dna.name.to_string(),
        //     Arc::clone(&context),
        //     wasm.clone(),
        //     &get_call,
        //     Some(test_get_args_unknown()),
        // )
        // .expect("test should be callable");
        //
        // assert_eq!(
        //     JsonString::from(String::from(JsonString::from(
        //         ZomeApiInternalResult::success(EntryHistory::new())
        //     ))),
        //     call_result,
        // );
>>>>>>> 8ffc7959
    }

}<|MERGE_RESOLUTION|>--- conflicted
+++ resolved
@@ -245,53 +245,6 @@
     #[cfg(not(windows))]
     /// test that we get status NotFound on an obviously broken address
     fn test_get_not_found() {
-<<<<<<< HEAD
-        let wasm = test_get_round_trip_wat();
-        let dna = test_utils::create_test_dna_with_wasm(
-            &test_zome_name(),
-            &test_capability(),
-            wasm.clone(),
-        );
-        let instance = test_instance(dna.clone()).expect("Could not initialize test instance");
-        let (context, _) = test_context_and_logger("joan");
-        let context = instance.initialize_context(context);
-
-        println!("{:?}", instance.state().agent().top_chain_header());
-        println!(
-            "{:?}",
-            instance
-                .state()
-                .agent()
-                .top_chain_header()
-                .expect("top chain_header was None")
-                .address()
-        );
-
-        let get_call = ZomeFnCall::new(
-            &test_zome_name(),
-            &test_capability(),
-            "get_dispatch",
-            test_parameters(),
-        );
-        let call_result = ribosome::run_dna(
-            &dna.name.to_string(),
-            Arc::clone(&context),
-            wasm.clone(),
-            &get_call,
-            Some(test_get_args_unknown()),
-        )
-        .expect("test should be callable");
-
-        assert_eq!(
-            JsonString::from(String::from(JsonString::from(
-                ZomeApiInternalResult::success(GetEntryResult::new(
-                    StatusRequestKind::Latest,
-                    None
-                ))
-            ))),
-            call_result,
-        );
-=======
         // let wasm = test_get_round_trip_wat();
         // let dna = test_utils::create_test_dna_with_wasm(
         //     &test_zome_name(),
@@ -330,11 +283,10 @@
         //
         // assert_eq!(
         //     JsonString::from(String::from(JsonString::from(
-        //         ZomeApiInternalResult::success(EntryHistory::new())
+        //         ZomeApiInternalResult::success(GetEntryResult::new(StatusRequestKind::Latest, None))
         //     ))),
         //     call_result,
         // );
->>>>>>> 8ffc7959
     }
 
 }