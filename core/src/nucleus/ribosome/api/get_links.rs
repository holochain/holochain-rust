use crate::{
    network::actions::get_links::get_links,
    nucleus::ribosome::{api::ZomeApiResult, Runtime},
};
use holochain_wasm_utils::api_serialization::get_links::{
    GetLinksArgs, GetLinksResult, LinksStatusRequestKind,
};
use std::convert::TryFrom;
use wasmi::{RuntimeArgs, RuntimeValue};

/// ZomeApiFunction::GetLinks function code
/// args: [0] encoded MemoryAllocation as u64
/// Expected complex argument: GetLinksArgs
/// Returns an HcApiReturnCode as I64
pub fn invoke_get_links(runtime: &mut Runtime, args: &RuntimeArgs) -> ZomeApiResult {
    let zome_call_data = runtime.zome_call_data()?;
    // deserialize args
    let args_str = runtime.load_json_string_from_args(&args);
    let input = match GetLinksArgs::try_from(args_str.clone()) {
        Ok(input) => input,
        Err(_) => {
            zome_call_data.context.log(format!(
                "err/zome: invoke_get_links failed to deserialize GetLinksArgs: {:?}",
                args_str
            ));
            return ribosome_error_code!(ArgumentDeserializationFailed);
        }
    };

    if input.options.status_request != LinksStatusRequestKind::Live {
        zome_call_data
            .context
            .log("get links status request other than Live not implemented!");
        return ribosome_error_code!(Unspecified);
    }

    if input.options.sources {
        zome_call_data
            .context
            .log("get links retrieve sources not implemented!");
        return ribosome_error_code!(Unspecified);
    }

    // Get links from DHT
<<<<<<< HEAD
    let maybe_links = block_on(get_links(
        zome_call_data.context.clone(),
=======
    let maybe_links = runtime.context.block_on(get_links(
        runtime.context.clone(),
>>>>>>> 44afa262
        input.entry_address,
        input.tag,
        input.options.timeout,
    ));

    runtime.store_result(match maybe_links {
        Ok(links) => Ok(GetLinksResult::new(links)),
        Err(hc_err) => Err(hc_err),
    })
}

#[cfg(test)]
pub mod tests {
    extern crate test_utils;
    extern crate wabt;

    use crate::{
        agent::actions::commit::commit_entry,
        dht::actions::add_link::add_link,
        instance::tests::{test_context_and_logger, test_instance},
        nucleus::ribosome::{
            api::{tests::*, ZomeApiFunction},
            Defn,
        },
    };
    use holochain_core_types::{
        cas::content::Address,
        entry::{entry_type::test_app_entry_type, Entry},
        json::JsonString,
        link::Link,
    };
    use holochain_wasm_utils::api_serialization::get_links::GetLinksArgs;
    use serde_json;

    /// dummy link_entries args from standard test entry
    pub fn test_get_links_args_bytes(base: &Address, tag: &str) -> Vec<u8> {
        let args = GetLinksArgs {
            entry_address: base.clone(),
            tag: String::from(tag),
            options: Default::default(),
        };
        serde_json::to_string(&args)
            .expect("args should serialize")
            .into_bytes()
    }

    #[test]
    fn returns_list_of_links() {
        let wasm = test_zome_api_function_wasm(ZomeApiFunction::GetLinks.as_str());
        let dna = test_utils::create_test_dna_with_wasm(&test_zome_name(), wasm.clone());

        let dna_name = &dna.name.to_string().clone();
        let netname = Some("returns_list_of_links");
        let instance = test_instance(dna, netname).expect("Could not create test instance");

        let (context, _) = test_context_and_logger("joan", netname);
        let initialized_context = instance.initialize_context(context);

        let mut entry_addresses: Vec<Address> = Vec::new();
        for i in 0..3 {
            let entry = Entry::App(test_app_entry_type(), format!("entry{} value", i).into());
            let address = initialized_context
                .block_on(commit_entry(entry, None, &initialized_context))
                .expect("Could not commit entry for testing");
            entry_addresses.push(address);
        }

        let link1 = Link::new(&entry_addresses[0], &entry_addresses[1], "test-tag");
        let link2 = Link::new(&entry_addresses[0], &entry_addresses[2], "test-tag");

        assert!(initialized_context
            .block_on(add_link(&link1, &initialized_context))
            .is_ok());
        assert!(initialized_context
            .block_on(add_link(&link2, &initialized_context))
            .is_ok());

        let call_result = test_zome_api_function_call(
            &dna_name,
            initialized_context.clone(),
            &instance,
            &wasm,
            test_get_links_args_bytes(&entry_addresses[0], "test-tag"),
        );

        let expected_1 = JsonString::from(
            format!(
                r#"{{"ok":true,"value":"{{\"addresses\":[\"{}\",\"{}\"]}}","error":"null"}}"#,
                entry_addresses[1], entry_addresses[2]
            ) + "\u{0}",
        );

        let expected_2 = JsonString::from(
            format!(
                r#"{{"ok":true,"value":"{{\"addresses\":[\"{}\",\"{}\"]}}","error":"null"}}"#,
                entry_addresses[2], entry_addresses[1]
            ) + "\u{0}",
        );

        assert!(
            call_result == expected_1 || call_result == expected_2,
            "\n call_result = '{:?}'\n   ordering1 = '{:?}'\n   ordering2 = '{:?}'",
            call_result,
            expected_1,
            expected_2,
        );

        let call_result = test_zome_api_function_call(
            &dna_name,
            initialized_context.clone(),
            &instance,
            &wasm,
            test_get_links_args_bytes(&entry_addresses[0], "other-tag"),
        );

        assert_eq!(
            call_result,
            JsonString::from(
                String::from(r#"{"ok":true,"value":"{\"addresses\":[]}","error":"null"}"#)
                    + "\u{0}"
            ),
        );
    }

}<|MERGE_RESOLUTION|>--- conflicted
+++ resolved
@@ -42,13 +42,8 @@
     }
 
     // Get links from DHT
-<<<<<<< HEAD
-    let maybe_links = block_on(get_links(
-        zome_call_data.context.clone(),
-=======
-    let maybe_links = runtime.context.block_on(get_links(
-        runtime.context.clone(),
->>>>>>> 44afa262
+    let maybe_links = zome_call_data.context.clone().block_on(get_links(
+        zome_call_data.context,
         input.entry_address,
         input.tag,
         input.options.timeout,
