use crate::nucleus::ribosome::{api::ZomeApiResult, Runtime};
use holochain_core_types::cas::content::Address;
use holochain_wasm_utils::api_serialization::get_links::{GetLinksArgs, GetLinksResult};
use std::convert::TryFrom;
use wasmi::{RuntimeArgs, RuntimeValue};

/// ZomeApiFunction::GetLinks function code
/// args: [0] encoded MemoryAllocation as u32
/// Expected complex argument: GetLinksArgs
/// Returns an HcApiReturnCode as I32
pub fn invoke_get_links(runtime: &mut Runtime, args: &RuntimeArgs) -> ZomeApiResult {
    // deserialize args
    let args_str = runtime.load_json_string_from_args(&args);
    let input = match GetLinksArgs::try_from(args_str.clone()) {
        Ok(input) => input,
        Err(_) => {
            println!(
                "invoke_get_links failed to deserialize GetLinksArgs: {:?}",
                args_str
            );
            return ribosome_error_code!(ArgumentDeserializationFailed);
        }
    };
    // Get links from DHT
    let maybe_links = runtime
        .context
        .state()
        .unwrap()
        .dht()
        .get_links(input.entry_address, input.tag);

    runtime.store_result(match maybe_links {
        Ok(links) => Ok(GetLinksResult::new(
            links
                .iter()
                .map(|eav| eav.value())
                .collect::<Vec<Address>>(),
        )),
        Err(hc_err) => Err(hc_err),
    })
}

#[cfg(test)]
pub mod tests {
    extern crate test_utils;
    extern crate wabt;

    use crate::{
        agent::actions::commit::commit_entry,
        dht::actions::add_link::add_link,
        instance::tests::{test_context_and_logger, test_instance},
        nucleus::ribosome::{
            api::{tests::*, ZomeApiFunction},
            Defn,
        },
    };
    use futures::executor::block_on;
    use holochain_core_types::{
        cas::content::Address,
        entry::{entry_type::test_entry_type, Entry},
        json::JsonString,
        link::Link,
    };
    use holochain_wasm_utils::api_serialization::get_links::GetLinksArgs;
    use serde_json;

    /// dummy link_entries args from standard test entry
    pub fn test_get_links_args_bytes(base: &Address, tag: &str) -> Vec<u8> {
        let args = GetLinksArgs {
            entry_address: base.clone(),
            tag: String::from(tag),
        };
        serde_json::to_string(&args)
            .expect("args should serialize")
            .into_bytes()
    }

    #[test]
    fn returns_list_of_links() {
        let wasm = test_zome_api_function_wasm(ZomeApiFunction::GetLinks.as_str());
        let dna = test_utils::create_test_dna_with_wasm(
            &test_zome_name(),
            &test_capability(),
            wasm.clone(),
        );

        let dna_name = &dna.name.to_string().clone();
        let instance = test_instance(dna).expect("Could not create test instance");

        let (context, _) = test_context_and_logger("joan");
        let initialized_context = instance.initialize_context(context);

        let mut entry_addresses: Vec<Address> = Vec::new();
        for i in 0..3 {
            let entry = Entry::new(
                test_entry_type(),
                JsonString::from(format!("entry{} value", i)),
            );
<<<<<<< HEAD
            let address = block_on(commit_entry(
                entry,
                None,
                &initialized_context.action_channel.clone(),
                &initialized_context,
            ))
            .expect("Could not commit entry for testing");
=======
            let address = block_on(commit_entry(entry, &initialized_context))
                .expect("Could not commit entry for testing");
>>>>>>> 9b131a98
            entry_addresses.push(address);
        }

        let link1 = Link::new(&entry_addresses[0], &entry_addresses[1], "test-tag");
        let link2 = Link::new(&entry_addresses[0], &entry_addresses[2], "test-tag");

        assert!(block_on(add_link(&link1, &initialized_context)).is_ok());
        assert!(block_on(add_link(&link2, &initialized_context)).is_ok());

        let call_result = test_zome_api_function_call(
            &dna_name,
            initialized_context.clone(),
            &instance,
            &wasm,
            test_get_links_args_bytes(&entry_addresses[0], "test-tag"),
        );

        let expected_1 = JsonString::from(
            format!(
                r#"{{"ok":true,"value":"{{\"addresses\":[\"{}\",\"{}\"]}}","error":"null"}}"#,
                entry_addresses[1], entry_addresses[2]
            ) + "\u{0}",
        );

        let expected_2 = JsonString::from(
            format!(
                r#"{{"ok":true,"value":"{{\"addresses\":[\"{}\",\"{}\"]}}","error":"null"}}"#,
                entry_addresses[2], entry_addresses[1]
            ) + "\u{0}",
        );

        assert!(
            call_result == expected_1 || call_result == expected_2,
            "\n call_result = '{:?}'\n   ordering1 = '{:?}'\n   ordering2 = '{:?}'",
            call_result,
            expected_1,
            expected_2,
        );

        let call_result = test_zome_api_function_call(
            &dna_name,
            initialized_context.clone(),
            &instance,
            &wasm,
            test_get_links_args_bytes(&entry_addresses[0], "other-tag"),
        );

        assert_eq!(
            call_result,
            JsonString::from(
                String::from(r#"{"ok":true,"value":"{\"addresses\":[]}","error":"null"}"#)
                    + "\u{0}"
            ),
        );
    }

}<|MERGE_RESOLUTION|>--- conflicted
+++ resolved
@@ -96,18 +96,8 @@
                 test_entry_type(),
                 JsonString::from(format!("entry{} value", i)),
             );
-<<<<<<< HEAD
-            let address = block_on(commit_entry(
-                entry,
-                None,
-                &initialized_context.action_channel.clone(),
-                &initialized_context,
-            ))
+            let address = block_on(commit_entry(entry, none, &initialized_context))
             .expect("Could not commit entry for testing");
-=======
-            let address = block_on(commit_entry(entry, &initialized_context))
-                .expect("Could not commit entry for testing");
->>>>>>> 9b131a98
             entry_addresses.push(address);
         }
 
