--- conflicted
+++ resolved
@@ -156,24 +156,14 @@
         );
         let expected_1 = JsonString::from_json(
             &(format!(
-<<<<<<< HEAD
-                r#"{{"ok":true,"value":"{{\"links\":[{{\"address\":\"{}\",\"headers\":[],\"crud_status\":\"live\",\"crud_link\":null}},{{\"address\":\"{}\",\"headers\":[],\"crud_status\":\"live\",\"crud_link\":null}}]}}","error":"null"}}"#,
-                entry_addresses[1], entry_addresses[2]
-=======
                 r#"{{"ok":true,"value":"{{\"links\":[{{\"address\":\"{}\",\"headers\":[],\"tag\":\"{}\"}},{{\"address\":\"{}\",\"headers\":[],\"tag\":\"{}\"}}]}}","error":"null"}}"#,
                 entry_addresses[1], "test-tag", entry_addresses[2], "test-tag",
->>>>>>> 2bfdf915
             ) + "\u{0}"),
         );
         let expected_2 = JsonString::from_json(
             &(format!(
-<<<<<<< HEAD
-               r#"{{"ok":true,"value":"{{\"links\":[{{\"address\":\"{}\",\"headers\":[],\"crud_status\":\"live\",\"crud_link\":null}},{{\"address\":\"{}\",\"headers\":[],\"crud_status\":\"live\",\"crud_link\":null}}]}}","error":"null"}}"#,
-                entry_addresses[2], entry_addresses[1]
-=======
                r#"{{"ok":true,"value":"{{\"links\":[{{\"address\":\"{}\",\"headers\":[],\"tag\":\"{}\"}},{{\"address\":\"{}\",\"headers\":[],\"tag\":\"{}\"}}]}}","error":"null"}}"#,
                 entry_addresses[2], "test-tag", entry_addresses[1], "test-tag",
->>>>>>> 2bfdf915
             ) + "\u{0}"),
         );
         assert!(
