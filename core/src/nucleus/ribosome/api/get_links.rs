use crate::{
    nucleus::ribosome::{api::ZomeApiResult, Runtime},
    workflows::get_link_result::get_link_result_workflow,
};
use holochain_wasm_utils::api_serialization::get_links::GetLinksArgs;
use std::convert::TryFrom;
use wasmi::{RuntimeArgs, RuntimeValue};

/// ZomeApiFunction::GetLinks function code
/// args: [0] encoded MemoryAllocation as u64
/// Expected complex argument: GetLinksArgs
/// Returns an HcApiReturnCode as I64
pub fn invoke_get_links(runtime: &mut Runtime, args: &RuntimeArgs) -> ZomeApiResult {
    let context = runtime.context()?;
    // deserialize args
    let args_str = runtime.load_json_string_from_args(&args);
    let input = match GetLinksArgs::try_from(args_str.clone()) {
        Ok(input) => {
            context.log(format!(
                "log/get_links: invoke_get_links called with {:?}",
                input,
            ));
            input
        }
        Err(_) => {
            context.log(format!(
                "err/zome: invoke_get_links failed to deserialize GetLinksArgs: {:?}",
                args_str
            ));
            return ribosome_error_code!(ArgumentDeserializationFailed);
        }
    };

    let result = context.block_on(get_link_result_workflow(&context, &input));

    runtime.store_result(result)
}

#[cfg(test)]
pub mod tests {
    use std::sync::Arc;
    use test_utils;

    use crate::{
        agent::actions::commit::commit_entry,
        context::Context,
        dht::actions::add_link::add_link,
        instance::tests::{test_context_and_logger, test_instance},
        nucleus::ribosome::{
            api::{tests::*, ZomeApiFunction},
            Defn,
        },
    };
    use holochain_core_types::{
        agent::test_agent_id,
        cas::content::Address,
        entry::{entry_type::test_app_entry_type, Entry},
        iso_dispatch::{ISODispatch, ISODispatcherMock},
        json::{JsonString, RawString},
        link::{link_data::LinkData, Link},
    };
    use holochain_wasm_utils::api_serialization::get_links::GetLinksArgs;
    use serde_json;

    /// dummy link_entries args from standard test entry
    pub fn test_get_links_args_bytes(
        base: &Address,
        link_type: Option<String>,
        tag: Option<String>,
    ) -> Vec<u8> {
        let args = GetLinksArgs {
            entry_address: base.clone(),
            link_type,
            tag,
            options: Default::default(),
        };
        serde_json::to_string(&args)
            .expect("args should serialize")
            .into_bytes()
    }

    fn add_test_entries(initialized_context: Arc<Context>) -> Vec<Address> {
        let mut entry_addresses: Vec<Address> = Vec::new();
        for i in 0..3 {
            let entry = Entry::App(
                test_app_entry_type(),
                JsonString::from(RawString::from(format!("entry{} value", i))),
            );
            let address = initialized_context
                .block_on(commit_entry(entry, None, &initialized_context))
                .expect("Could not commit entry for testing");
            entry_addresses.push(address);
        }
        entry_addresses
    }

    fn initialize_context(netname: &str) -> Arc<Context> {
        let wasm = test_zome_api_function_wasm(ZomeApiFunction::GetLinks.as_str());
        let dna = test_utils::create_test_dna_with_wasm(&test_zome_name(), wasm.clone());
        let netname = Some(netname);
        let instance = test_instance(dna, netname).expect("Could not create test instance");

        let (context, _) = test_context_and_logger("joan", netname);
        instance.initialize_context(context)
    }

    fn add_links(initialized_context: Arc<Context>, links: Vec<Link>) {
        links.iter().for_each(|link| {
            assert!(initialized_context //commit the AddLink entry first
                .block_on(commit_entry(
<<<<<<< HEAD
                    link.add_entry(0, test_agent_id()),
=======
                    link.add_entry(ISODispatcherMock::default().now_dispatch(), test_agent_id()),
>>>>>>> 1afa6172
                    None,
                    &initialized_context
                ))
                .is_ok());
            let link_data = LinkData::add_from_link(&link, 0, test_agent_id());
            assert!(initialized_context
                .block_on(add_link(
<<<<<<< HEAD
                    &Entry::LinkAdd(link_data.clone()),
                    &link_data,
=======
                    &LinkData::add_from_link(
                        &link,
                        ISODispatcherMock::default().now_dispatch(),
                        test_agent_id()
                    ),
>>>>>>> 1afa6172
                    &initialized_context
                ))
                .is_ok());
        });
    }

    fn get_links(
        initialized_context: Arc<Context>,
        base: &Address,
        link_type: Option<String>,
        tag: Option<String>,
    ) -> JsonString {
        test_zome_api_function_call(
            initialized_context.clone(),
            test_get_links_args_bytes(&base, link_type, tag),
        )
    }

    #[test]
    fn returns_list_of_links() {
        // setup the instance and links
        let initialized_context = initialize_context("returns_list_of_links");
        let entry_addresses = add_test_entries(initialized_context.clone());
        let links = vec![
            Link::new(
                &entry_addresses[0],
                &entry_addresses[1],
                "test-type",
                "test-tag",
            ),
            Link::new(
                &entry_addresses[0],
                &entry_addresses[2],
                "test-type",
                "test-tag",
            ),
        ];
        add_links(initialized_context.clone(), links);

        // calling get_links returns both links in some order
        let call_result = get_links(
            initialized_context.clone(),
            &entry_addresses[0],
            Some("test-type".into()),
            Some("test-tag".into()),
        );
        let expected_1 = JsonString::from_json(
            &(format!(
                r#"{{"ok":true,"value":"{{\"links\":[{{\"address\":\"{}\",\"headers\":[],\"tag\":\"{}\",\"status\":\"live\"}},{{\"address\":\"{}\",\"headers\":[],\"tag\":\"{}\",\"status\":\"live\"}}]}}","error":"null"}}"#,
                entry_addresses[1], "test-tag", entry_addresses[2], "test-tag",
            ) + "\u{0}"),
        );
        let expected_2 = JsonString::from_json(
            &(format!(
               r#"{{"ok":true,"value":"{{\"links\":[{{\"address\":\"{}\",\"headers\":[],\"tag\":\"{}\",\"status\":\"live\"}},{{\"address\":\"{}\",\"headers\":[],\"tag\":\"{}\",\"status\":\"live\"}}]}}","error":"null"}}"#,
                entry_addresses[2], "test-tag", entry_addresses[1], "test-tag",
            ) + "\u{0}"),
        );
        assert!(
            call_result == expected_1 || call_result == expected_2,
            "\n call_result = '{:?}'\n   ordering1 = '{:?}'\n   ordering2 = '{:?}'",
            call_result,
            expected_1,
            expected_2,
        );
    }

    #[test]
    fn get_links_with_non_existent_type_returns_nothing() {
        let initialized_context =
            initialize_context("get_links_with_non_existent_type_returns_nothing");
        let entry_addresses = add_test_entries(initialized_context.clone());
        let links = vec![
            Link::new(
                &entry_addresses[0],
                &entry_addresses[1],
                "test-type",
                "test-tag",
            ),
            Link::new(
                &entry_addresses[0],
                &entry_addresses[2],
                "test-type",
                "test-tag",
            ),
        ];
        add_links(initialized_context.clone(), links);

        // calling get_links with another non-existent type returns nothing
        let call_result = get_links(
            initialized_context.clone(),
            &entry_addresses[0],
            Some("other-type".into()),
            Some("test-tag".into()),
        );
        assert_eq!(
            call_result,
            JsonString::from_json(
                &(String::from(r#"{"ok":true,"value":"{\"links\":[]}","error":"null"}"#,)
                    + "\u{0}")
            ),
        );
    }

    #[test]
    fn get_links_with_non_existent_tag_returns_nothing() {
        let initialized_context =
            initialize_context("get_links_with_non_existent_tag_returns_nothing");
        let entry_addresses = add_test_entries(initialized_context.clone());
        let links = vec![
            Link::new(
                &entry_addresses[0],
                &entry_addresses[1],
                "test-type",
                "test-tag",
            ),
            Link::new(
                &entry_addresses[0],
                &entry_addresses[2],
                "test-type",
                "test-tag",
            ),
        ];
        add_links(initialized_context.clone(), links);

        // calling get_links with another non-existent tag returns nothing
        let call_result = get_links(
            initialized_context.clone(),
            &entry_addresses[0],
            Some("test-type".into()),
            Some("other-tag".into()),
        );
        assert_eq!(
            call_result,
            JsonString::from_json(
                &(String::from(r#"{"ok":true,"value":"{\"links\":[]}","error":"null"}"#,)
                    + "\u{0}")
            ),
        );
    }

    #[test]
    fn can_get_all_links_of_any_tag_or_type() {
        // setup the instance and links
        let initialized_context = initialize_context("can_get_all_links_of_any_tag_or_type");
        let entry_addresses = add_test_entries(initialized_context.clone());
        let links = vec![
            Link::new(
                &entry_addresses[0],
                &entry_addresses[1],
                "test-type1",
                "test-tag1",
            ),
            Link::new(
                &entry_addresses[0],
                &entry_addresses[2],
                "test-type2",
                "test-tag2",
            ),
        ];
        add_links(initialized_context.clone(), links);

        let call_result = get_links(initialized_context.clone(), &entry_addresses[0], None, None);
        let expected_1 = JsonString::from_json(
            &(format!(
                r#"{{"ok":true,"value":"{{\"links\":[{{\"address\":\"{}\",\"headers\":[],\"tag\":\"{}\",\"status\":\"live\"}},{{\"address\":\"{}\",\"headers\":[],\"tag\":\"{}\",\"status\":\"live\"}}]}}","error":"null"}}"#,
                entry_addresses[1], "test-tag1", entry_addresses[2], "test-tag2",
            ) + "\u{0}"),
        );
        let expected_2 = JsonString::from_json(
            &(format!(
               r#"{{"ok":true,"value":"{{\"links\":[{{\"address\":\"{}\",\"headers\":[],\"tag\":\"{}\",\"status\":\"live\"}},{{\"address\":\"{}\",\"headers\":[],\"tag\":\"{}\",\"status\":\"live\"}}]}}","error":"null"}}"#,
                entry_addresses[2], "test-tag2", entry_addresses[1], "test-tag1",
            ) + "\u{0}"),
        );
        assert!(
            call_result == expected_1 || call_result == expected_2,
            "\n call_result = '{:?}'\n   ordering1 = '{:?}'\n   ordering2 = '{:?}'",
            call_result,
            expected_1,
            expected_2,
        );
    }

    #[test]
    fn get_links_with_exact_tag_match_returns_only_that_link() {
        let initialized_context =
            initialize_context("get_links_with_exact_tag_match_returns_only_that");
        let entry_addresses = add_test_entries(initialized_context.clone());
        let links = vec![
            Link::new(
                &entry_addresses[0],
                &entry_addresses[1],
                "test-type",
                "test-tag1",
            ),
            Link::new(
                &entry_addresses[0],
                &entry_addresses[1],
                "test-type",
                "test-tag2",
            ),
        ];
        add_links(initialized_context.clone(), links);

        let call_result = get_links(
            initialized_context.clone(),
            &entry_addresses[0],
            Some("test-type".into()),
            Some("test-tag1".into()),
        );
        let expected = JsonString::from_json(
            &(format!(
                r#"{{"ok":true,"value":"{{\"links\":[{{\"address\":\"{}\",\"headers\":[],\"tag\":\"{}\",\"status\":\"live\"}}]}}","error":"null"}}"#,
                entry_addresses[1], "test-tag1",
            ) + "\u{0}"),
        );
        assert_eq!(call_result, expected,);
    }

    #[test]
    fn test_with_same_target_and_tag_dedup() {
        let initialized_context = initialize_context("test_with_same_target_and_tag_dedup");
        let entry_addresses = add_test_entries(initialized_context.clone());
        // links have same tag, same base and same tag. Are the same
        let links = vec![
            Link::new(
                &entry_addresses[0],
                &entry_addresses[1],
                "test-type",
                "test-tag",
            ),
            Link::new(
                &entry_addresses[0],
                &entry_addresses[1],
                "test-type",
                "test-tag",
            ),
        ];
        add_links(initialized_context.clone(), links);
        let call_result = get_links(
            initialized_context.clone(),
            &entry_addresses[0],
            Some("test-type".into()),
            Some("test-tag".into()),
        );
        let expected = JsonString::from_json(
            &(format!(
                r#"{{"ok":true,"value":"{{\"links\":[{{\"address\":\"{}\",\"headers\":[],\"tag\":\"{}\",\"status\":\"live\"}}]}}","error":"null"}}"#,
                entry_addresses[1], "test-tag",
            ) + "\u{0}"),
        );
        assert_eq!(call_result, expected,);
    }

    #[test]
    fn test_with_same_target_different_tag_dont_dedup() {
        let initialized_context =
            initialize_context("test_with_same_target_different_tag_dont_dedup");
        let entry_addresses = add_test_entries(initialized_context.clone());
        // same target and type, different tag
        let links = vec![
            Link::new(
                &entry_addresses[0],
                &entry_addresses[1],
                "test-type",
                "test-tag1",
            ),
            Link::new(
                &entry_addresses[0],
                &entry_addresses[1],
                "test-type",
                "test-tag2",
            ),
        ];
        add_links(initialized_context.clone(), links);
        let call_result = get_links(
            initialized_context.clone(),
            &entry_addresses[0],
            Some("test-type".into()),
            None,
        );
        let expected = JsonString::from_json(
            &(format!(
                r#"{{"ok":true,"value":"{{\"links\":[{{\"address\":\"{}\",\"headers\":[],\"tag\":\"{}\",\"status\":\"live\"}},{{\"address\":\"{}\",\"headers\":[],\"tag\":\"{}\",\"status\":\"live\"}}]}}","error":"null"}}"#,
                entry_addresses[1], "test-tag1", entry_addresses[1], "test-tag2",
            ) + "\u{0}"),
        );
        assert_eq!(call_result, expected,);
    }
}<|MERGE_RESOLUTION|>--- conflicted
+++ resolved
@@ -108,11 +108,7 @@
         links.iter().for_each(|link| {
             assert!(initialized_context //commit the AddLink entry first
                 .block_on(commit_entry(
-<<<<<<< HEAD
-                    link.add_entry(0, test_agent_id()),
-=======
                     link.add_entry(ISODispatcherMock::default().now_dispatch(), test_agent_id()),
->>>>>>> 1afa6172
                     None,
                     &initialized_context
                 ))
@@ -120,16 +116,11 @@
             let link_data = LinkData::add_from_link(&link, 0, test_agent_id());
             assert!(initialized_context
                 .block_on(add_link(
-<<<<<<< HEAD
-                    &Entry::LinkAdd(link_data.clone()),
-                    &link_data,
-=======
                     &LinkData::add_from_link(
                         &link,
                         ISODispatcherMock::default().now_dispatch(),
                         test_agent_id()
                     ),
->>>>>>> 1afa6172
                     &initialized_context
                 ))
                 .is_ok());
