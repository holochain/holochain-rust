use crate::{
    nucleus::ribosome::{api::ZomeApiResult, Runtime},
    workflows::get_link_result::get_link_result_workflow,
};
use holochain_wasm_utils::api_serialization::get_links::GetLinksArgs;
use std::convert::TryFrom;
use wasmi::{RuntimeArgs, RuntimeValue};

/// ZomeApiFunction::GetLinks function code
/// args: [0] encoded MemoryAllocation as u64
/// Expected complex argument: GetLinksArgs
/// Returns an HcApiReturnCode as I64
pub fn invoke_get_links(runtime: &mut Runtime, args: &RuntimeArgs) -> ZomeApiResult {
    let context = runtime.context()?;
    // deserialize args
    let args_str = runtime.load_json_string_from_args(&args);
    let input = match GetLinksArgs::try_from(args_str.clone()) {
        Ok(input) => {
            context.log(format!(
                "log/get_links: invoke_get_links called with {:?}",
                input,
            ));
            input
        }
        Err(_) => {
            context.log(format!(
                "err/zome: invoke_get_links failed to deserialize GetLinksArgs: {:?}",
                args_str
            ));
            return ribosome_error_code!(ArgumentDeserializationFailed);
        }
    };

    let result = context.block_on(get_link_result_workflow(&context, &input));

    runtime.store_result(result)
}

#[cfg(test)]
pub mod tests {
    use std::sync::Arc;
    use test_utils;

    use crate::{
        agent::actions::commit::commit_entry,
        context::Context,
        dht::actions::add_link::add_link,
        instance::tests::{test_context_and_logger, test_instance},
        nucleus::ribosome::{
            api::{tests::*, ZomeApiFunction},
            Defn,
        },
    };
    use holochain_core_types::{
        agent::test_agent_id,
        cas::content::Address,
        entry::{entry_type::test_app_entry_type, Entry},
        json::{JsonString, RawString},
        link::{link_data::LinkData, Link},
    };
    use holochain_wasm_utils::api_serialization::get_links::GetLinksArgs;
    use serde_json;

    /// dummy link_entries args from standard test entry
    pub fn test_get_links_args_bytes(base: &Address, tag: &str) -> Vec<u8> {
        let args = GetLinksArgs {
            entry_address: base.clone(),
            tag: tag.into(),
            options: Default::default(),
        };
        serde_json::to_string(&args)
            .expect("args should serialize")
            .into_bytes()
    }

    fn add_test_entries(initialized_context: Arc<Context>) -> Vec<Address> {
        let mut entry_addresses: Vec<Address> = Vec::new();
        for i in 0..3 {
            let entry = Entry::App(
                test_app_entry_type(),
                JsonString::from(RawString::from(format!("entry{} value", i))),
            );
            let address = initialized_context
                .block_on(commit_entry(entry, None, &initialized_context))
                .expect("Could not commit entry for testing");
            entry_addresses.push(address);
        }
        entry_addresses
    }

<<<<<<< HEAD
        let link1 = Link::new(&entry_addresses[0], &entry_addresses[1], "test-tag");
        let link2 = Link::new(&entry_addresses[0], &entry_addresses[2], "test-tag");
        let link_entry_1 = Entry::LinkAdd(LinkData::new_add(
            &entry_addresses[0],
            &entry_addresses[1].clone(),
            "test-tag",
            0,
            test_agent_id(),
        ));
        initialized_context
            .block_on(commit_entry(
                link_entry_1.clone(),
                None,
                &initialized_context,
            ))
            .expect("Could not commit link");
        let link_entry_2 = Entry::LinkAdd(LinkData::new_add(
            &entry_addresses[0],
            &entry_addresses[2].clone(),
            "test-tag",
            0,
            test_agent_id(),
        ));
        initialized_context
            .block_on(commit_entry(
                link_entry_2.clone(),
                None,
                &initialized_context,
            ))
            .expect("Could not commit link");
        assert!(initialized_context
            .block_on(add_link(&link_entry_1, &link1, &initialized_context))
            .is_ok());
        assert!(initialized_context
            .block_on(add_link(&link_entry_2, &link2, &initialized_context))
            .is_ok());
=======
    fn initialize_context() -> Arc<Context> {
        let wasm = test_zome_api_function_wasm(ZomeApiFunction::GetLinks.as_str());
        let dna = test_utils::create_test_dna_with_wasm(&test_zome_name(), wasm.clone());

        let netname = Some("returns_list_of_links");
        let instance = test_instance(dna, netname).expect("Could not create test instance");

        let (context, _) = test_context_and_logger("joan", netname);
        instance.initialize_context(context)
    }

    fn add_links(initialized_context: Arc<Context>, links: Vec<Link>) {
        links.iter().for_each(|link| {
            assert!(initialized_context
                .block_on(commit_entry(link.add_entry(), None, &initialized_context))
                .is_ok());
            assert!(initialized_context
                .block_on(add_link(&link, &initialized_context))
                .is_ok());
        });
    }
>>>>>>> c0d4ef30

    fn get_links(initialized_context: Arc<Context>, base: &Address, tag: &str) -> JsonString {
        test_zome_api_function_call(
            initialized_context.clone(),
            test_get_links_args_bytes(&base, tag),
        )
    }

    #[test]
    fn returns_list_of_links() {
        // setup the instance and links
        let initialized_context = initialize_context();
        let entry_addresses = add_test_entries(initialized_context.clone());
        let links = vec![
            Link::new(&entry_addresses[0], &entry_addresses[1], "test-tag"),
            Link::new(&entry_addresses[0], &entry_addresses[2], "test-tag"),
        ];
        add_links(initialized_context.clone(), links);

        // calling get_links returns both links in some order
        let call_result = get_links(initialized_context.clone(), &entry_addresses[0], "test-tag");
        let expected_1 = JsonString::from_json(
            &(format!(
                r#"{{"ok":true,"value":"{{\"links\":[{{\"address\":\"{}\",\"headers\":[]}},{{\"address\":\"{}\",\"headers\":[]}}]}}","error":"null"}}"#,
                entry_addresses[1], entry_addresses[2],
            ) + "\u{0}"),
        );
        let expected_2 = JsonString::from_json(
            &(format!(
               r#"{{"ok":true,"value":"{{\"links\":[{{\"address\":\"{}\",\"headers\":[]}},{{\"address\":\"{}\",\"headers\":[]}}]}}","error":"null"}}"#,
                entry_addresses[2], entry_addresses[1],
            ) + "\u{0}"),
        );
        assert!(
            call_result == expected_1 || call_result == expected_2,
            "\n call_result = '{:?}'\n   ordering1 = '{:?}'\n   ordering2 = '{:?}'",
            call_result,
            expected_1,
            expected_2,
        );

        // calling get_links with another non-existent tag returns nothing
        let call_result = get_links(
            initialized_context.clone(),
            &entry_addresses[0],
            "wrong-tag".into(),
        );
        assert_eq!(
            call_result,
            JsonString::from_json(
                &(String::from(r#"{"ok":true,"value":"{\"links\":[]}","error":"null"}"#,)
                    + "\u{0}")
            ),
        );
    }
}<|MERGE_RESOLUTION|>--- conflicted
+++ resolved
@@ -88,20 +88,19 @@
         entry_addresses
     }
 
-<<<<<<< HEAD
-        let link1 = Link::new(&entry_addresses[0], &entry_addresses[1], "test-tag");
-        let link2 = Link::new(&entry_addresses[0], &entry_addresses[2], "test-tag");
-        let link_entry_1 = Entry::LinkAdd(LinkData::new_add(
+    fn initialize_context() -> Arc<Context> {
+        let wasm = test_zome_api_function_wasm(ZomeApiFunction::GetLinks.as_str());
+        let dna = test_utils::create_test_dna_with_wasm(&test_zome_name(), wasm.clone());
             &entry_addresses[0],
-            &entry_addresses[1].clone(),
-            "test-tag",
-            0,
-            test_agent_id(),
-        ));
-        initialized_context
-            .block_on(commit_entry(
-                link_entry_1.clone(),
-                None,
+        let netname = Some("returns_list_of_links");
+        let instance = test_instance(dna, netname).expect("Could not create test instance");
+
+        let (context, _) = test_context_and_logger("joan", netname);
+        instance.initialize_context(context)
+    }
+
+    fn add_links(initialized_context: Arc<Context>, links: Vec<Link>) {
+        links.iter().for_each(|link| {
                 &initialized_context,
             ))
             .expect("Could not commit link");
@@ -119,26 +118,6 @@
                 &initialized_context,
             ))
             .expect("Could not commit link");
-        assert!(initialized_context
-            .block_on(add_link(&link_entry_1, &link1, &initialized_context))
-            .is_ok());
-        assert!(initialized_context
-            .block_on(add_link(&link_entry_2, &link2, &initialized_context))
-            .is_ok());
-=======
-    fn initialize_context() -> Arc<Context> {
-        let wasm = test_zome_api_function_wasm(ZomeApiFunction::GetLinks.as_str());
-        let dna = test_utils::create_test_dna_with_wasm(&test_zome_name(), wasm.clone());
-
-        let netname = Some("returns_list_of_links");
-        let instance = test_instance(dna, netname).expect("Could not create test instance");
-
-        let (context, _) = test_context_and_logger("joan", netname);
-        instance.initialize_context(context)
-    }
-
-    fn add_links(initialized_context: Arc<Context>, links: Vec<Link>) {
-        links.iter().for_each(|link| {
             assert!(initialized_context
                 .block_on(commit_entry(link.add_entry(), None, &initialized_context))
                 .is_ok());
@@ -147,7 +126,6 @@
                 .is_ok());
         });
     }
->>>>>>> c0d4ef30
 
     fn get_links(initialized_context: Arc<Context>, base: &Address, tag: &str) -> JsonString {
         test_zome_api_function_call(
