--- conflicted
+++ resolved
@@ -47,11 +47,7 @@
     let link_add = LinkData::from_link(
         &link,
         LinkActionKind::ADD,
-<<<<<<< HEAD
-        context.utc_dispatch.now_dispatch(),
-=======
         top_chain_header,
->>>>>>> de0e0353
         context.agent_id.clone(),
     );
     let entry = Entry::LinkAdd(link_add);
@@ -171,20 +167,9 @@
             test_link_args_bytes("test-link".into(), "test-tag".into()),
         );
 
-<<<<<<< HEAD
-        let no_entry: Option<Address> = Some(HashString::from(
-            "QmWDkz4nbxj2mYgkQoq7ZBFMZ1ZR3suFDGEae5yTjwsf5Y",
-        ));
-        let result = ZomeApiInternalResult::success(no_entry);
-        assert_eq!(
-            call_result,
-            JsonString::from_json(&(String::from(JsonString::from(result)) + "\u{0}")),
-        );
-=======
         let call_result = ZomeApiInternalResult::try_from(call_result_json);
 
         assert!(call_result.is_ok())
->>>>>>> de0e0353
     }
 
     #[test]
@@ -224,14 +209,7 @@
             test_link_2_args_bytes("test-link".into(), "test-tag".into()),
         );
 
-<<<<<<< HEAD
-        let no_entry: Option<Address> = Some(HashString::from(
-            "QmPkkigiKKx9UcQEmyyBYRH2nw5Dk37mJaworsFXRJLSQB",
-        ));
-        let result = ZomeApiInternalResult::success(no_entry);
-=======
         let call_result = ZomeApiInternalResult::try_from(call_result_json);
->>>>>>> de0e0353
 
         assert!(call_result.is_ok())
     }
