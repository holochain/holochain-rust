--- conflicted
+++ resolved
@@ -82,13 +82,10 @@
     /// Get an Entry's links for a specific tag
     /// get_links(entry_hash: HashString, tag: &str) -> Vec<HashString>
     GetLinks,
-<<<<<<< HEAD
 
     /// Call a zome function in a different capability or zome
     /// hc_call(zome_name: String, cap_name: String, fn_name: String, args: String);
     Call,
-=======
->>>>>>> aa2e8f77
 }
 
 impl Defn for ZomeApiFunction {
@@ -102,10 +99,7 @@
             ZomeApiFunction::InitGlobals => "hc_init_globals",
             ZomeApiFunction::LinkEntries => "hc_link_entries",
             ZomeApiFunction::GetLinks => "hc_get_links",
-<<<<<<< HEAD
             ZomeApiFunction::Call => "hc_call",
-=======
->>>>>>> aa2e8f77
         }
     }
 
@@ -124,11 +118,6 @@
     }
 
     // Zome API Functions are not part of any zome and capability
-<<<<<<< HEAD
-=======
-    fn capability(&self) -> ReservedCapabilityNames {
-        // Zome API Functions are not part of any zome and capability
->>>>>>> aa2e8f77
         // @TODO architecture issue?
         // @see https://github.com/holochain/holochain-rust/issues/299
         unreachable!();
@@ -146,10 +135,7 @@
             "hc_init_globals" => Ok(ZomeApiFunction::InitGlobals),
             "hc_link_entries" => Ok(ZomeApiFunction::LinkEntries),
             "hc_get_links" => Ok(ZomeApiFunction::GetLinks),
-<<<<<<< HEAD
 "hc_call" => Ok(ZomeApiFunction::Call),
-=======
->>>>>>> aa2e8f77
             _ => Err("Cannot convert string to ZomeApiFunction"),
         }
     }
@@ -169,15 +155,15 @@
             ZomeApiFunction::MissingNo => noop,
             ZomeApiFunction::Abort => noop,
             ZomeApiFunction::Debug => invoke_debug,
-            ZomeApiFunction::CommitAppEntry => invoke_commit_app_entry,
+            ZomeApiFunction::CommitAppEntry => invoke_commit_entry,
             ZomeApiFunction::GetAppEntry => invoke_get_entry,
             ZomeApiFunction::InitGlobals => invoke_init_globals,
             ZomeApiFunction::LinkEntries => invoke_link_entries,
             ZomeApiFunction::GetLinks => invoke_get_links,
-<<<<<<< HEAD
+            ZomeApiFunction::CommitAppEntry => invoke_commit_entry,
+            ZomeApiFunction::GetAppEntry => invoke_get_entry,
+            ZomeApiFunction::InitGlobals => invoke_init_globals,
 ZomeApiFunction::Call => invoke_call,
-=======
->>>>>>> aa2e8f77
         }
     }
 }
@@ -297,7 +283,7 @@
             field_name: &str,
             _signature: &Signature,
         ) -> Result<FuncRef, InterpreterError> {
-            let api_fn = match ZomeApiFunction::from_str(&field_name) {
+            let api_fn = match ZomeApiFunction::str_to_index(&field_name) {
                 Ok(api_fn) => api_fn,
                 Err(_) => {
                     return Err(InterpreterError::Function(format!(
