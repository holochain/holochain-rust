--- conflicted
+++ resolved
@@ -103,14 +103,10 @@
 
     // Zome API Functions are not part of any zome and capability
     fn capability(&self) -> ReservedCapabilityNames {
-<<<<<<< HEAD
-        panic!("Zome API Functions are not part of any zome and capability");
-=======
         // Zome API Functions are not part of any zome and capability
         // @TODO architecture issue?
         // @see https://github.com/holochain/holochain-rust/issues/299
         unreachable!();
->>>>>>> 18b615c5
     }
 }
 
