pub mod commit;
pub mod debug;
pub mod get_entry;
pub mod get_links;
pub mod init_globals;
pub mod link_entries;

use action::ActionWrapper;
use context::Context;
use holochain_dna::zome::capabilities::ReservedCapabilityNames;
use holochain_wasm_utils::{HcApiReturnCode, SinglePageAllocation};
use instance::Observer;
use nucleus::{
    memory::SinglePageManager,
    ribosome::{
        api::{
            commit::invoke_commit_app_entry, debug::invoke_debug, get_entry::invoke_get_entry,
            get_links::invoke_get_links, init_globals::invoke_init_globals,
            link_entries::invoke_link_entries,
        },
        Defn,
    },
    FunctionCall,
};
use num_traits::FromPrimitive;
use std::{
    str::FromStr,
    sync::{mpsc::Sender, Arc},
};
use wasmi::{
    self, Error as InterpreterError, Externals, FuncInstance, FuncRef, ImportsBuilder,
    ModuleImportResolver, ModuleInstance, RuntimeArgs, RuntimeValue, Signature, Trap, TrapKind,
    ValueType,
};

// Zome API functions are exposed by HC to zome logic

//--------------------------------------------------------------------------------------------------
// ZOME API FUNCTION DEFINITIONS
//--------------------------------------------------------------------------------------------------

/// Enumeration of all Zome functions known and used by HC Core
/// Enumeration converts to str
#[repr(usize)]
#[derive(FromPrimitive, Debug, PartialEq)]
pub enum ZomeApiFunction {
    /// Error index for unimplemented functions
    MissingNo = 0,

    /// Zome API

    /// send debug information to the log
    /// debug(s: String)
    Debug,

    /// Commit an app entry to source chain
    /// commit_entry(entry_type: String, entry_content: String) -> Hash
    CommitAppEntry,

    /// Get an app entry from source chain by key (header hash)
    /// get_entry(key: String) -> Pair
    GetAppEntry,

    /// Init App Globals
    /// hc_init_globals() -> InitGlobalsOutput
    InitGlobals,

    /// Link two Entries
    /// link_entries(base: HashString, target: HashString, tag: &str)
    LinkEntries,

    /// Get an Entry's links for a specific tag
    /// get_links(entry_hash: HashString, tag: &str) -> Vec<HashString>
    GetLinks,
}

impl Defn for ZomeApiFunction {
    fn as_str(&self) -> &'static str {
        match *self {
            ZomeApiFunction::MissingNo => "",
            ZomeApiFunction::Debug => "hc_debug",
            ZomeApiFunction::CommitAppEntry => "hc_commit_entry",
            ZomeApiFunction::GetAppEntry => "hc_get_entry",
            ZomeApiFunction::InitGlobals => "hc_init_globals",
<<<<<<< HEAD
            ZomeApiFunction::LinkEntries => "hc_link_entries",
            ZomeApiFunction::GetLinks => "hc_get_links",
=======
>>>>>>> c259cb74
        }
    }

    fn str_to_index(s: &str) -> usize {
        match ZomeApiFunction::from_str(s) {
            Ok(i) => i as usize,
            Err(_) => ZomeApiFunction::MissingNo as usize,
        }
    }

    fn from_index(i: usize) -> Self {
        match FromPrimitive::from_usize(i) {
            Some(v) => v,
            None => ZomeApiFunction::MissingNo,
        }
    }

    // Zome API Functions are not part of any zome and capability
    fn capability(&self) -> ReservedCapabilityNames {
<<<<<<< HEAD
        panic!("Zome API Functions are not part of any zome and capability");
=======
        match *self {
            ZomeApiFunction::MissingNo => ReservedCapabilityNames::MissingNo,
            // @TODO what should this be?
            // @see https://github.com/holochain/holochain-rust/issues/133
            ZomeApiFunction::Debug => ReservedCapabilityNames::MissingNo,
            // @TODO what should this be?
            // @see https://github.com/holochain/holochain-rust/issues/133
            ZomeApiFunction::CommitAppEntry => ReservedCapabilityNames::MissingNo,
            // @TODO what should this be?
            // @see https://github.com/holochain/holochain-rust/issues/133
            ZomeApiFunction::GetAppEntry => ReservedCapabilityNames::MissingNo,
            // @TODO what should this be?
            // @see https://github.com/holochain/holochain-rust/issues/133
            ZomeApiFunction::InitGlobals => ReservedCapabilityNames::MissingNo,
        }
>>>>>>> c259cb74
    }
}

impl FromStr for ZomeApiFunction {
    type Err = &'static str;
    fn from_str(s: &str) -> Result<Self, Self::Err> {
        match s {
            "hc_debug" => Ok(ZomeApiFunction::Debug),
            "hc_commit_entry" => Ok(ZomeApiFunction::CommitAppEntry),
            "hc_get_entry" => Ok(ZomeApiFunction::GetAppEntry),
            "hc_init_globals" => Ok(ZomeApiFunction::InitGlobals),
<<<<<<< HEAD
            "hc_link_entries" => Ok(ZomeApiFunction::LinkEntries),
            "hc_get_links" => Ok(ZomeApiFunction::GetLinks),
=======
>>>>>>> c259cb74
            _ => Err("Cannot convert string to ZomeApiFunction"),
        }
    }
}

impl ZomeApiFunction {
    pub fn as_fn(&self) -> (fn(&mut Runtime, &RuntimeArgs) -> Result<Option<RuntimeValue>, Trap>) {
        /// does nothing, escape hatch so the compiler can enforce exhaustive matching below
        fn noop(_runtime: &mut Runtime, _args: &RuntimeArgs) -> Result<Option<RuntimeValue>, Trap> {
            Ok(Some(RuntimeValue::I32(0 as i32)))
        }

        match *self {
            ZomeApiFunction::MissingNo => noop,
            ZomeApiFunction::Debug => invoke_debug,
<<<<<<< HEAD
            ZomeApiFunction::CommitAppEntry => invoke_commit_app_entry,
            ZomeApiFunction::GetAppEntry => invoke_get_entry,
            ZomeApiFunction::InitGlobals => invoke_init_globals,
            ZomeApiFunction::LinkEntries => invoke_link_entries,
            ZomeApiFunction::GetLinks => invoke_get_links,
=======
            ZomeApiFunction::CommitAppEntry => invoke_commit_entry,
            ZomeApiFunction::GetAppEntry => invoke_get_entry,
            ZomeApiFunction::InitGlobals => invoke_init_globals,
>>>>>>> c259cb74
        }
    }
}

//--------------------------------------------------------------------------------------------------
// Wasm call
//--------------------------------------------------------------------------------------------------

/// Object holding data to pass around to invoked API functions
#[derive(Clone)]
pub struct Runtime {
    pub context: Arc<Context>,
    pub result: String,
    action_channel: Sender<ActionWrapper>,
    observer_channel: Sender<Observer>,
    memory_manager: SinglePageManager,
    function_call: FunctionCall,
    pub app_name: String,
}

/// take standard, memory managed runtime argument bytes, extract and convert to serialized struct
pub fn runtime_args_to_utf8(runtime: &Runtime, args: &RuntimeArgs) -> String {
    // @TODO don't panic in WASM
    // @see https://github.com/holochain/holochain-rust/issues/159
    assert_eq!(1, args.len());

    // Read complex argument serialized in memory
    let encoded_allocation: u32 = args.nth(0);
    let allocation = SinglePageAllocation::new(encoded_allocation);
    let allocation = allocation
        // @TODO don't panic in WASM
        // @see https://github.com/holochain/holochain-rust/issues/159
        .expect("received error instead of valid encoded allocation");
    let bin_arg = runtime.memory_manager.read(allocation);

    // deserialize complex argument
    String::from_utf8(bin_arg)
        // @TODO don't panic in WASM
        // @see https://github.com/holochain/holochain-rust/issues/159
        .unwrap()
}

/// given a runtime and a string (e.g. JSON serialized data), allocates bytes and encodes to memory
/// returns a Result suitable to return directly from a zome API function
pub fn runtime_allocate_encode_str(
    runtime: &mut Runtime,
    s: &str,
) -> Result<Option<RuntimeValue>, Trap> {
    // write str to runtime memory
    let mut s_bytes: Vec<_> = s.to_string().into_bytes();
    s_bytes.push(0); // Add string terminate character (important)

    let allocation_of_result = runtime.memory_manager.write(&s_bytes);
    if allocation_of_result.is_err() {
        return Err(Trap::new(TrapKind::MemoryAccessOutOfBounds));
    }

    let encoded_allocation = allocation_of_result
        // @TODO don't panic in WASM
        // @see https://github.com/holochain/holochain-rust/issues/159
        .unwrap()
        .encode();

    // Return success in i32 format
    Ok(Some(RuntimeValue::I32(encoded_allocation as i32)))
}

/// Executes an exposed function in a wasm binary
///
/// panics if wasm isn't valid
pub fn call(
    app_name: &str,
    context: Arc<Context>,
    action_channel: &Sender<ActionWrapper>,
    observer_channel: &Sender<Observer>,
    wasm: Vec<u8>,
    function_call: &FunctionCall,
    parameters: Option<Vec<u8>>,
) -> Result<Runtime, InterpreterError> {
    // Create wasm module from wasm binary
    let module = wasmi::Module::from_buffer(wasm).expect("wasm should be valid");

    // invoke_index and resolve_func work together to enable callable host functions
    // within WASM modules, which is how the core API functions
    // read about the Externals trait for more detail

    // Correlate the indexes of core API functions with a call to the actual function
    // by implementing the Externals wasmi trait for Runtime
    impl Externals for Runtime {
        fn invoke_index(
            &mut self,
            index: usize,
            args: RuntimeArgs,
        ) -> Result<Option<RuntimeValue>, Trap> {
            let zf = ZomeApiFunction::from_index(index);
            match zf {
                ZomeApiFunction::MissingNo => panic!("unknown function index"),
                // convert the function to its callable form and call it with the given arguments
                _ => zf.as_fn()(self, &args),
            }
        }
    }

    // Correlate the names of the core ZomeApiFunction's with their indexes
    // and declare its function signature (which is always the same)
    struct RuntimeModuleImportResolver;
    impl ModuleImportResolver for RuntimeModuleImportResolver {
        fn resolve_func(
            &self,
            field_name: &str,
            _signature: &Signature,
        ) -> Result<FuncRef, InterpreterError> {
<<<<<<< HEAD
            // Take the canonical name and find the corresponding ZomeAPIFunction index
=======
            // Take the canonical name and find the corresponding ZomeApiFunction index
>>>>>>> c259cb74
            let index = ZomeApiFunction::str_to_index(&field_name);
            match index {
                index if index == ZomeApiFunction::MissingNo as usize => {
                    return Err(InterpreterError::Function(format!(
                        "host module doesn't export function with name {}",
                        field_name
                    )));
                }
                _ => Ok(FuncInstance::alloc_host(
                    Signature::new(&[ValueType::I32][..], Some(ValueType::I32)),
                    index as usize,
                )),
            }
        }
    }

    // Create Imports with previously described Resolver
    let mut imports = ImportsBuilder::new();
    imports.push_resolver("env", &RuntimeModuleImportResolver);

    // Create module instance from wasm module, and without starting it
    let wasm_instance = ModuleInstance::new(&module, &imports)
        .expect("Failed to instantiate module")
        .assert_no_start();

    // write input arguments for module call in memory Buffer
    let input_parameters: Vec<_> = parameters.unwrap_or_default();

    // instantiate runtime struct for passing external state data over wasm but not to wasm
    let mut runtime = Runtime {
        context,
        result: String::new(),
        action_channel: action_channel.clone(),
        observer_channel: observer_channel.clone(),
        memory_manager: SinglePageManager::new(&wasm_instance),
        function_call: function_call.clone(),
        app_name: app_name.to_string(),
    };

    // scope for mutable borrow of runtime
    let encoded_allocation_of_input: u32;
    {
        let mut_runtime = &mut runtime;
        let allocation_of_input = mut_runtime.memory_manager.write(&input_parameters);
        encoded_allocation_of_input = allocation_of_input.unwrap().encode();
    }

    // scope for mutable borrow of runtime
    let encoded_allocation_of_output: i32;
    {
        let mut_runtime = &mut runtime;

        // invoke function in wasm instance
        // arguments are info for wasm on how to retrieve complex input arguments
        // which have been set in memory module
        encoded_allocation_of_output = wasm_instance
            .invoke_export(
                function_call.function.clone().as_str(),
                &[RuntimeValue::I32(encoded_allocation_of_input as i32)],
                mut_runtime,
            )?
            .unwrap()
            .try_into()
            .unwrap();
    }

    let allocation_of_output = SinglePageAllocation::new(encoded_allocation_of_output as u32);

    // retrieve invoked wasm function's result that got written in memory
    if let Ok(valid_allocation) = allocation_of_output {
        let result = runtime.memory_manager.read(valid_allocation);
        runtime.result = String::from_utf8(result).unwrap();
    }

    Ok(runtime.clone())
}

#[cfg(test)]
pub mod tests {
    extern crate holochain_agent;
    extern crate wabt;
    use self::wabt::Wat2Wasm;
    extern crate test_utils;
    use super::ZomeApiFunction;
    use context::Context;
    use instance::{
        tests::{test_context_and_logger, test_instance, TestLogger},
        Instance,
    };
    use nucleus::{
        ribosome::api::{call, Runtime},
        FunctionCall,
    };
    use std::{
        str::FromStr,
        sync::{Arc, Mutex},
    };

    use holochain_dna::zome::capabilities::ReservedCapabilityNames;

    /// generates the wasm to dispatch any zome API function with a single memomry managed runtime
    /// and bytes argument
    pub fn test_zome_api_function_wasm(canonical_name: &str) -> Vec<u8> {
        Wat2Wasm::new()
            .canonicalize_lebs(false)
            .write_debug_names(true)
            .convert(
                // We don't expect everyone to be a pro at hand-coding WAT so here's a "how to".
                // WAT does not have comments so code is duplicated in the comments here.
                //
                // How this works:
                //
                // root of the s-expression tree
                // (module ...)
                //
                // imports must be the first expressions in a module
                // imports the fn from the rust environment using its canonical zome API function
                // name as the function named `$zome_api_function` in WAT
                // define the signature as 1 input, 1 output
                // (import "env" "<canonical name>"
                //      (func $zome_api_function
                //          (param i32)
                //          (result i32)
                //      )
                // )
                //
                // only need 1 page of memory for testing
                // (memory 1)
                //
                // all modules compiled with rustc must have an export named "memory" (or fatal)
                // (export "memory" (memory 0))
                //
                // define and export the test function that will be called from the
                // ribosome rust implementation, where "test" is the fourth arg to `call`
                // @see `test_zome_api_function_runtime`
                // @see nucleus::ribosome::call
                // (func (export "test") ...)
                //
                // define the memory allocation for the memory manager that the serialized input
                // struct can be found across as an i32 to the exported function, also the function
                // return type is i32
                // (param $allocation i32)
                // (result i32)
                //
                // call the imported function and pass the exported function arguments straight
                // through, let the return also fall straight through
                // `get_local` maps the relevant arguments in the local scope
                // (call
                //      $zome_api_function
                //      (get_local $allocation)
                // )
                format!(
                    r#"
(module
    (import "env" "{}"
        (func $zome_api_function
            (param i32)
            (result i32)
        )
    )

    (memory 1)
    (export "memory" (memory 0))

    (func
        (export "test")
            (param $allocation i32)
            (result i32)

        (call
            $zome_api_function
            (get_local $allocation)
        )
    )
)
                "#,
                    canonical_name
                ),
            )
            .unwrap()
            .as_ref()
            .to_vec()
    }

    /// dummy zome name
    pub fn test_zome_name() -> String {
        "test_zome".to_string()
    }

    /// dummy capability
    pub fn test_capability() -> String {
        ReservedCapabilityNames::MissingNo.as_str().to_string()
    }

    /// dummy zome API function name
    pub fn test_function_name() -> String {
        "test".to_string()
    }

    /// dummy parameters for a zome API function call
    pub fn test_parameters() -> String {
        String::new()
    }

    /// calls the zome API function with passed bytes argument using the instance runtime
    /// returns the runtime after the call completes
    pub fn test_zome_api_function_call(
        app_name: &str,
        context: Arc<Context>,
        logger: Arc<Mutex<TestLogger>>,
        instance: &Instance,
        wasm: &Vec<u8>,
        args_bytes: Vec<u8>,
    ) -> (Runtime, Arc<Mutex<TestLogger>>) {
        let fc = FunctionCall::new(
            &test_zome_name(),
            &test_capability(),
            &test_function_name(),
            &test_parameters(),
        );
        (
            call(
                &app_name,
                context,
                &instance.action_channel(),
                &instance.observer_channel(),
                wasm.clone(),
                &fc,
                Some(args_bytes),
            ).expect("test should be callable"),
            logger,
        )
    }

    /// given a canonical zome API function name and args as bytes:
    /// - builds wasm with test_zome_api_function_wasm
    /// - builds dna and test instance
    /// - calls the zome API function with passed bytes argument using the instance runtime
    /// - returns the runtime after the call completes
    pub fn test_zome_api_function_runtime(
        canonical_name: &str,
        args_bytes: Vec<u8>,
    ) -> (Runtime, Arc<Mutex<TestLogger>>) {
        let wasm = test_zome_api_function_wasm(canonical_name);
        let dna = test_utils::create_test_dna_with_wasm(
            &test_zome_name(),
            &test_capability(),
            wasm.clone(),
        );
        let instance = test_instance(dna.clone());
        let (context, logger) = test_context_and_logger("joan");

        test_zome_api_function_call(
            &dna.name.to_string(),
            context,
            logger,
            &instance,
            &wasm,
            args_bytes,
        )
    }

    #[test]
    /// test the FromStr implementation for ZomeApiFunction
    fn test_from_str() {
        assert_eq!(
            ZomeApiFunction::Debug,
            ZomeApiFunction::from_str("hc_debug").unwrap(),
        );
        assert_eq!(
            ZomeApiFunction::CommitAppEntry,
            ZomeApiFunction::from_str("hc_commit_entry").unwrap(),
        );
        assert_eq!(
            ZomeApiFunction::GetAppEntry,
            ZomeApiFunction::from_str("hc_get_entry").unwrap(),
        );

        assert_eq!(
            "Cannot convert string to ZomeApiFunction",
            ZomeApiFunction::from_str("foo").unwrap_err(),
        );
    }

}<|MERGE_RESOLUTION|>--- conflicted
+++ resolved
@@ -82,11 +82,8 @@
             ZomeApiFunction::CommitAppEntry => "hc_commit_entry",
             ZomeApiFunction::GetAppEntry => "hc_get_entry",
             ZomeApiFunction::InitGlobals => "hc_init_globals",
-<<<<<<< HEAD
             ZomeApiFunction::LinkEntries => "hc_link_entries",
             ZomeApiFunction::GetLinks => "hc_get_links",
-=======
->>>>>>> c259cb74
         }
     }
 
@@ -106,25 +103,7 @@
 
     // Zome API Functions are not part of any zome and capability
     fn capability(&self) -> ReservedCapabilityNames {
-<<<<<<< HEAD
         panic!("Zome API Functions are not part of any zome and capability");
-=======
-        match *self {
-            ZomeApiFunction::MissingNo => ReservedCapabilityNames::MissingNo,
-            // @TODO what should this be?
-            // @see https://github.com/holochain/holochain-rust/issues/133
-            ZomeApiFunction::Debug => ReservedCapabilityNames::MissingNo,
-            // @TODO what should this be?
-            // @see https://github.com/holochain/holochain-rust/issues/133
-            ZomeApiFunction::CommitAppEntry => ReservedCapabilityNames::MissingNo,
-            // @TODO what should this be?
-            // @see https://github.com/holochain/holochain-rust/issues/133
-            ZomeApiFunction::GetAppEntry => ReservedCapabilityNames::MissingNo,
-            // @TODO what should this be?
-            // @see https://github.com/holochain/holochain-rust/issues/133
-            ZomeApiFunction::InitGlobals => ReservedCapabilityNames::MissingNo,
-        }
->>>>>>> c259cb74
     }
 }
 
@@ -136,11 +115,8 @@
             "hc_commit_entry" => Ok(ZomeApiFunction::CommitAppEntry),
             "hc_get_entry" => Ok(ZomeApiFunction::GetAppEntry),
             "hc_init_globals" => Ok(ZomeApiFunction::InitGlobals),
-<<<<<<< HEAD
             "hc_link_entries" => Ok(ZomeApiFunction::LinkEntries),
             "hc_get_links" => Ok(ZomeApiFunction::GetLinks),
-=======
->>>>>>> c259cb74
             _ => Err("Cannot convert string to ZomeApiFunction"),
         }
     }
@@ -156,17 +132,11 @@
         match *self {
             ZomeApiFunction::MissingNo => noop,
             ZomeApiFunction::Debug => invoke_debug,
-<<<<<<< HEAD
             ZomeApiFunction::CommitAppEntry => invoke_commit_app_entry,
             ZomeApiFunction::GetAppEntry => invoke_get_entry,
             ZomeApiFunction::InitGlobals => invoke_init_globals,
             ZomeApiFunction::LinkEntries => invoke_link_entries,
             ZomeApiFunction::GetLinks => invoke_get_links,
-=======
-            ZomeApiFunction::CommitAppEntry => invoke_commit_entry,
-            ZomeApiFunction::GetAppEntry => invoke_get_entry,
-            ZomeApiFunction::InitGlobals => invoke_init_globals,
->>>>>>> c259cb74
         }
     }
 }
@@ -279,11 +249,7 @@
             field_name: &str,
             _signature: &Signature,
         ) -> Result<FuncRef, InterpreterError> {
-<<<<<<< HEAD
-            // Take the canonical name and find the corresponding ZomeAPIFunction index
-=======
             // Take the canonical name and find the corresponding ZomeApiFunction index
->>>>>>> c259cb74
             let index = ZomeApiFunction::str_to_index(&field_name);
             match index {
                 index if index == ZomeApiFunction::MissingNo as usize => {
