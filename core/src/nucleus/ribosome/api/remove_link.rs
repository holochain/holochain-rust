--- conflicted
+++ resolved
@@ -54,45 +54,13 @@
     ));
     if links_result.is_err() {
         context.log("err/zome : Could not get links for remove_link method");
-<<<<<<< HEAD
-        return ribosome_error_code!(ArgumentDeserializationFailed);
-    }
-
-    let links = links_result.expect("This is supposed to not fail");
-    let filtered_links = links
-        .into_iter()
-        .filter(|link_crud| link_crud.1 == CrudStatus::Live)
-        .map(|link_crud| link_crud.0)
-        .filter(|link_address| {
-            context
-                .block_on(get_entry_result_workflow(
-                    &context,
-                    &GetEntryArgs {
-                        address: link_address.clone().clone(),
-                        options: GetEntryOptions::default(),
-                    },
-                ))
-                .map(|get_entry_result| match get_entry_result.result {
-                    GetEntryResultType::Single(single_item) => single_item
-                        .entry
-                        .map(|entry| match entry {
-                            Entry::LinkAdd(link_data) => link_data.link().target() == link.target(),
-                            _ => false,
-                        })
-                        .unwrap_or(false),
-                    _ => false,
-                })
-                .unwrap_or(false)
-        })
-        .collect::<Vec<_>>();
-
-    let entry = Entry::LinkRemove((link_remove, filtered_links));
-=======
         ribosome_error_code!(WorkflowFailed)
     } else {
         let links = links_result.expect("This is supposed to not fail");
         let filtered_links = links
             .into_iter()
+        .filter(|link_crud| link_crud.1 == CrudStatus::Live)
+        .map(|link_crud| link_crud.0)
             .filter(|link_address| {
                 context
                     .block_on(get_entry_result_workflow(
@@ -119,7 +87,6 @@
             .collect::<Vec<_>>();
 
         let entry = Entry::LinkRemove((link_remove, filtered_links));
->>>>>>> 1afa6172
 
         // Wait for future to be resolved
         let result: Result<(), HolochainError> = context
