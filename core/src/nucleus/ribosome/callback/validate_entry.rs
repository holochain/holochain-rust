extern crate serde_json;
use context::Context;
use holochain_core_types::{
<<<<<<< HEAD
    entry::Entry, entry_type::EntryType, error::HolochainError, ribosome::callback::CallbackResult,
=======
    entry::Entry, entry_type::EntryType, error::HolochainError, validation::ValidationData,
>>>>>>> da8059ec
};
use holochain_dna::wasm::DnaWasm;
use holochain_wasm_utils::api_serialization::validation::EntryValidationArgs;
use nucleus::{
    ribosome::{
        self,
<<<<<<< HEAD
        callback::{get_dna, runtime_callback_result},
=======
        callback::{get_dna, get_wasm, CallbackResult},
>>>>>>> da8059ec
    },
    ZomeFnCall,
};
use std::sync::Arc;

pub fn validate_entry(
    entry: Entry,
    entry_type: EntryType,
    validation_data: ValidationData,
    context: Arc<Context>,
) -> Result<CallbackResult, HolochainError> {
    match entry_type {
        EntryType::App(app_entry_type) => Ok(validate_app_entry(
            entry,
            app_entry_type,
            validation_data,
            context,
        )?),
        EntryType::Dna => Ok(CallbackResult::Pass),
        _ => Ok(CallbackResult::NotImplemented),
    }
}

fn validate_app_entry(
    entry: Entry,
    app_entry_type: String,
    validation_data: ValidationData,
    context: Arc<Context>,
) -> Result<CallbackResult, HolochainError> {
    let dna = get_dna(&context).expect("Callback called without DNA set!");
    let zome_name = dna.get_zome_name_for_entry_type(&app_entry_type);
    if zome_name.is_none() {
        return Ok(CallbackResult::NotImplemented);
    }

    let zome_name = zome_name.unwrap();
    match get_wasm(&context, &zome_name) {
        Some(wasm) => {
            let validation_call =
                build_validation_call(entry, app_entry_type, zome_name, validation_data)?;
            Ok(run_validation_callback(
                context.clone(),
                validation_call,
                &wasm,
                dna.name.clone(),
            ))
        }
        None => Ok(CallbackResult::NotImplemented),
    }
}

fn build_validation_call(
    entry: Entry,
    entry_type: String,
    zome_name: String,
    validation_data: ValidationData,
) -> Result<ZomeFnCall, HolochainError> {
<<<<<<< HEAD
    let function_name = format!("validate_{}", entry_type.to_string());

    let validation_data_json = serde_json::to_value(&validation_data)
        .expect("ValidationData could not be turned into JSON?!");

    // Trying to interpret entry as json object
    let serialization_result: Result<serde_json::Value, _> = serde_json::from_str(&String::from(
        (*entry).to_owned(),
    )).or_else(|_| {
        // If it can't be parsed as object, treat it as a string by adding quotation marks:
        serde_json::from_str(&format!("\"{}\"", &*entry))
    })
        .or_else(|error| {
            let msg = format!("Error trying to serialize entry '{}', {:?}", *entry, error);
            Err(HolochainError::new(&msg))
        });

    serialization_result.and_then(|entry_json| {
        let params = serde_json::to_string(&json!({
            "entry": entry_json,
            "ctx": validation_data_json,
        })).expect("Params object could not be turned into JSON?!");
=======
    let params = serde_json::to_string(&EntryValidationArgs {
        entry_type,
        entry: entry.to_string(),
        validation_data,
    }).expect("EntryValidationArgs could not be turned into JSON?!");
>>>>>>> da8059ec

    Ok(ZomeFnCall::new(
        &zome_name,
        "no capability, since this is an entry validation call",
        "__hdk_validate_app_entry",
        &params,
    ))
}

fn run_validation_callback(
    context: Arc<Context>,
    fc: ZomeFnCall,
    wasm: &DnaWasm,
    dna_name: String,
) -> CallbackResult {
    match ribosome::run_dna(
        &dna_name,
        context,
        wasm.code.clone(),
        &fc,
        Some(fc.clone().parameters.into_bytes()),
    ) {
<<<<<<< HEAD
        Ok(runtime) => runtime_callback_result(runtime),
        Err(_) => CallbackResult::NotImplemented,
    }
}

fn get_wasm(context: &Arc<Context>, zome: &str) -> Option<DnaWasm> {
    let dna = get_dna(context).expect("Callback called without DNA set!");
    dna.get_wasm_from_zome_name(zome).and_then(|wasm| {
        if wasm.code.len() > 0 {
            Some(wasm.clone())
        } else {
            None
=======
        Ok(call_result) => match call_result.is_empty() {
            true => CallbackResult::Pass,
            false => CallbackResult::Fail(call_result),
        },
        // TODO: have "not matching schema" be its own error
        Err(HolochainError::RibosomeFailed(error_string)) => {
            if error_string == "Argument deserialization failed" {
                CallbackResult::Fail(String::from("JSON object does not match entry schema"))
            } else {
                CallbackResult::Fail(error_string)
            }
>>>>>>> da8059ec
        }
        Err(error) => CallbackResult::Fail(error.to_string()),
    }
}<|MERGE_RESOLUTION|>--- conflicted
+++ resolved
@@ -1,22 +1,14 @@
 extern crate serde_json;
 use context::Context;
 use holochain_core_types::{
-<<<<<<< HEAD
-    entry::Entry, entry_type::EntryType, error::HolochainError, ribosome::callback::CallbackResult,
-=======
-    entry::Entry, entry_type::EntryType, error::HolochainError, validation::ValidationData,
->>>>>>> da8059ec
+    entry::Entry, entry_type::EntryType, error::HolochainError, validation::ValidationData, ribosome::callback::CallbackResult,
 };
 use holochain_dna::wasm::DnaWasm;
 use holochain_wasm_utils::api_serialization::validation::EntryValidationArgs;
 use nucleus::{
     ribosome::{
         self,
-<<<<<<< HEAD
-        callback::{get_dna, runtime_callback_result},
-=======
-        callback::{get_dna, get_wasm, CallbackResult},
->>>>>>> da8059ec
+        callback::{get_dna, get_wasm},
     },
     ZomeFnCall,
 };
@@ -74,36 +66,11 @@
     zome_name: String,
     validation_data: ValidationData,
 ) -> Result<ZomeFnCall, HolochainError> {
-<<<<<<< HEAD
-    let function_name = format!("validate_{}", entry_type.to_string());
-
-    let validation_data_json = serde_json::to_value(&validation_data)
-        .expect("ValidationData could not be turned into JSON?!");
-
-    // Trying to interpret entry as json object
-    let serialization_result: Result<serde_json::Value, _> = serde_json::from_str(&String::from(
-        (*entry).to_owned(),
-    )).or_else(|_| {
-        // If it can't be parsed as object, treat it as a string by adding quotation marks:
-        serde_json::from_str(&format!("\"{}\"", &*entry))
-    })
-        .or_else(|error| {
-            let msg = format!("Error trying to serialize entry '{}', {:?}", *entry, error);
-            Err(HolochainError::new(&msg))
-        });
-
-    serialization_result.and_then(|entry_json| {
-        let params = serde_json::to_string(&json!({
-            "entry": entry_json,
-            "ctx": validation_data_json,
-        })).expect("Params object could not be turned into JSON?!");
-=======
-    let params = serde_json::to_string(&EntryValidationArgs {
+    let params = EntryValidationArgs {
         entry_type,
         entry: entry.to_string(),
         validation_data,
-    }).expect("EntryValidationArgs could not be turned into JSON?!");
->>>>>>> da8059ec
+    };
 
     Ok(ZomeFnCall::new(
         &zome_name,
@@ -126,20 +93,6 @@
         &fc,
         Some(fc.clone().parameters.into_bytes()),
     ) {
-<<<<<<< HEAD
-        Ok(runtime) => runtime_callback_result(runtime),
-        Err(_) => CallbackResult::NotImplemented,
-    }
-}
-
-fn get_wasm(context: &Arc<Context>, zome: &str) -> Option<DnaWasm> {
-    let dna = get_dna(context).expect("Callback called without DNA set!");
-    dna.get_wasm_from_zome_name(zome).and_then(|wasm| {
-        if wasm.code.len() > 0 {
-            Some(wasm.clone())
-        } else {
-            None
-=======
         Ok(call_result) => match call_result.is_empty() {
             true => CallbackResult::Pass,
             false => CallbackResult::Fail(call_result),
@@ -151,7 +104,6 @@
             } else {
                 CallbackResult::Fail(error_string)
             }
->>>>>>> da8059ec
         }
         Err(error) => CallbackResult::Fail(error.to_string()),
     }
