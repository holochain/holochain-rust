--- conflicted
+++ resolved
@@ -1,16 +1,8 @@
 use crate::{
     context::Context,
-<<<<<<< HEAD
-    nucleus::ribosome::{
-        api::ZomeApiFunction,
-        fn_call::{ZomeFnCall, ZomeFnResult},
-        memory::SinglePageManager,
-        Runtime,
-=======
     nucleus::{
-        ribosome::{api::ZomeApiFunction, memory::WasmPageManager, Runtime},
-        ZomeFnCall, ZomeFnResult,
->>>>>>> 15010fde
+        ribosome::{api::ZomeApiFunction, fn_call::{ZomeFnCall, ZomeFnResult}, memory::WasmPageManager, Runtime},
+
     },
 };
 use holochain_core_types::{
