use action::ActionWrapper;
use agent::{
    chain_store::ChainStore,
    state::{AgentState, AgentStateSnapshot},
};
use context::Context;
use dht::dht_store::DhtStore;
use holochain_core_types::{
    cas::storage::ContentAddressableStorage,
<<<<<<< HEAD
    entry::{entry_type::EntryType, *},
=======
    dna::Dna,
    entry::{Entry, SerializedEntry, ToEntry},
    entry_type::EntryType,
>>>>>>> 359a0506
    error::{HcResult, HolochainError},
};
use nucleus::state::NucleusState;
use serde_json;
use std::{
    collections::HashSet,
    convert::TryInto,
    sync::{Arc, RwLock},
};

/// The Store of the Holochain instance Object, according to Redux pattern.
/// It's composed of all sub-module's state slices.
/// To plug in a new module, its state slice needs to be added here.
#[derive(Clone, PartialEq, Debug)]
pub struct State {
    nucleus: Arc<NucleusState>,
    agent: Arc<AgentState>,
    dht: Arc<DhtStore>,
    // @TODO eventually drop stale history
    // @see https://github.com/holochain/holochain-rust/issues/166
    pub history: HashSet<ActionWrapper>,
}

impl State {
    pub fn new(context: Arc<Context>) -> Self {
        // @TODO file table
        // @see https://github.com/holochain/holochain-rust/pull/246

        let cas = &(*context).file_storage;
        let eav = context.eav_storage.clone();
        State {
            nucleus: Arc::new(NucleusState::new()),
            agent: Arc::new(AgentState::new(ChainStore::new(cas.clone()))),
            dht: Arc::new(DhtStore::new(cas.clone(), eav)),
            history: HashSet::new(),
        }
    }

    pub fn new_with_agent(context: Arc<Context>, agent_state: Arc<AgentState>) -> Self {
        // @TODO file table
        // @see https://github.com/holochain/holochain-rust/pull/246

        let cas = context.file_storage.clone();
        let eav = context.eav_storage.clone();

        fn get_dna(
            agent_state: &Arc<AgentState>,
            cas: Arc<RwLock<dyn ContentAddressableStorage>>,
        ) -> Result<Dna, HolochainError> {
            let dna_entry_header = agent_state
                .chain()
                .iter_type(&agent_state.top_chain_header(), &EntryType::Dna)
                .last()
                .ok_or(HolochainError::ErrorGeneric(
                    "No DNA entry found in source chain while creating state from agent"
                        .to_string(),
                ))?;
            let json = (*cas.read().unwrap()).fetch(dna_entry_header.entry_address())?;
            let serialized_entry: SerializedEntry = json.map(|e| e.try_into()).ok_or(
                HolochainError::ErrorGeneric(
                    "No DNA entry found in storage while creating state from agent".to_string(),
                ),
            )??;
            let entry: Entry = serialized_entry.into();
            Ok(Dna::from_entry(&entry))
        }

        let mut nucleus_state = NucleusState::new();
        nucleus_state.dna = get_dna(&agent_state, cas.clone()).ok();
        State {
            nucleus: Arc::new(nucleus_state),
            agent: agent_state,
            dht: Arc::new(DhtStore::new(cas.clone(), eav.clone())),
            history: HashSet::new(),
        }
    }

    pub fn reduce(&self, context: Arc<Context>, action_wrapper: ActionWrapper) -> Self {
        let mut new_state = State {
            nucleus: ::nucleus::reduce(
                Arc::clone(&context),
                Arc::clone(&self.nucleus),
                &action_wrapper,
            ),
            agent: ::agent::state::reduce(
                Arc::clone(&context),
                Arc::clone(&self.agent),
                &action_wrapper,
            ),
            dht: ::dht::dht_reducers::reduce(
                Arc::clone(&context),
                Arc::clone(&self.dht),
                &action_wrapper,
            ),
            history: self.history.clone(),
        };

        new_state.history.insert(action_wrapper);
        new_state
    }

    pub fn nucleus(&self) -> Arc<NucleusState> {
        Arc::clone(&self.nucleus)
    }

    pub fn agent(&self) -> Arc<AgentState> {
        Arc::clone(&self.agent)
    }

    pub fn dht(&self) -> Arc<DhtStore> {
        Arc::clone(&self.dht)
    }

    pub fn try_from_agent_snapshot(
        context: Arc<Context>,
        snapshot: AgentStateSnapshot,
    ) -> HcResult<State> {
        let agent_state = AgentState::new_with_top_chain_header(
            ChainStore::new(context.file_storage.clone()),
            snapshot.top_chain_header().clone(),
        );
        Ok(State::new_with_agent(
            context.clone(),
            Arc::new(agent_state),
        ))
    }
}

pub fn test_store(context: Arc<Context>) -> State {
    State::new(context)
}<|MERGE_RESOLUTION|>--- conflicted
+++ resolved
@@ -7,13 +7,8 @@
 use dht::dht_store::DhtStore;
 use holochain_core_types::{
     cas::storage::ContentAddressableStorage,
-<<<<<<< HEAD
-    entry::{entry_type::EntryType, *},
-=======
     dna::Dna,
-    entry::{Entry, SerializedEntry, ToEntry},
-    entry_type::EntryType,
->>>>>>> 359a0506
+    entry::{entry_type::EntryType, Entry, SerializedEntry, ToEntry},
     error::{HcResult, HolochainError},
 };
 use nucleus::state::NucleusState;
