--- conflicted
+++ resolved
@@ -1,25 +1,18 @@
 use crate::{
     context::{get_dna_and_agent, Context},
     instance::Instance,
-<<<<<<< HEAD
     network::actions::{
         publish_header_entry::publish_header_entry,
         initialize_network::initialize_network,
     },
-=======
-    network::actions::initialize_network::initialize_network,
->>>>>>> 33744569
     nucleus::actions::{call_init::call_init, initialize::initialize_chain},
 };
 use holochain_core_types::{
     dna::Dna,
     error::{HcResult, HolochainError},
+    entry::Entry,
 };
-<<<<<<< HEAD
 use holochain_persistence_api::cas::content::AddressableContent;
-=======
-
->>>>>>> 33744569
 use std::sync::Arc;
 
 pub async fn initialize(
@@ -29,18 +22,17 @@
 ) -> HcResult<Arc<Context>> {
     let instance_context = instance.initialize_context(context.clone());
     let dna = dna.ok_or(HolochainError::DnaMissing)?;
-<<<<<<< HEAD
 
     // 2. Initialize the local chain if not already
     let first_initialization = match await!(get_dna_and_agent(&instance_context)) {
         Ok(_) => false,
         Err(err) => {
-            context.log(
-                format!("dna/initialize: Couldn't get DNA and agent from chain: {:?}",
-                err)
+            log_debug!(context,
+                "dna/initialize: Couldn't get DNA and agent from chain: {:?}",
+                err
             );
             await!(initialize_chain(dna.clone(), &instance_context))?;
-            context.log("dna/initialize: Initializing new chain from given DNA...");
+            log_debug!(context, "dna/initialize: Initializing new chain from given DNA...");
             true
         }
     };
@@ -58,18 +50,5 @@
         // 5. (first initialization only) Call the init callbacks in the zomes
         await!(call_init(dna, &instance_context))?;
     }
-
-=======
-    if let Err(err) = await!(get_dna_and_agent(&instance_context)) {
-        log_warn!(context,
-            "dna/initialize: Couldn't get DNA and agent from chain: {:?}",
-            err
-        );
-        log_info!(context, "dna/initialize: Initializing new chain from given DNA...");
-        await!(initialize_chain(dna.clone(), &instance_context))?;
-    }
-    await!(initialize_network(&instance_context))?;
-    await!(call_init(dna, &instance_context))?;
->>>>>>> 33744569
     Ok(instance_context)
 }