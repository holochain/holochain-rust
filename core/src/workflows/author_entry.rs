--- conflicted
+++ resolved
@@ -103,7 +103,7 @@
     log_debug!(context, "debug/workflow/authoring_entry/{}: publishing header...", address);
     await!(publish_header_entry(entry.address(), &context))?;
     log_debug!(context, "debug/workflow/authoring_entry/{}: header published!", address);
-    
+
     Ok(CommitEntryResult::new(addr))
 }
 
@@ -158,7 +158,7 @@
 
         let mut entry: Option<Entry> = None;
         let mut tries = 0;
-        while entry.is_none() && tries < 120 {
+        while entry.is_none() && tries < 100 {
             tries = tries + 1;
             {
                 entry = get_entry_from_dht(&context2, &entry_address).expect("Could not retrieve entry from DHT");
@@ -208,11 +208,7 @@
         // try and load it by its address as Jack. This means it has been communicated over the mock network
         let mut entry: Option<Entry> = None;
         let mut tries = 0;
-<<<<<<< HEAD
-        while json.is_none() && tries < 5 {
-=======
         while entry.is_none() && tries < 10 {
->>>>>>> e6882a55
             tries = tries + 1;
             {
                 entry = get_entry_from_dht(&context2, &header_entry.address()).expect("Could not retrieve entry from DHT");
@@ -286,7 +282,7 @@
                 if entry.is_none() {
                     thread::sleep(time::Duration::from_millis(1000));
                 }
-            }   
+            }
             if let Some(Entry::ChainHeader(header)) = entry {
                 jack_headers.push(header.clone());
                 if let Some(next_addr) = header.link() {
