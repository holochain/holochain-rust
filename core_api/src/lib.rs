//! holochain_core_api provides a library for container applications to instantiate and run holochain applications.
//!
//! # Examples
//!
//! ``` rust
//! extern crate holochain_core;
//! extern crate holochain_core_api;
//! extern crate holochain_dna;
//! extern crate holochain_agent;
//!
//! use holochain_core_api::*;
//! use holochain_dna::Dna;
//! use holochain_agent::Agent;
//! use std::sync::{Arc, Mutex};
//! use holochain_core::context::Context;
//! use holochain_core::logger::SimpleLogger;
//! use holochain_core::persister::SimplePersister;
//!
//! // instantiate a new app
//!
//! // need to get to something like this:
//! //let dna = holochain_dna::from_package_file("mydna.hcpkg");
//!
//! // but for now:
//! let dna = Dna::new();
//! let agent = Agent::from_string("bob".to_string());
//! let context = Context {
//!     agent: agent,
//!     logger: Arc::new(Mutex::new(SimpleLogger {})),
//!     persister: Arc::new(Mutex::new(SimplePersister::new())),
//! };
//! let mut hc = Holochain::new(dna,Arc::new(context)).unwrap();
//!
//! // start up the app
//! hc.start().expect("couldn't start the app");
//!
//! // call a function in the app
//! hc.call("test_zome","test_cap","some_fn","{}");
//!
//! // get the state
//! {
//!     let state = hc.state();
//!
//!     // do some other stuff with the state here
//!     // ...
//! }
//!
//! // stop the app
//! hc.stop().expect("couldn't stop the app");
//!
//!```

extern crate holochain_core;
extern crate holochain_dna;
#[cfg(test)]
extern crate test_utils;

use holochain_core::{
    action::{Action, ActionWrapper},
    context::Context,
    error::HolochainError,
    instance::Instance,
    nucleus::{call_and_wait_for_result, state::NucleusStatus, FunctionCall},
    state::State,
};
use holochain_dna::Dna;
use std::{
    sync::{mpsc::channel, Arc},
    time::Duration,
};

/// contains a Holochain application instance
pub struct Holochain {
    instance: Instance,
    #[allow(dead_code)]
    context: Arc<Context>,
    active: bool,
}

impl Holochain {
    /// create a new Holochain instance
    pub fn new(dna: Dna, context: Arc<Context>) -> Result<Self, HolochainError> {
        let mut instance = Instance::new();
        let name = dna.name.clone();

        let action = ActionWrapper::new(Action::InitApplication(dna));
        instance.start_action_loop(context.clone());

        let (sender, receiver) = channel();

        instance.dispatch_with_observer(action, move |state: &State| {
            let nucleus_state = state.nucleus();
            if nucleus_state.has_initialized() || nucleus_state.has_initialization_failed() {
                sender
                    .send(nucleus_state.status())
                    .expect("test channel must be open");
                true
            } else {
                false
            }
        });

        // TODO: what is the right timeout?
        // had to increase this number when merging develop into feature branch 221-dna-improvements
        // https://github.com/holochain/holochain-rust/pull/253
        // solving ticket https://github.com/holochain/holochain-rust/issues/221
        match receiver.recv_timeout(Duration::from_millis(10000)) {
            Ok(status) => match status {
                NucleusStatus::InitializationFailed(err) => Err(HolochainError::ErrorGeneric(err)),
                _ => {
                    context.log(&format!("{} instantiated", name))?;
                    let app = Holochain {
                        instance,
                        context,
                        active: false,
                    };
                    Ok(app)
                }
            },
            Err(err) => {
                // TODO: what kind of cleanup to do on an initialization timeout?
                // see #120:  https://waffle.io/holochain/org/cards/5b43704336bf54001bceeee0
                Err(HolochainError::ErrorGeneric(err.to_string()))
            }
        }
    }

    /// activate the Holochain instance
    pub fn start(&mut self) -> Result<(), HolochainError> {
        if self.active {
            return Err(HolochainError::InstanceActive);
        }
        self.active = true;
        Ok(())
    }

    /// deactivate the Holochain instance
    pub fn stop(&mut self) -> Result<(), HolochainError> {
        if !self.active {
            return Err(HolochainError::InstanceNotActive);
        }
        self.active = false;
        Ok(())
    }

    /// call a function in a zome
    pub fn call(
        &mut self,
        zome: &str,
        cap: &str,
        fn_name: &str,
        params: &str,
    ) -> Result<String, HolochainError> {
        if !self.active {
            return Err(HolochainError::InstanceNotActive);
        }

        let call = FunctionCall::new(&zome, &cap, &fn_name, &params);

        call_and_wait_for_result(call, &mut self.instance)
    }

    /// checks to see if an instance is active
    pub fn active(&self) -> bool {
        self.active
    }

    /// return
    pub fn state(&mut self) -> Result<State, HolochainError> {
        Ok(self.instance.state().clone())
    }
}

#[cfg(test)]
mod tests {
    extern crate timebomb;
    extern crate holochain_agent;
    use self::timebomb::timeout_ms;
    use super::*;
    use holochain_core::{
        context::Context,
        nucleus::ribosome::{callback::Callback, Defn},
        persister::SimplePersister,
    };
    use std::sync::{Arc, Mutex};
    use test_utils::{create_test_dna_with_wasm, create_test_dna_with_wat, create_wasm_from_file};

    // TODO: TestLogger duplicated in test_utils because:
    //  use holochain_core::{instance::tests::TestLogger};
    // doesn't work.
    // @see https://github.com/holochain/holochain-rust/issues/185
    fn test_context(agent_name: &str) -> (Arc<Context>, Arc<Mutex<test_utils::TestLogger>>) {
        let agent = holochain_agent::Agent::from_string(agent_name.to_string());
        let logger = test_utils::test_logger();
        (
            Arc::new(Context {
                agent: agent,
                logger: logger.clone(),
                persister: Arc::new(Mutex::new(SimplePersister::new())),
            }),
            logger,
        )
    }

    #[test]
    fn can_instantiate() {
        let mut dna = Dna::new();
        dna.name = "TestApp".to_string();
        let (context, test_logger) = test_context("bob");
        let result = Holochain::new(dna.clone(), context.clone());

        match result {
            Ok(hc) => {
                assert_eq!(hc.instance.state().nucleus().dna(), Some(dna));
                assert!(!hc.active);
                assert_eq!(hc.context.agent.to_string(), "bob".to_string());
                assert!(hc.instance.state().nucleus().has_initialized());
                let test_logger = test_logger.lock().unwrap();
                assert_eq!(format!("{:?}", *test_logger), "[\"TestApp instantiated\"]");
            }
            Err(_) => assert!(false),
        };
    }

    #[test]
    fn fails_instantiate_if_genesis_fails() {
        let dna = create_test_dna_with_wat(
            "test_zome",
            Callback::Genesis.capability().as_str(),
            Some(
                r#"
            (module
                (memory (;0;) 17)
                (func (export "genesis") (param $p0 i32) (result i32)
                    i32.const 4
                )
                (data (i32.const 0)
                    "fail"
                )
                (export "memory" (memory 0))
            )
        "#,
            ),
        );

        let (context, _test_logger) = test_context("bob");
        let result = Holochain::new(dna.clone(), context.clone());

        match result {
            Ok(_) => assert!(false),
            Err(err) => assert_eq!(err, HolochainError::ErrorGeneric("fail".to_string())),
        };
    }

    #[test]
    fn fails_instantiate_if_genesis_times_out() {
<<<<<<< HEAD
        timeout_ms(|| {
            let dna = create_test_dna_with_wat(
                "test_zome",
                Callback::Genesis.capability().as_str(),
                Some(
                    r#"
                (module
                    (memory (;0;) 17)
                    (func (export "genesis_dispatch") (param $p0 i32) (result i32)
                        (loop (br 0))
                        i32.const 0
                    )
                    (export "memory" (memory 0))
=======
        let dna = create_test_dna_with_wat(
            "test_zome",
            Callback::Genesis.capability().as_str(),
            Some(
                r#"
            (module
                (memory (;0;) 17)
                (func (export "genesis") (param $p0 i32) (result i32)
                    (loop (br 0))
                    i32.const 0
>>>>>>> 1724d463
                )
            "#,
                ),
            );

            let (context, _test_logger) = test_context("bob");
            let result = Holochain::new(dna.clone(), context.clone());
            match result {
                Ok(_) => assert!(false),
                Err(err) => assert_eq!(
                    err,
                    HolochainError::ErrorGeneric("timed out waiting on channel".to_string())
                ),
            };
        }, 1000);
    }

    #[test]
    fn can_start_and_stop() {
        let dna = Dna::new();
        let (context, _) = test_context("bob");
        let mut hc = Holochain::new(dna.clone(), context).unwrap();
        assert!(!hc.active());

        // stop when not active returns error
        let result = hc.stop();
        match result {
            Err(HolochainError::InstanceNotActive) => assert!(true),
            Ok(_) => assert!(false),
            Err(_) => assert!(false),
        }

        let result = hc.start();
        match result {
            Ok(_) => assert!(true),
            Err(_) => assert!(false),
        }
        assert!(hc.active());

        // start when active returns error
        let result = hc.start();
        match result {
            Err(HolochainError::InstanceActive) => assert!(true),
            Ok(_) => assert!(false),
            Err(_) => assert!(false),
        }

        let result = hc.stop();
        match result {
            Ok(_) => assert!(true),
            Err(_) => assert!(false),
        }
        assert!(!hc.active());
    }

    #[test]
    fn can_call() {
        let wat = r#"
(module
 (memory 1)
 (export "memory" (memory 0))
 (export "hello" (func $func0))
 (func $func0 (param $p0 i32) (result i32)
       i32.const 16
       )
 (data (i32.const 0)
       "{\"holo\":\"world\"}"
       )
 )
"#;
        let dna = create_test_dna_with_wat("test_zome", "test_cap", Some(wat));
        let (context, _) = test_context("bob");
        let mut hc = Holochain::new(dna.clone(), context).unwrap();

        let result = hc.call("test_zome", "test_cap", "hello", "");
        match result {
            Err(HolochainError::InstanceNotActive) => assert!(true),
            Err(_) => assert!(false),
            Ok(_) => assert!(false),
        }

        hc.start().expect("couldn't start");

        // always returns not implemented error for now!
        let result = hc.call("test_zome", "test_cap", "hello", "");
        match result {
            Ok(result) => assert_eq!(result, "{\"holo\":\"world\"}"),
            Err(_) => assert!(false),
        };
    }

    #[test]
    fn can_get_state() {
        let dna = Dna::new();
        let (context, _) = test_context("bob");
        let mut hc = Holochain::new(dna.clone(), context).unwrap();

        let result = hc.state();
        match result {
            Ok(state) => {
                assert_eq!(state.nucleus().dna(), Some(dna));
            }
            Err(_) => assert!(false),
        };
    }

    #[test]
    fn can_call_test() {
        let wasm = create_wasm_from_file(
            "wasm-test/round_trip/target/wasm32-unknown-unknown/debug/round_trip.wasm",
        );
        let dna = create_test_dna_with_wasm("test_zome", "test_cap", wasm);
        let (context, _) = test_context("bob");
        let mut hc = Holochain::new(dna.clone(), context).unwrap();

        hc.start().expect("couldn't start");

        // always returns not implemented error for now!
        let result = hc.call(
            "test_zome",
            "test_cap",
            "test",
            r#"{"input_int_val":2,"input_str_val":"fish"}"#,
        );
        match result {
            Ok(result) => assert_eq!(
                result,
                r#"{"input_int_val_plus2":4,"input_str_val_plus_dog":"fish.puppy"}"#
            ),
            Err(_) => assert!(false),
        };
    }

    #[test]
    // TODO #165 - Move test to core/nucleus and use instance directly
    fn can_call_commit() {
        // Setup the holochain instance
        let wasm = create_wasm_from_file(
            "wasm-test/commit/target/wasm32-unknown-unknown/debug/commit.wasm",
        );
        let dna = create_test_dna_with_wasm("test_zome", "test_cap", wasm);
        let (context, _) = test_context("alex");
        let mut hc = Holochain::new(dna.clone(), context).unwrap();

        // Run the holochain instance
        hc.start().expect("couldn't start");
        // @TODO don't use history length in tests
        // @see https://github.com/holochain/holochain-rust/issues/195
        assert_eq!(hc.state().unwrap().history.len(), 5);

        // Call the exposed wasm function that calls the Commit API function
        let result = hc.call("test_zome", "test_cap", "test", r#"{}"#);

        // Expect normal OK result with hash
        match result {
            Ok(result) => assert_eq!(
                result,
                r#"{"hash":"QmRN6wdp1S2A5EtjW9A3M1vKSBuQQGcgvuhoMUoEz4iiT5"}"#
            ),
            Err(_) => assert!(false),
        };

        // Check in holochain instance's history that the commit event has been processed
        // @TODO don't use history length in tests
        // @see https://github.com/holochain/holochain-rust/issues/195
        assert_eq!(hc.state().unwrap().history.len(), 10);
    }

    #[test]
    // TODO #165 - Move test to core/nucleus and use instance directly
    fn can_call_commit_err() {
        // Setup the holochain instance
        let wasm = create_wasm_from_file(
            "wasm-test/commit/target/wasm32-unknown-unknown/debug/commit.wasm",
        );
        let dna = create_test_dna_with_wasm("test_zome", "test_cap", wasm);
        let (context, _) = test_context("alex");
        let mut hc = Holochain::new(dna.clone(), context).unwrap();

        // Run the holochain instance
        hc.start().expect("couldn't start");
        // @TODO don't use history length in tests
        // @see https://github.com/holochain/holochain-rust/issues/195
        assert_eq!(hc.state().unwrap().history.len(), 5);

        // Call the exposed wasm function that calls the Commit API function
        let result = hc.call("test_zome", "test_cap", "test_fail", r#"{}"#);

        // Expect normal OK result with hash
        match result {
            Ok(result) => assert_eq!(result, r#"{"hash":"fail"}"#),
            Err(_) => assert!(false),
        };

        // Check in holochain instance's history that the commit event has been processed
        // @TODO don't use history length in tests
        // @see https://github.com/holochain/holochain-rust/issues/195
        assert_eq!(hc.state().unwrap().history.len(), 7);
    }

    #[test]
    // TODO #165 - Move test to core/nucleus and use instance directly
    fn can_call_debug() {
        // Setup the holochain instance
        let wasm = create_wasm_from_file(
            "../core/src/nucleus/wasm-test/target/wasm32-unknown-unknown/debug/debug.wasm",
        );
        let dna = create_test_dna_with_wasm("test_zome", "test_cap", wasm);

        let (context, test_logger) = test_context("alex");
        let mut hc = Holochain::new(dna.clone(), context).unwrap();

        // Run the holochain instance
        hc.start().expect("couldn't start");
        // @TODO don't use history length in tests
        // @see https://github.com/holochain/holochain-rust/issues/195
        assert_eq!(hc.state().unwrap().history.len(), 5);

        // Call the exposed wasm function that calls the Commit API function
        let result = hc.call("test_zome", "test_cap", "debug_hello", r#"{}"#);
        assert!(result.unwrap().is_empty());

        let test_logger = test_logger.lock().unwrap();
        assert_eq!(
            format!("{:?}", *test_logger),
            "[\"TestApp instantiated\", \"\\\"Hello world!\\\"\"]"
        );
        // Check in holochain instance's history that the debug event has been processed
        // @TODO don't use history length in tests
        // @see https://github.com/holochain/holochain-rust/issues/195
        assert_eq!(hc.state().unwrap().history.len(), 7);
    }

    #[test]
    // TODO #165 - Move test to core/nucleus and use instance directly
    fn can_call_debug_multiple() {
        // Setup the holochain instance
        let wasm = create_wasm_from_file(
            "../core/src/nucleus/wasm-test/target/wasm32-unknown-unknown/debug/debug.wasm",
        );
        let dna = create_test_dna_with_wasm("test_zome", "test_cap", wasm);

        let (context, _) = test_context("alex");
        let mut hc = Holochain::new(dna.clone(), context).unwrap();

        // Run the holochain instance
        hc.start().expect("couldn't start");
        // @TODO don't use history length in tests
        // @see https://github.com/holochain/holochain-rust/issues/195
        assert_eq!(hc.state().unwrap().history.len(), 5);

        // Call the exposed wasm function that calls the Commit API function
        let result = hc.call("test_zome", "test_cap", "debug_multiple", r#"{}"#);

        // TODO #165 - check runtime.print_output instead
        // Expect empty OK result
        assert!(result.unwrap().is_empty());

        // Check in holochain instance's history that the deb event has been processed
        // @TODO don't use history length in tests
        // @see https://github.com/holochain/holochain-rust/issues/195
        assert_eq!(hc.state().unwrap().history.len(), 7);
    }
}<|MERGE_RESOLUTION|>--- conflicted
+++ resolved
@@ -254,7 +254,6 @@
 
     #[test]
     fn fails_instantiate_if_genesis_times_out() {
-<<<<<<< HEAD
         timeout_ms(|| {
             let dna = create_test_dna_with_wat(
                 "test_zome",
@@ -268,18 +267,6 @@
                         i32.const 0
                     )
                     (export "memory" (memory 0))
-=======
-        let dna = create_test_dna_with_wat(
-            "test_zome",
-            Callback::Genesis.capability().as_str(),
-            Some(
-                r#"
-            (module
-                (memory (;0;) 17)
-                (func (export "genesis") (param $p0 i32) (result i32)
-                    (loop (br 0))
-                    i32.const 0
->>>>>>> 1724d463
                 )
             "#,
                 ),
