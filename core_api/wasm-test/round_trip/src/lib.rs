extern crate holochain_wasm_utils;
#[macro_use]
extern crate serde_derive;

use holochain_wasm_utils::*;


//--------------------------------------------------------------------------------------------------
// Test function
//--------------------------------------------------------------------------------------------------

#[derive(Deserialize, Default)]
struct InputStruct {
    input_int_val: u8,
    input_str_val: String,
}

#[derive(Serialize, Default)]
struct OutputStruct {
    input_int_val_plus2: u8,
    input_str_val_plus_dog: String,
}


/// Create output out of some modification of input
fn test_inner(input: InputStruct) -> OutputStruct {
    OutputStruct {
        input_int_val_plus2: input.input_int_val + 2,
        input_str_val_plus_dog: format!("{}.puppy", input.input_str_val),
    }
}


//--------------------------------------------------------------------------------------------------
//  Exported functions with required signature (=pointer to serialized complex parameter)
//--------------------------------------------------------------------------------------------------

/// Function called by Holochain Instance
/// encoded_allocation_of_input : encoded memory offset and length of the memory allocation
/// holding input arguments
/// returns encoded allocation used to store output
#[no_mangle]
<<<<<<< HEAD
pub extern "C" fn test_dispatch(encoded_allocation_of_input: usize) -> i32 {
    let mut mem_stack = SinglePageStack::from_encoded(encoded_allocation_of_input as u32);
=======
pub extern "C" fn test(encoded_allocation_of_input: usize) -> i32 {
    let mut mem_stack = SinglePageStack::new_from_encoded(encoded_allocation_of_input as u32);
>>>>>>> cba19cfa
    let input = deserialize_allocation(encoded_allocation_of_input as u32);
    let output = test_inner(input);
    return serialize_into_encoded_allocation(&mut mem_stack, output);
}<|MERGE_RESOLUTION|>--- conflicted
+++ resolved
@@ -40,13 +40,8 @@
 /// holding input arguments
 /// returns encoded allocation used to store output
 #[no_mangle]
-<<<<<<< HEAD
-pub extern "C" fn test_dispatch(encoded_allocation_of_input: usize) -> i32 {
+pub extern "C" fn test(encoded_allocation_of_input: usize) -> i32 {
     let mut mem_stack = SinglePageStack::from_encoded(encoded_allocation_of_input as u32);
-=======
-pub extern "C" fn test(encoded_allocation_of_input: usize) -> i32 {
-    let mut mem_stack = SinglePageStack::new_from_encoded(encoded_allocation_of_input as u32);
->>>>>>> cba19cfa
     let input = deserialize_allocation(encoded_allocation_of_input as u32);
     let output = test_inner(input);
     return serialize_into_encoded_allocation(&mut mem_stack, output);
