[package]
name = "holochain_core_api_c_binding"
version = "0.0.24-alpha2"
authors = ["Holochain Core Dev Team <devcore@holochain.org>"]

[lib]
name = "holochain_core_api_c_binding"
crate-type = ["staticlib"]


[dependencies]
holochain_core = { path = "../core" }
holochain_conductor_api = { path = "../conductor_api" }
holochain_core_types = { path = "../core_types" }
<<<<<<< HEAD
holochain_persistence_api = "=0.0.4-alpha1"
=======
holochain_persistence_api = "=0.0.6"
>>>>>>> 3103868e
<|MERGE_RESOLUTION|>--- conflicted
+++ resolved
@@ -12,8 +12,4 @@
 holochain_core = { path = "../core" }
 holochain_conductor_api = { path = "../conductor_api" }
 holochain_core_types = { path = "../core_types" }
-<<<<<<< HEAD
-holochain_persistence_api = "=0.0.4-alpha1"
-=======
-holochain_persistence_api = "=0.0.6"
->>>>>>> 3103868e
+holochain_persistence_api = "=0.0.6"