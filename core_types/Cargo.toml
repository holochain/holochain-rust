[package]
name = "holochain_core_types"
version = "0.0.24-alpha2"
authors = ["Holochain Core Dev Team <devcore@holochain.org>"]
build = "build.rs"

[dependencies]
arrayref = "=0.3.5"
base64 = "=0.10.1"
chrono = "=0.4.6"
serde = "=1.0.89"
serde_derive = "=1.0.89"
serde_json = { version = "=1.0.39", features = ["preserve_order"] }
lazy_static = "=1.2.0"
multihash = "=0.8.0"
futures-preview = "=0.3.0-alpha.16"
futures-core-preview = "=0.3.0-alpha.16"
futures-channel-preview = "=0.3.0-alpha.16"
futures-executor-preview = "=0.3.0-alpha.16"
futures-io-preview = "=0.3.0-alpha.16"
futures-sink-preview = "=0.3.0-alpha.16"
futures-util-preview = "=0.3.0-alpha.16"
wasmi = "=0.4.4"
hcid = "=0.0.6"

rust-base58 = "=0.0.4"
snowflake = "=1.3.0"
objekt= "=0.1.2"
<<<<<<< HEAD
holochain_persistence_api = "=0.0.4-alpha1"
holochain_json_derive = "=0.0.1-alpha2"
holochain_json_api = "=0.0.1-alpha2"
lib3h_crypto_api = "=0.0.4-alpha1"
=======
holochain_persistence_api = "=0.0.6"
holochain_json_derive = "=0.0.15"
holochain_json_api = "=0.0.15"
lib3h_crypto_api = "=0.0.7"
>>>>>>> 3103868e
uuid = { version = "=0.7.1", features = ["v4"] }
regex = "=1.1.2"
shrinkwraprs = "=0.2.1"
crossbeam-channel = "=0.3.8"

[dev-dependencies]
test_utils = { path = "../test_utils"}
holochain_core = { path = "../core"}
maplit = "=1.0.1"<|MERGE_RESOLUTION|>--- conflicted
+++ resolved
@@ -26,17 +26,10 @@
 rust-base58 = "=0.0.4"
 snowflake = "=1.3.0"
 objekt= "=0.1.2"
-<<<<<<< HEAD
-holochain_persistence_api = "=0.0.4-alpha1"
-holochain_json_derive = "=0.0.1-alpha2"
-holochain_json_api = "=0.0.1-alpha2"
-lib3h_crypto_api = "=0.0.4-alpha1"
-=======
 holochain_persistence_api = "=0.0.6"
 holochain_json_derive = "=0.0.15"
 holochain_json_api = "=0.0.15"
 lib3h_crypto_api = "=0.0.7"
->>>>>>> 3103868e
 uuid = { version = "=0.7.1", features = ["v4"] }
 regex = "=1.1.2"
 shrinkwraprs = "=0.2.1"
