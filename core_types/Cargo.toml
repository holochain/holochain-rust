--- conflicted
+++ resolved
@@ -24,15 +24,9 @@
 snowflake = "1.2"
 objekt="0.1.1"
 holochain_core_types_derive = { path = "../core_types_derive" }
-<<<<<<< HEAD
 holochain_sodium = { path = "../sodium" }
-uuid = { version = "0.7", features = ["v4"] }
-=======
 uuid = { version = "=0.7.1", features = ["v4"] }
->>>>>>> e5241c1a
 regex = "^1.1"
-
-
 
 [dev-dependencies]
 test_utils = { path = "../test_utils"}
