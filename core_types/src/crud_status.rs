--- conflicted
+++ resolved
@@ -1,16 +1,8 @@
-<<<<<<< HEAD
-use cas::content::{Address, AddressableContent, Content};
-use eav::EntityAttributeValue;
-use error::error::HolochainError;
-use hash::HashString;
-use json::JsonString;
-=======
 use crate::{
     cas::content::{AddressableContent, Content},
     error::error::HolochainError,
     json::JsonString,
 };
->>>>>>> d2a815e2
 use std::convert::TryInto;
 
 // @TODO are these the correct key names?
@@ -94,11 +86,11 @@
     use super::CrudStatus;
     use crate::{
         cas::{
-            content::{
-                Address, AddressableContent, AddressableContentTestSuite, Content,
-                ExampleAddressableContent,
-            },
-            storage::{test_content_addressable_storage, ExampleContentAddressableStorage},
+        content::{
+            Address, AddressableContent, AddressableContentTestSuite, Content,
+            ExampleAddressableContent,
+        },
+        storage::{test_content_addressable_storage, ExampleContentAddressableStorage},
         },
         eav::eav_round_trip_test_runner,
         json::{JsonString, RawString},
@@ -138,7 +130,7 @@
         let value_content: Content =
             CrudStatus::try_from_content(&JsonString::from(CrudStatus::REJECTED))
                 .unwrap()
-                .content();
+            .content();
         eav_round_trip_test_runner(entity_content, attribute, value_content);
     }
 
