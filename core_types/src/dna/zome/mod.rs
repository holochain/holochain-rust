//! holochain_core_types::dna::zome is a set of structs for working with holochain dna.

pub mod capabilities;
pub mod entry_types;

<<<<<<< HEAD
use dna::{wasm::DnaWasm, zome::entry_types::EntryTypeDef};
use entry::entry_type::EntryType;
use error::HolochainError;
use json::JsonString;
use serde::{ser::SerializeMap, Deserialize, Deserializer, Serializer};
use std::collections::HashMap;
=======
use crate::dna::wasm::DnaWasm;
use std::collections::BTreeMap;
>>>>>>> 3da9adf7

/// Enum for "zome" "config" "error_handling" property.
#[derive(Serialize, Deserialize, Clone, Debug, PartialEq, Hash)]
pub enum ErrorHandling {
    #[serde(rename = "throw-errors")]
    ThrowErrors,
}

impl Default for ErrorHandling {
    /// Default zome config error_handling is "throw-errors"
    fn default() -> Self {
        ErrorHandling::ThrowErrors
    }
}

/// Represents the "config" object on a "zome".
#[derive(Serialize, Deserialize, Clone, Debug, PartialEq, Hash)]
pub struct Config {
    /// How errors should be handled within this zome.
    #[serde(default)]
    pub error_handling: ErrorHandling,
}

impl Default for Config {
    /// Provide defaults for the "zome" "config" object.
    fn default() -> Self {
        Config {
            error_handling: ErrorHandling::ThrowErrors,
        }
    }
}

impl Config {
    /// Allow sane defaults for `Config::new()`.
    pub fn new() -> Self {
        Default::default()
    }
}

fn serialize_entry_types<S>(
    entry_types: &HashMap<EntryType, entry_types::EntryTypeDef>,
    serializer: S,
) -> Result<S::Ok, S::Error>
where
    S: Serializer,
{
    let mut map = serializer.serialize_map(Some(entry_types.len()))?;
    for (k, v) in entry_types {
        map.serialize_entry(&String::from(k.to_owned()), &v)?;
    }
    map.end()
}

fn deserialize_entry_types<'de, D>(
    deserializer: D,
) -> Result<(HashMap<EntryType, entry_types::EntryTypeDef>), D::Error>
where
    D: Deserializer<'de>,
{
    // type SerializedEntryTypes = ;

    let serialized_entry_types = HashMap::<String, EntryTypeDef>::deserialize(deserializer)?;

    let mut map = HashMap::new();
    for (k, v) in serialized_entry_types {
        map.insert(EntryType::from(k), v);
    }
    Ok(map)
}

/// Represents an individual "zome".
#[derive(Serialize, Deserialize, Clone, Debug, PartialEq, DefaultJson)]
pub struct Zome {
    /// A description of this zome.
    #[serde(default)]
    pub description: String,

    /// Configuration associated with this zome.
    /// Note, this should perhaps be a more free-form serde_json::Value,
    /// "throw-errors" may not make sense for wasm, or other ribosome types.
    #[serde(default)]
    pub config: Config,

    /// An array of entry_types associated with this zome.
    #[serde(default)]
<<<<<<< HEAD
    #[serde(serialize_with = "serialize_entry_types")]
    #[serde(deserialize_with = "deserialize_entry_types")]
    pub entry_types: HashMap<EntryType, entry_types::EntryTypeDef>,
=======
    pub entry_types: BTreeMap<String, entry_types::EntryTypeDef>,
>>>>>>> 3da9adf7

    /// An array of capabilities associated with this zome.
    #[serde(default)]
    pub capabilities: BTreeMap<String, capabilities::Capability>,

    /// Validation code for this entry_type.
    #[serde(default)]
    pub code: DnaWasm,
}

impl Eq for Zome {}

impl Default for Zome {
    /// Provide defaults for an individual "zome".
    fn default() -> Self {
        Zome {
            description: String::new(),
            config: Config::new(),
            entry_types: BTreeMap::new(),
            capabilities: BTreeMap::new(),
            code: DnaWasm::new(),
        }
    }
}

impl Zome {
    /// Allow sane defaults for `Zome::new()`.
    pub fn new(
        description: &str,
        config: &Config,
<<<<<<< HEAD
        entry_types: &HashMap<EntryType, entry_types::EntryTypeDef>,
        capabilities: &HashMap<String, capabilities::Capability>,
=======
        entry_types: &BTreeMap<String, entry_types::EntryTypeDef>,
        capabilities: &BTreeMap<String, capabilities::Capability>,
>>>>>>> 3da9adf7
        code: &DnaWasm,
    ) -> Zome {
        Zome {
            description: description.into(),
            config: config.clone(),
            entry_types: entry_types.to_owned(),
            capabilities: capabilities.to_owned(),
            code: code.clone(),
        }
    }
}

#[cfg(test)]
pub mod tests {
<<<<<<< HEAD
    use dna::zome::{entry_types::EntryTypeDef, ErrorHandling, Zome};
    use entry::entry_type::EntryType;
    use json::JsonString;
=======
    use super::*;
    use crate::dna::zome::Zome;
>>>>>>> 3da9adf7
    use serde_json;
    use std::{collections::HashMap, convert::TryFrom};

    pub fn test_zome() -> Zome {
        Zome::default()
    }

    #[test]
    fn build_and_compare() {
        let fixture: Zome = serde_json::from_str(
            r#"{
                "description": "test",
                "config": {
                    "error_handling": "throw-errors"
                },
                "entry_types": {},
                "capabilities": {}
            }"#,
        )
        .unwrap();

        let mut zome = Zome::default();
        zome.description = String::from("test");
        zome.config.error_handling = ErrorHandling::ThrowErrors;

        assert_eq!(fixture, zome);
    }

    #[test]
    fn zome_json_test() {
        let mut entry_types = HashMap::new();
        entry_types.insert(EntryType::from("foo"), EntryTypeDef::new());
        let zome = Zome {
            entry_types,
            ..Default::default()
        };

        let expected = "{\"description\":\"\",\"config\":{\"error_handling\":\"throw-errors\"},\"entry_types\":{\"foo\":{\"description\":\"\",\"sharing\":\"public\",\"links_to\":[],\"linked_from\":[]}},\"capabilities\":{},\"code\":{\"code\":\"\"}}";

        assert_eq!(
            JsonString::from(expected.clone()),
            JsonString::from(zome.clone()),
        );

        assert_eq!(zome, Zome::try_from(JsonString::from(expected)).unwrap(),);
    }
}<|MERGE_RESOLUTION|>--- conflicted
+++ resolved
@@ -3,17 +3,8 @@
 pub mod capabilities;
 pub mod entry_types;
 
-<<<<<<< HEAD
-use dna::{wasm::DnaWasm, zome::entry_types::EntryTypeDef};
-use entry::entry_type::EntryType;
-use error::HolochainError;
-use json::JsonString;
-use serde::{ser::SerializeMap, Deserialize, Deserializer, Serializer};
-use std::collections::HashMap;
-=======
 use crate::dna::wasm::DnaWasm;
 use std::collections::BTreeMap;
->>>>>>> 3da9adf7
 
 /// Enum for "zome" "config" "error_handling" property.
 #[derive(Serialize, Deserialize, Clone, Debug, PartialEq, Hash)]
@@ -99,13 +90,9 @@
 
     /// An array of entry_types associated with this zome.
     #[serde(default)]
-<<<<<<< HEAD
     #[serde(serialize_with = "serialize_entry_types")]
     #[serde(deserialize_with = "deserialize_entry_types")]
-    pub entry_types: HashMap<EntryType, entry_types::EntryTypeDef>,
-=======
-    pub entry_types: BTreeMap<String, entry_types::EntryTypeDef>,
->>>>>>> 3da9adf7
+    pub entry_types: BTreeMap<EntryType, entry_types::EntryTypeDef>,
 
     /// An array of capabilities associated with this zome.
     #[serde(default)]
@@ -136,13 +123,8 @@
     pub fn new(
         description: &str,
         config: &Config,
-<<<<<<< HEAD
-        entry_types: &HashMap<EntryType, entry_types::EntryTypeDef>,
-        capabilities: &HashMap<String, capabilities::Capability>,
-=======
-        entry_types: &BTreeMap<String, entry_types::EntryTypeDef>,
+        entry_types: &BTreeMap<EntryType, entry_types::EntryTypeDef>,
         capabilities: &BTreeMap<String, capabilities::Capability>,
->>>>>>> 3da9adf7
         code: &DnaWasm,
     ) -> Zome {
         Zome {
@@ -157,14 +139,8 @@
 
 #[cfg(test)]
 pub mod tests {
-<<<<<<< HEAD
-    use dna::zome::{entry_types::EntryTypeDef, ErrorHandling, Zome};
-    use entry::entry_type::EntryType;
-    use json::JsonString;
-=======
     use super::*;
     use crate::dna::zome::Zome;
->>>>>>> 3da9adf7
     use serde_json;
     use std::{collections::HashMap, convert::TryFrom};
 
