--- conflicted
+++ resolved
@@ -1,9 +1,6 @@
-<<<<<<< HEAD
 //! ?
 
-=======
 pub mod cap_entries;
->>>>>>> c9661bb5
 pub mod deletion_entry;
 pub mod entry_type;
 
