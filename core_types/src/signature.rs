//! The Signature type is defined here. They are used in ChainHeaders as
//! a way of providing cryptographically verifiable proof of a given agent
//! as having been the author of a given data entry.

use crate::cas::content::Address;

/// Provenance is a tuple of initiating agent and signature of some item being signed
/// this type is used in headers and in capability requests where the item being signed
/// is implicitly known by context
pub type Provenance = (Address, Signature);
/*impl Provenance {
    fn source(&self) -> Address {
        self.1.clone()
    }
}*/
/// Signature is meant in the classic cryptographic sense,
/// as a string which can be validated as having been signed
/// by the private key associated with a given public key
#[derive(Clone, Debug, Serialize, Deserialize, PartialEq, Hash, Eq)]
pub struct Signature(String);

impl Signature {
    pub fn fake() -> Signature {
        test_signature()
    }
}

impl From<&'static str> for Signature {
    fn from(s: &str) -> Signature {
        Signature(s.to_owned())
    }
}

impl From<String> for Signature {
    fn from(s: String) -> Signature {
<<<<<<< HEAD
        Signature(s)
    }
}

pub fn test_signatures() -> Vec<Signature> {
    vec![test_signature()]
}

pub fn test_signature() -> Signature {
    Signature::from("fake-signature")
}

pub fn test_signature_b() -> Signature {
    Signature::from("another-fake-signature")
}

pub fn test_signature_c() -> Signature {
    Signature::from("sig-c")
=======
        Signature(s.to_owned())
    }
>>>>>>> c62189c4
}<|MERGE_RESOLUTION|>--- conflicted
+++ resolved
@@ -33,8 +33,7 @@
 
 impl From<String> for Signature {
     fn from(s: String) -> Signature {
-<<<<<<< HEAD
-        Signature(s)
+        Signature(s.to_owned())
     }
 }
 
@@ -52,8 +51,4 @@
 
 pub fn test_signature_c() -> Signature {
     Signature::from("sig-c")
-=======
-        Signature(s.to_owned())
-    }
->>>>>>> c62189c4
 }