use backtrace::Backtrace;
use parking_lot::{Mutex, MutexGuard, RwLock, RwLockReadGuard, RwLockWriteGuard};
use snowflake::ProcessUniqueId;
use std::{
    collections::HashMap,
    ops::{Deref, DerefMut},
    thread,
    time::{Duration, Instant},
};

// if a lock guard lives this long, it is assumed it will never die
const IMMORTAL_TIMEOUT_SECS: u64 = 60;

// this should be at least twice the IMMORTAL_TIMEOUT, so that locks don't timeout
// before all long-running guards are detected, in the case of a deadlock
const LOCK_TIMEOUT_SECS: u64 = 150;

// This is how often we check the elapsed time of guards
const GUARD_WATCHER_POLL_INTERVAL_MS: u64 = 1000;

// We filter out any guards alive less than this long
const ACTIVE_GUARD_MIN_ELAPSED_MS: i64 = 500;

// How often to retry getting a lock after receiving a WouldBlock error
// during try_lock
const LOCK_POLL_INTERVAL_MS: u64 = 10;

#[derive(Debug)]
pub enum HcLockErrorKind {
    HcLockTimeout,
    HcLockPoisonError,
    HcLockWouldBlock,
}

#[derive(Debug)]
pub enum LockType {
    Lock,
    Read,
    Write,
}

#[derive(Debug)]
pub struct HcLockError {
    lock_type: LockType,
    backtraces: Option<Vec<Backtrace>>,
    kind: HcLockErrorKind,
}

impl HcLockError {
    pub fn new(lock_type: LockType, kind: HcLockErrorKind) -> Self {
        Self {
            lock_type,
            backtraces: None,
            kind,
        }
    }
}

pub type HcLockResult<T> = Result<T, HcLockError>;

struct GuardTracker {
    puid: ProcessUniqueId,
    created: Instant,
    backtrace: Backtrace,
    lock_type: LockType,
    immortal: bool,
}

impl GuardTracker {
    pub fn new(puid: ProcessUniqueId, lock_type: LockType) -> Self {
        Self {
            puid,
            lock_type,
            created: Instant::now(),
            backtrace: Backtrace::new_unresolved(),
            immortal: false,
        }
    }

    pub fn report_and_update(&mut self) -> Option<(i64, String)> {
        let elapsed = Instant::now().duration_since(self.created);
        let elapsed_ms = elapsed.as_millis() as i64;
        if elapsed_ms > ACTIVE_GUARD_MIN_ELAPSED_MS {
            if !self.immortal && elapsed.as_secs() > IMMORTAL_TIMEOUT_SECS {
                self.immortalize();
            }
            let lock_type_str = format!("{:?}", self.lock_type);
            let report = if self.immortal {
                format!(
                    "{:<6} {:<13} {:>12} [!!!]",
                    lock_type_str, self.puid, elapsed_ms
                )
            } else {
                format!("{:<6} {:<13} {:>12}", lock_type_str, self.puid, elapsed_ms)
            };
            Some((elapsed_ms, report))
        } else {
            None
        }
    }

    pub fn report_header() -> String {
        format!("{:6} {:^13} {:>12}", "KIND", "PUID", "ELAPSED (ms)")
    }

    fn immortalize(&mut self) {
        if self.immortal {
            return;
        }
        self.immortal = true;
        self.backtrace.resolve();
        error!(
            r"

        !!!!!!!!!!!!!!!!!!!!!!!!!!!!!!!!!
        !!! IMMORTAL LOCK GUARD FOUND !!!
        !!!!!!!!!!!!!!!!!!!!!!!!!!!!!!!!!

{:?} guard {} lived for > {} seconds. Backtrace at the moment of guard creation follows:

{:?}",
            self.lock_type, self.puid, IMMORTAL_TIMEOUT_SECS, self.backtrace
        );
    }
}

lazy_static! {
    static ref GUARDS: Mutex<HashMap<ProcessUniqueId, GuardTracker>> = Mutex::new(HashMap::new());
    static ref PENDING_LOCKS: Mutex<HashMap<ProcessUniqueId, (LockType, Instant, Backtrace)>> =
        Mutex::new(HashMap::new());
}

pub fn spawn_hc_guard_watcher() {
    let _ = thread::Builder::new()
        .name(format!(
            "hc_guard_watcher/{}",
            ProcessUniqueId::new().to_string()
        ))
        .spawn(move || loop {
            let mut reports: Vec<(i64, String)> = {
                GUARDS
                    .lock()
                    .values_mut()
                    .filter_map(|gt| gt.report_and_update())
                    .collect()
            };
            if reports.len() > 0 {
                reports.sort_unstable_by_key(|(elapsed, _)| -*elapsed);
                let num_active = reports.len();
                let lines: Vec<String> = reports.into_iter().map(|(_, report)| report).collect();
                let output = lines.join("\n");
                debug!(
                    "tracking {} active guard(s) alive for > {}ms:\n{}\n{}",
                    num_active,
                    ACTIVE_GUARD_MIN_ELAPSED_MS,
                    GuardTracker::report_header(),
                    output
                );
            } else {
                debug!(
                    "no active guards alive for > {}ms",
                    ACTIVE_GUARD_MIN_ELAPSED_MS
                );
            }

            thread::sleep(Duration::from_millis(GUARD_WATCHER_POLL_INTERVAL_MS));
        });
    debug!("spawn_hc_guard_watcher: SPAWNED");
}

fn _print_pending_locks() {
    for (puid, (lock_type, instant, backtrace)) in PENDING_LOCKS.lock().iter() {
        debug!(
            "PENDING LOCK {:?} locktype={:?}, pending for {:?}, backtrace:\n{:?}",
            puid,
            lock_type,
            Instant::now().duration_since(*instant),
            backtrace
        );
    }
}

// /////////////////////////////////////////////////////////////
// GUARDS

macro_rules! guard_struct {
    ($HcGuard:ident, $Guard:ident, $lock_type:ident) => {
        pub struct $HcGuard<'a, T: ?Sized> {
            puid: ProcessUniqueId,
            inner: $Guard<'a, T>,
        }

        impl<'a, T: ?Sized> $HcGuard<'a, T> {
            pub fn new(inner: $Guard<'a, T>) -> Self {
                let puid = ProcessUniqueId::new();
                GUARDS
                    .lock()
                    .insert(puid, GuardTracker::new(puid, LockType::$lock_type));
                Self { puid, inner }
            }
        }

        impl<'a, T: ?Sized> Drop for $HcGuard<'a, T> {
            fn drop(&mut self) {
                GUARDS.lock().remove(&self.puid);
            }
        }
    };
}

guard_struct!(HcMutexGuard, MutexGuard, Lock);
guard_struct!(HcRwLockReadGuard, RwLockReadGuard, Read);
guard_struct!(HcRwLockWriteGuard, RwLockWriteGuard, Write);

// TODO: impl as appropriate
// AsRef<InnerType>
// Borrow<InnerType>
// Deref<Target=InnerType>
// AsMut<InnerType>
// BorrowMut<InnerType>
// DerefMut<Target=InnerType>

impl<'a, T: ?Sized> Deref for HcMutexGuard<'a, T> {
    type Target = T;
    fn deref(&self) -> &T {
        self.inner.deref()
    }
}

impl<'a, T: ?Sized> DerefMut for HcMutexGuard<'a, T> {
    fn deref_mut(&mut self) -> &mut T {
        self.inner.deref_mut()
    }
}

impl<'a, T: ?Sized> Deref for HcRwLockReadGuard<'a, T> {
    type Target = T;
    fn deref(&self) -> &T {
        self.inner.deref()
    }
}

impl<'a, T: ?Sized> Deref for HcRwLockWriteGuard<'a, T> {
    type Target = T;
    fn deref(&self) -> &T {
        self.inner.deref()
    }
}

impl<'a, T: ?Sized> DerefMut for HcRwLockWriteGuard<'a, T> {
    fn deref_mut(&mut self) -> &mut T {
        self.inner.deref_mut()
    }
}

// /////////////////////////////////////////////////////////////
// MUTEXES

#[derive(Debug)]
pub struct HcMutex<T: ?Sized> {
    inner: Mutex<T>,
}

impl<T> HcMutex<T> {
    pub fn new(v: T) -> Self {
        Self {
            inner: Mutex::new(v),
        }
    }
}

#[derive(Debug)]
pub struct HcRwLock<T: ?Sized> {
    inner: RwLock<T>,
}

impl<T> HcRwLock<T> {
    pub fn new(v: T) -> Self {
        Self {
            inner: RwLock::new(v),
        }
    }
}

macro_rules! mutex_impl {
    ($HcMutex: ident, $Mutex: ident, $Guard:ident, $lock_type:ident, $lock_fn:ident, $try_lock_fn:ident, $try_lock_until_fn:ident, $try_lock_until_inner_fn:ident ) => {
        impl<T: ?Sized> $HcMutex<T> {
            pub fn $lock_fn(&self) -> HcLockResult<$Guard<T>> {
                let deadline = Instant::now() + Duration::from_secs(LOCK_TIMEOUT_SECS);
                self.$try_lock_until_fn(deadline)
            }

            fn $try_lock_until_fn(&self, deadline: Instant) -> HcLockResult<$Guard<T>> {
                // Set a number twice the expected number of iterations, just to prevent an infinite loop
                let max_iters = 2 * LOCK_TIMEOUT_SECS * 1000 / LOCK_POLL_INTERVAL_MS;
                let mut pending_puid = None;
                for _i in 0..max_iters {
                    match self.$try_lock_fn() {
                        Some(v) => {
                            if let Some(puid) = pending_puid {
                                PENDING_LOCKS.lock().remove(&puid);
                            }
                            return Ok(v);
                        }
                        None => {
                            pending_puid.get_or_insert_with(|| {
                                let p = ProcessUniqueId::new();
<<<<<<< HEAD
                                // PENDING_LOCKS.lock().push((p, LockType::Lock, Instant::now(), Backtrace::new_unresolved()));
                                Some(p)
                            } else {
                                puid
                            };
                            if deadline.checked_duration_since(Instant::now()).is_none() {
                                Err(err)
                            } else {
                                std::thread::sleep(Duration::from_millis(LOCK_POLL_INTERVAL_MS));
                                self.$_try_lock_until_fn(deadline, puid)
=======
                                PENDING_LOCKS.lock().insert(
                                    p,
                                    (
                                        LockType::$lock_type,
                                        Instant::now(),
                                        Backtrace::new_unresolved(),
                                    ),
                                );
                                p
                            });

                            // TIMEOUT
                            if let None = deadline.checked_duration_since(Instant::now()) {
                                // PENDING_LOCKS.lock().remove(&puid);
                                return Err(HcLockError::new(
                                    LockType::$lock_type,
                                    HcLockErrorKind::HcLockTimeout,
                                ));
>>>>>>> dbc36b70
                            }
                        }
                    }
                    std::thread::sleep(Duration::from_millis(LOCK_POLL_INTERVAL_MS));
                }
                error!(
                    "$try_lock_until_inner_fn exceeded max_iters, this should not have happened!"
                );
                return Err(HcLockError::new(
                    LockType::$lock_type,
                    HcLockErrorKind::HcLockTimeout,
                ));
            }

<<<<<<< HEAD
            pub fn $try_lock_fn(&self) -> HcLockResult<$guard<T>> {
                let bts = update_backtraces(&self.backtraces);
                (*self)
                    .inner
                    .$try_lock_fn()
                    .map($guard::new)
                    .ok_or_else(|| {
                        HcLockError::new(LockType::$lock_type, bts, HcLockErrorKind::HcLockTimeout)
                    })
=======
            pub fn $try_lock_fn(&self) -> Option<$Guard<T>> {
                (*self).inner.$try_lock_fn().map(|g| $Guard::new(g))
>>>>>>> dbc36b70
            }
        }
    };
}

mutex_impl!(
    HcMutex,
    Mutex,
    HcMutexGuard,
    Lock,
    lock,
    try_lock,
    try_lock_until,
    try_lock_until_inner
);
mutex_impl!(
    HcRwLock,
    RwLock,
    HcRwLockReadGuard,
    Read,
    read,
    try_read,
    try_read_until,
    try_read_until_inner
);
mutex_impl!(
    HcRwLock,
    RwLock,
    HcRwLockWriteGuard,
    Write,
    write,
    try_write,
    try_write_until,
    try_write_until_inner
);<|MERGE_RESOLUTION|>--- conflicted
+++ resolved
@@ -305,18 +305,6 @@
                         None => {
                             pending_puid.get_or_insert_with(|| {
                                 let p = ProcessUniqueId::new();
-<<<<<<< HEAD
-                                // PENDING_LOCKS.lock().push((p, LockType::Lock, Instant::now(), Backtrace::new_unresolved()));
-                                Some(p)
-                            } else {
-                                puid
-                            };
-                            if deadline.checked_duration_since(Instant::now()).is_none() {
-                                Err(err)
-                            } else {
-                                std::thread::sleep(Duration::from_millis(LOCK_POLL_INTERVAL_MS));
-                                self.$_try_lock_until_fn(deadline, puid)
-=======
                                 PENDING_LOCKS.lock().insert(
                                     p,
                                     (
@@ -335,7 +323,6 @@
                                     LockType::$lock_type,
                                     HcLockErrorKind::HcLockTimeout,
                                 ));
->>>>>>> dbc36b70
                             }
                         }
                     }
@@ -349,21 +336,8 @@
                     HcLockErrorKind::HcLockTimeout,
                 ));
             }
-
-<<<<<<< HEAD
-            pub fn $try_lock_fn(&self) -> HcLockResult<$guard<T>> {
-                let bts = update_backtraces(&self.backtraces);
-                (*self)
-                    .inner
-                    .$try_lock_fn()
-                    .map($guard::new)
-                    .ok_or_else(|| {
-                        HcLockError::new(LockType::$lock_type, bts, HcLockErrorKind::HcLockTimeout)
-                    })
-=======
             pub fn $try_lock_fn(&self) -> Option<$Guard<T>> {
                 (*self).inner.$try_lock_fn().map(|g| $Guard::new(g))
->>>>>>> dbc36b70
             }
         }
     };
