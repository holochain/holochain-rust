[package]
name = "hc"
description = "holochain app scaffolding tools"
license = "GPL-3.0-only"
homepage = "https://github.com/holochain/holochain-rust"
documentation = "https://github.com/holochain/holochain-rust"
version = "0.0.43-alpha3"
authors = ["Holochain Core Dev Team <devcore@holochain.org>"]

[dependencies]
holochain_core_types = { version = "=0.0.43-alpha3", path = "../core_types" }
holochain_core = { version = "=0.0.43-alpha3", path = "../core" }
holochain_common = { version = "=0.0.43-alpha3", path = "../common" }
holochain_conductor_lib = { version = "=0.0.43-alpha3", path = "../conductor_lib" }
holochain_net = { version = "=0.0.43-alpha3", path = "../net" }
holochain_dpki = { version = "=0.0.43-alpha3", path = "../dpki" }
holochain_locksmith = { version = "=0.0.43-alpha3", path = "../locksmith" }
<<<<<<< HEAD
holochain_tracing = "=0.0.18"
holochain_tracing_macros = "=0.0.18"
=======
holochain_tracing_macros = "=0.0.19"
>>>>>>> 4640c1b3
newrelic="0.2"
sim2h = { version = "=0.0.43-alpha3", path = "../sim2h" }
lib3h_crypto_api = "=0.0.37"
in_stream = { version = "=0.0.43-alpha3", path = "../in_stream" }
url2 = "=0.0.4"
lib3h_sodium = "=0.0.37"
holochain_json_api = "=0.0.22"
holochain_persistence_api = "=0.0.16"
holochain_persistence_file = "=0.0.16"
holochain_wasm_utils = { path = "../wasm_utils" }
crossbeam-channel = "=0.3.8"
structopt = "=0.3.3"
failure = "=0.1.5"
serde = "=1.0.104"
serde_derive = "=1.0.104"
serde_json = { version = "=1.0.47", features = ["preserve_order"] }
toml = "=0.5.0"
semver = { version = "0.9.0", features = ["serde"] }
base64 = "=0.10.1"
colored = "=1.7.0"
ignore = "=0.4.6"
rpassword = "=2.1.0"
tera = "=0.11.20"
glob = "=0.3.0"
rustyline = "=5.0.0"
json-patch = "=0.2.2"
reqwest = "=0.9.11"
tempfile = "=3.0.7"
lib3h_protocol = "=0.0.37"
tar = "=0.4.26"
flate2 = "=1.0.12"
log = "=0.4.8"
dns-lookup = "=1.0.1"
hcid = "=0.0.6"
lazy_static = "=1.4.0"

[dev-dependencies]
assert_cmd = "=0.10.2"<|MERGE_RESOLUTION|>--- conflicted
+++ resolved
@@ -15,12 +15,8 @@
 holochain_net = { version = "=0.0.43-alpha3", path = "../net" }
 holochain_dpki = { version = "=0.0.43-alpha3", path = "../dpki" }
 holochain_locksmith = { version = "=0.0.43-alpha3", path = "../locksmith" }
-<<<<<<< HEAD
-holochain_tracing = "=0.0.18"
-holochain_tracing_macros = "=0.0.18"
-=======
+holochain_tracing = "=0.0.19"
 holochain_tracing_macros = "=0.0.19"
->>>>>>> 4640c1b3
 newrelic="0.2"
 sim2h = { version = "=0.0.43-alpha3", path = "../sim2h" }
 lib3h_crypto_api = "=0.0.37"
