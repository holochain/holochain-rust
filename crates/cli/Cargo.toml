[package]
name = "hc"
description = "holochain app scaffolding tools"
license = "GPL-3.0-only"
homepage = "https://github.com/holochain/holochain-rust"
documentation = "https://github.com/holochain/holochain-rust"
version = "0.0.43-alpha3"
authors = ["Holochain Core Dev Team <devcore@holochain.org>"]

[dependencies]
holochain_core_types = { version = "=0.0.43-alpha3", path = "../core_types" }
holochain_core = { version = "=0.0.43-alpha3", path = "../core" }
holochain_common = { version = "=0.0.43-alpha3", path = "../common" }
holochain_conductor_lib = { version = "=0.0.43-alpha3", path = "../conductor_lib" }
holochain_net = { version = "=0.0.43-alpha3", path = "../net" }
holochain_dpki = { version = "=0.0.43-alpha3", path = "../dpki" }
holochain_locksmith = { version = "=0.0.43-alpha3", path = "../locksmith" }
holochain_tracing_macros = "=0.0.19"
newrelic="0.2"
<<<<<<< HEAD
sim2h = { version = "=0.0.42-alpha5", path = "../sim2h" }
lib3h_crypto_api = { git = "https://github.com/holochain/lib3h", branch = "transactional" }
in_stream = { version = "=0.0.42-alpha5", path = "../in_stream" }
url2 = "=0.0.4"
lib3h_sodium = { git = "https://github.com/holochain/lib3h", branch = "transactional" }
holochain_json_api = "=0.0.17"
holochain_persistence_api = { git = "https://github.com/holochain/holochain-persistence", branch = "transactional" }
holochain_persistence_file = { git = "https://github.com/holochain/holochain-persistence", branch = "transactional" }
=======
sim2h = { version = "=0.0.43-alpha3", path = "../sim2h" }
lib3h_crypto_api = "=0.0.37"
in_stream = { version = "=0.0.43-alpha3", path = "../in_stream" }
url2 = "=0.0.4"
lib3h_sodium = "=0.0.37"
holochain_json_api = "=0.0.22"
holochain_persistence_api = "=0.0.16"
holochain_persistence_file = "=0.0.16"
>>>>>>> 4640c1b3
holochain_wasm_utils = { path = "../wasm_utils" }
structopt = "=0.3.3"
failure = "=0.1.5"
serde = "=1.0.104"
serde_derive = "=1.0.104"
serde_json = { version = "=1.0.47", features = ["preserve_order"] }
toml = "=0.5.0"
semver = { version = "0.9.0", features = ["serde"] }
base64 = "=0.10.1"
colored = "=1.7.0"
ignore = "=0.4.6"
rpassword = "=2.1.0"
tera = "=0.11.20"
glob = "=0.3.0"
rustyline = "=5.0.0"
json-patch = "=0.2.2"
reqwest = "=0.9.11"
tempfile = "=3.0.7"
<<<<<<< HEAD
lib3h_protocol = { git = "https://github.com/holochain/lib3h", branch = "transactional" }
=======
lib3h_protocol = "=0.0.37"
>>>>>>> 4640c1b3
tar = "=0.4.26"
flate2 = "=1.0.12"
dns-lookup = "=1.0.1"
hcid = "=0.0.6"
lazy_static = "=1.4.0"

[dev-dependencies]
assert_cmd = "=0.10.2"<|MERGE_RESOLUTION|>--- conflicted
+++ resolved
@@ -17,25 +17,14 @@
 holochain_locksmith = { version = "=0.0.43-alpha3", path = "../locksmith" }
 holochain_tracing_macros = "=0.0.19"
 newrelic="0.2"
-<<<<<<< HEAD
-sim2h = { version = "=0.0.42-alpha5", path = "../sim2h" }
-lib3h_crypto_api = { git = "https://github.com/holochain/lib3h", branch = "transactional" }
-in_stream = { version = "=0.0.42-alpha5", path = "../in_stream" }
-url2 = "=0.0.4"
-lib3h_sodium = { git = "https://github.com/holochain/lib3h", branch = "transactional" }
-holochain_json_api = "=0.0.17"
-holochain_persistence_api = { git = "https://github.com/holochain/holochain-persistence", branch = "transactional" }
-holochain_persistence_file = { git = "https://github.com/holochain/holochain-persistence", branch = "transactional" }
-=======
 sim2h = { version = "=0.0.43-alpha3", path = "../sim2h" }
 lib3h_crypto_api = "=0.0.37"
 in_stream = { version = "=0.0.43-alpha3", path = "../in_stream" }
 url2 = "=0.0.4"
 lib3h_sodium = "=0.0.37"
 holochain_json_api = "=0.0.22"
-holochain_persistence_api = "=0.0.16"
-holochain_persistence_file = "=0.0.16"
->>>>>>> 4640c1b3
+holochain_persistence_api = { git = "https://github.com/holochain/holochain-persistence", branch = "transactional" }
+holochain_persistence_file = { git = "https://github.com/holochain/holochain-persistence", branch = "transactional" }
 holochain_wasm_utils = { path = "../wasm_utils" }
 structopt = "=0.3.3"
 failure = "=0.1.5"
@@ -54,11 +43,7 @@
 json-patch = "=0.2.2"
 reqwest = "=0.9.11"
 tempfile = "=3.0.7"
-<<<<<<< HEAD
 lib3h_protocol = { git = "https://github.com/holochain/lib3h", branch = "transactional" }
-=======
-lib3h_protocol = "=0.0.37"
->>>>>>> 4640c1b3
 tar = "=0.4.26"
 flate2 = "=1.0.12"
 dns-lookup = "=1.0.1"
