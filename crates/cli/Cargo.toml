--- conflicted
+++ resolved
@@ -8,17 +8,6 @@
 authors = ["Holochain Core Dev Team <devcore@holochain.org>"]
 
 [dependencies]
-<<<<<<< HEAD
-holochain_core_types = { version = "=0.0.43-alpha3", path = "../core_types" }
-holochain_core = { version = "=0.0.43-alpha3", path = "../core" }
-holochain_common = { version = "=0.0.43-alpha3", path = "../common" }
-holochain_conductor_lib = { version = "=0.0.43-alpha3", path = "../conductor_lib" }
-holochain_net = { version = "=0.0.43-alpha3", path = "../net" }
-holochain_dpki = { version = "=0.0.43-alpha3", path = "../dpki" }
-holochain_locksmith = { version = "=0.0.43-alpha3", path = "../locksmith" }
-holochain_tracing = "=0.0.20"
-holochain_tracing_macros = "=0.0.20"
-=======
 holochain_core_types = { version = "=0.0.44-alpha1", path = "../core_types" }
 holochain_core = { version = "=0.0.44-alpha1", path = "../core" }
 holochain_common = { version = "=0.0.44-alpha1", path = "../common" }
@@ -26,9 +15,8 @@
 holochain_net = { version = "=0.0.44-alpha1", path = "../net" }
 holochain_dpki = { version = "=0.0.44-alpha1", path = "../dpki" }
 holochain_locksmith = { version = "=0.0.44-alpha1", path = "../locksmith" }
-holochain_tracing = "=0.0.19"
-holochain_tracing_macros = "=0.0.19"
->>>>>>> 85d48286
+holochain_tracing = "=0.0.20"
+holochain_tracing_macros = "=0.0.20"
 newrelic="0.2"
 sim2h = { version = "=0.0.44-alpha1", path = "../sim2h" }
 lib3h_crypto_api = "=0.0.38"
