--- conflicted
+++ resolved
@@ -9,16 +9,12 @@
 holochain_common = { path = "../../common" }
 holochain_conductor_lib = { path = "../conductor_lib" }
 holochain_dpki = { path = "../dpki" }
-<<<<<<< HEAD
 holochain_locksmith = { path = "../locksmith" }
-lib3h_sodium = "=0.0.19"
-=======
-lib3h_sodium = "=0.0.20"
->>>>>>> 0858f1ab
 holochain_json_api = "=0.0.17"
 holochain_persistence_api = "=0.0.10"
 holochain_persistence_file = "=0.0.10"
 holochain_wasm_utils = { path = "../wasm_utils" }
+lib3h_sodium = "=0.0.20"
 structopt = "=0.3.3"
 failure = "=0.1.5"
 serde = "=1.0.89"
