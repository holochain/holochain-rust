--- conflicted
+++ resolved
@@ -1,11 +1,7 @@
 {
   "devDependencies": {},
   "dependencies": {
-<<<<<<< HEAD
-    "@holochain/tryorama": "^0.3.0-rc.1",
-=======
     "@holochain/tryorama": "^0.3.0-rc.2",
->>>>>>> 7fbd7538
     "faucet": "0.0.1",
     "json3": "*",
     "sleep": "^6.1.0",
