[package]
name = "holochain_conductor_lib_api"
description = "holochain conductor lib api"
license = "GPL-3.0-only"
homepage = "https://github.com/holochain/holochain-rust"
documentation = "https://github.com/holochain/holochain-rust"
version = "0.0.43-alpha3"
authors = ["Holochain Core Dev Team <devcore@holochain.org>"]
edition = "2018"

[dependencies]
holochain_core_types = { version = "=0.0.43-alpha3", path = "../core_types" }
holochain_wasm_utils = { version = "=0.0.43-alpha3", path = "../wasm_utils" }
holochain_locksmith = { version = "=0.0.43-alpha3", path = "../locksmith" }
<<<<<<< HEAD
holochain_tracing_macros = "=0.0.18"
=======
holochain_tracing_macros = "=0.0.19"
>>>>>>> 4640c1b3
holochain_common = { version = "=0.0.43-alpha3", path = "../common" }
newrelic="0.2"
jsonrpc-core = "=14.0.1"
jsonrpc-lite = "=0.5.0"
serde = { version = "=1.0.104", features = ["rc"] }
serde_json = { version = "=1.0.47", features = ["preserve_order"] }
snowflake = "=1.3.0"
base64 = "=0.10.1"
lazy_static = "=1.4.0"<|MERGE_RESOLUTION|>--- conflicted
+++ resolved
@@ -12,11 +12,7 @@
 holochain_core_types = { version = "=0.0.43-alpha3", path = "../core_types" }
 holochain_wasm_utils = { version = "=0.0.43-alpha3", path = "../wasm_utils" }
 holochain_locksmith = { version = "=0.0.43-alpha3", path = "../locksmith" }
-<<<<<<< HEAD
-holochain_tracing_macros = "=0.0.18"
-=======
 holochain_tracing_macros = "=0.0.19"
->>>>>>> 4640c1b3
 holochain_common = { version = "=0.0.43-alpha3", path = "../common" }
 newrelic="0.2"
 jsonrpc-core = "=14.0.1"
