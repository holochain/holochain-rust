--- conflicted
+++ resolved
@@ -21,14 +21,9 @@
 holochain_persistence_lmdb = { git = "https://github.com/holochain/holochain-persistence", branch = "transactional" }
 holochain_dpki = { version = "=0.0.42-alpha5", path = "../dpki" }
 holochain_net = { version = "=0.0.42-alpha5", path = "../net" }
-<<<<<<< HEAD
+holochain_tracing_macros = "0.0.13"
 lib3h = { git = "https://github.com/holochain/lib3h", branch = "transactional" }
 lib3h_sodium = { git = "https://github.com/holochain/lib3h", branch = "transactional" }
-=======
-holochain_tracing_macros = "0.0.13"
-lib3h = "=0.0.31"
-lib3h_sodium = "=0.0.31"
->>>>>>> 90952915
 holochain_metrics = { version = "=0.0.42-alpha5", path = "../metrics" }
 holochain_common = { version = "=0.0.42-alpha5", path = "../common" }
 chrono = "=0.4.6"
@@ -58,12 +53,8 @@
 holochain_logging = "=0.0.4"
 nickel = "=0.11.0"
 url = { version = "=2.1.0", features = ["serde"] }
-snowflake = "=1.3.0"
-<<<<<<< HEAD
+newrelic="0.2"
 
-=======
-newrelic="0.2"
->>>>>>> 90952915
 [dev-dependencies]
 test_utils = { version = "=0.0.42-alpha5", path = "../../test_utils" }
 tempfile = "=3.0.7"
