--- conflicted
+++ resolved
@@ -21,14 +21,9 @@
 holochain_persistence_lmdb = "=0.0.13"
 holochain_dpki = { version = "=0.0.42-alpha5", path = "../dpki" }
 holochain_net = { version = "=0.0.42-alpha5", path = "../net" }
-<<<<<<< HEAD
-lib3h = "=0.0.26"
-lib3h_sodium = "=0.0.26"
 holochain_tracing_macros = "0.0.5"
-=======
 lib3h = "=0.0.31"
 lib3h_sodium = "=0.0.31"
->>>>>>> 2bd3f8c4
 holochain_metrics = { version = "=0.0.42-alpha5", path = "../metrics" }
 holochain_common = { version = "=0.0.42-alpha5", path = "../common" }
 chrono = "=0.4.6"
