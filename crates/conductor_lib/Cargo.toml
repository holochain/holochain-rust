--- conflicted
+++ resolved
@@ -12,10 +12,7 @@
 holochain_persistence_mem = "=0.0.10"
 holochain_persistence_file = "=0.0.10"
 holochain_persistence_pickle = "=0.0.10"
-<<<<<<< HEAD
 holochain_persistence_lmdb = "=0.0.10"
-=======
->>>>>>> 8b443405
 holochain_dpki = { path = "../dpki" }
 holochain_net = { path = "../net" }
 lib3h = "=0.0.19"
