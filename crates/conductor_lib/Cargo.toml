[package]
name = "holochain_conductor_lib"
description = "holochain conductor library"
license = "GPL-3.0-only"
homepage = "https://github.com/holochain/holochain-rust"
documentation = "https://github.com/holochain/holochain-rust"
version = "0.0.44-alpha1"
authors = ["Holochain Core Dev Team <devcore@holochain.org>"]
edition = "2018"

[dependencies]
holochain_core = { version = "=0.0.44-alpha1", path = "../core" }
holochain_core_types = { version = "=0.0.44-alpha1", path = "../core_types" }
holochain_locksmith = { version = "=0.0.44-alpha1", path = "../locksmith" }
holochain_json_derive = "=0.0.23"
holochain_json_api = "=0.0.23"
holochain_persistence_api = "=0.0.17"
holochain_persistence_mem = "=0.0.17"
holochain_persistence_file = "=0.0.17"
holochain_persistence_pickle = "=0.0.17"
holochain_persistence_lmdb = "=0.0.17"
<<<<<<< HEAD
holochain_common = { version = "=0.0.43-alpha3", path = "../common" }
holochain_dpki = { version = "=0.0.43-alpha3", path = "../dpki" }
holochain_net = { version = "=0.0.43-alpha3", path = "../net" }
holochain_tracing = "=0.0.20"
holochain_tracing_macros = "=0.0.20"
=======
holochain_common = { version = "=0.0.44-alpha1", path = "../common" }
holochain_dpki = { version = "=0.0.44-alpha1", path = "../dpki" }
holochain_net = { version = "=0.0.44-alpha1", path = "../net" }
holochain_tracing = "=0.0.19"
holochain_tracing_macros = "=0.0.19"
>>>>>>> 85d48286
lib3h = "=0.0.38"
lib3h_sodium = "=0.0.38"
holochain_metrics = { version = "=0.0.44-alpha1", path = "../metrics" }
chrono = "=0.4.6"
serde = "=1.0.104"
serde_json = { version = "=1.0.47", features = ["preserve_order"] }
serde_derive = "=1.0.104"
serde_regex = "=0.3.1"
toml = "=0.5.0"
boolinator = "=2.4.0"
tiny_http = "=0.6.2"
jsonrpc-core = "14.0.1"
jsonrpc-ws-server = "14.0.1"
jsonrpc-http-server = "14.0.1"
petgraph = "=0.4.13"
colored = "=1.7.0"
regex = "=1.1.2"
maplit = "=1.0.2"
lazy_static = "=1.4.0"
json-patch = "=0.2.2"
hyper = "=0.12.25"
fs_extra = "=1.1.0"
rpassword = "=2.1.0"
base64 = "=0.10.1"
reqwest = "=0.9.11"
crossbeam-channel = "=0.3.8"
log = "=0.4.8"
holochain_logging = "=0.0.7"
nickel = "=0.11.0"
url = { version = "=2.1.0", features = ["serde"] }
snowflake = "=1.3.0"
newrelic="0.2"
[dev-dependencies]
test_utils = { version = "=0.0.44-alpha1", path = "../../test_utils" }
tempfile = "=3.0.7"
holochain_wasm_utils = { version = "=0.0.44-alpha1", path = "../wasm_utils" }
structopt = "=0.2.15"
pretty_assertions = "=0.6.1"
ws = "=0.8.0"
parking_lot = "=0.7.1"<|MERGE_RESOLUTION|>--- conflicted
+++ resolved
@@ -19,19 +19,11 @@
 holochain_persistence_file = "=0.0.17"
 holochain_persistence_pickle = "=0.0.17"
 holochain_persistence_lmdb = "=0.0.17"
-<<<<<<< HEAD
-holochain_common = { version = "=0.0.43-alpha3", path = "../common" }
-holochain_dpki = { version = "=0.0.43-alpha3", path = "../dpki" }
-holochain_net = { version = "=0.0.43-alpha3", path = "../net" }
-holochain_tracing = "=0.0.20"
-holochain_tracing_macros = "=0.0.20"
-=======
 holochain_common = { version = "=0.0.44-alpha1", path = "../common" }
 holochain_dpki = { version = "=0.0.44-alpha1", path = "../dpki" }
 holochain_net = { version = "=0.0.44-alpha1", path = "../net" }
-holochain_tracing = "=0.0.19"
-holochain_tracing_macros = "=0.0.19"
->>>>>>> 85d48286
+holochain_tracing = "=0.0.20"
+holochain_tracing_macros = "=0.0.20"
 lib3h = "=0.0.38"
 lib3h_sodium = "=0.0.38"
 holochain_metrics = { version = "=0.0.44-alpha1", path = "../metrics" }
