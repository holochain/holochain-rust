use crate::{
    conductor::{base::notify, Conductor},
    config::{
        AgentConfiguration, Bridge, DnaConfiguration, InstanceConfiguration,
        InstanceReferenceConfiguration, InterfaceConfiguration, StorageConfiguration,
    },
    dpki_instance::DpkiInstance,
    keystore::{Keystore, PRIMARY_KEYBUNDLE_ID},
};
use holochain_core_types::error::HolochainError;
use holochain_locksmith::RwLock;
use holochain_persistence_api::{cas::content::AddressableContent, hash::HashString};

use json_patch;
use std::{
    fs::{self, create_dir_all},
    path::PathBuf,
    sync::Arc,
    thread::sleep,
    time::Duration,
};

/// how many milliseconds sleep all bugs under rugs
const SWEET_SLEEP: u64 = 500;

pub trait ConductorAdmin {
    fn install_dna_from_file(
        &mut self,
        path: PathBuf,
        id: String,
        copy: bool,
        expected_hash: Option<HashString>,
        properties: Option<&serde_json::Value>,
        uuid: Option<String>,
    ) -> Result<HashString, HolochainError>;
    fn uninstall_dna(&mut self, id: &String) -> Result<(), HolochainError>;
    fn add_instance(
        &mut self,
        id: &String,
        dna_id: &String,
        agent_id: &String,
    ) -> Result<(), HolochainError>;
    fn remove_instance(&mut self, id: &String) -> Result<(), HolochainError>;
    fn add_interface(&mut self, new_instance: InterfaceConfiguration)
        -> Result<(), HolochainError>;
    fn remove_interface(&mut self, id: &String) -> Result<(), HolochainError>;
    fn add_instance_to_interface(
        &mut self,
        interface_id: &String,
        instance_id: &String,
        alias: &Option<String>,
    ) -> Result<(), HolochainError>;
    fn remove_instance_from_interface(
        &mut self,
        interface_id: &String,
        instance_id: &String,
    ) -> Result<(), HolochainError>;
    fn add_agent(
        &mut self,
        id: String,
        name: String,
        holo_remote_key: Option<&str>,
    ) -> Result<String, HolochainError>;
    fn remove_agent(&mut self, id: &String) -> Result<(), HolochainError>;
    fn add_bridge(&mut self, new_bridge: Bridge) -> Result<(), HolochainError>;
    fn remove_bridge(
        &mut self,
        caller_id: &String,
        callee_id: &String,
    ) -> Result<(), HolochainError>;
}

impl ConductorAdmin for Conductor {
    /// Installs a DNA package from the file system to the conductor
    /// If copy=true it will also copy the DNA package to the conductors default
    /// location for managing data.
    ///
    /// This function may also take an optional `properties` parameter. This can be any valid JSON
    /// and will be injected in the dna package prior to installation. Existing properties will also be kept and
    /// overriden by the passed properties in the case of collisions. This will change the dna hash!
    /// (Note injecting properties requires that copy=true)
    fn install_dna_from_file(
        &mut self,
        path: PathBuf,
        id: String,
        copy: bool,
        expected_hash: Option<HashString>,
        properties: Option<&serde_json::Value>,
        uuid: Option<String>,
    ) -> Result<HashString, HolochainError> {
        let mut dna = Arc::get_mut(&mut self.dna_loader).unwrap()(&path).map_err(|e| {
            HolochainError::ConfigError(format!(
                "Could not load DNA file {:?}, Error: {}",
                path,
                e.to_string()
            ))
        })?;

        if let Some(provided_hash) = expected_hash {
            let actual_hash = dna.address();
            if actual_hash != provided_hash {
                return Err(HolochainError::DnaHashMismatch(provided_hash, actual_hash));
            }
        }

        if let Some(props) = properties {
            if !copy {
                return Err(HolochainError::ConfigError(
                    "Cannot install DNA with properties unless copy flag is true".into(),
                ));
            }
            json_patch::merge(&mut dna.properties, &props);
        }

        if let Some(uuid) = uuid.clone() {
            dna.uuid = uuid;
        }

        let config_path = match copy {
            true => self.save_dna(&dna)?,
            false => path.clone(),
        };

        let new_dna = DnaConfiguration {
            id: id.clone(),
            file: config_path,
            hash: dna.address().to_string(),
            uuid,
        };

        let mut new_config = self.config.clone();
        new_config.dnas.push(new_dna.clone());
        new_config.check_consistency(&mut self.dna_loader)?;
        self.config = new_config;
        self.save_config()?;
        notify(format!("Installed DNA from {:?} as {:?}", path, id));
        Ok(dna.address())
    }

    /// Removes the DNA given by id from the config.
    /// Also removes all instances and their mentions from all interfaces to not render the config
    /// invalid.
    /// Then saves the config.
    fn uninstall_dna(&mut self, id: &String) -> Result<(), HolochainError> {
        let mut new_config = self.config.clone();
        new_config.dnas = new_config
            .dnas
            .into_iter()
            .filter(|dna| dna.id != *id)
            .collect();

        let instance_ids: Vec<String> = new_config
            .instances
            .iter()
            .filter(|instance| instance.dna == *id)
            .map(|instance| instance.id.clone())
            .collect();

        for id in instance_ids.iter() {
            new_config = new_config.save_remove_instance(id);
        }

        new_config.check_consistency(&mut self.dna_loader)?;
        self.config = new_config;
        self.save_config()?;

        for id in instance_ids.iter() {
            let result = self.stop_instance(id);
            if result.is_err() {
                notify(format!(
                    "Error stopping instance {}: \"{}\".",
                    id,
                    result.err().unwrap()
                ));
            }
            notify(format!("Removed instance \"{}\".", id));
        }

        notify(format!("Uninstalled DNA \"{}\".", id));

        Ok(())
    }

    fn add_instance(
        &mut self,
        id: &String,
        dna_id: &String,
        agent_id: &String,
    ) -> Result<(), HolochainError> {
        let mut new_config = self.config.clone();
        let storage_path = self.instance_storage_dir_path().join(id.clone());
        fs::create_dir_all(&storage_path)?;
        let new_instance_config = InstanceConfiguration {
            id: id.to_string(),
            dna: dna_id.to_string(),
            agent: agent_id.to_string(),
<<<<<<< HEAD
            storage: StorageConfiguration::Lmdb {
                path: storage_path,
                initial_mmap_bytes: None,
=======
            storage: StorageConfiguration::Pickle {
                path: storage_path
                    .to_str()
                    .ok_or_else(|| {
                        HolochainError::ConfigError(format!("invalid path {:?}", storage_path))
                    })?
                    .into(),
>>>>>>> a1100e32
            },
        };
        new_config.instances.push(new_instance_config);
        new_config.check_consistency(&mut self.dna_loader)?;
        self.config = new_config;
        let instance = self.instantiate_from_config(id)?;
        self.instances
            .insert(id.clone(), Arc::new(RwLock::new(instance)));
        self.save_config()?;
        let _ = self.start_signal_multiplexer();
        Ok(())
    }

    /// Removes the instance given by id from the config.
    /// Also removes all mentions of that instance from all interfaces to not render the config
    /// invalid.
    /// Then saves the config.
    fn remove_instance(&mut self, id: &String) -> Result<(), HolochainError> {
        let mut new_config = self.config.clone();

        new_config = new_config.save_remove_instance(id);

        new_config.check_consistency(&mut self.dna_loader)?;
        self.config = new_config;
        self.save_config()?;

        let result = self.stop_instance(id);
        if result.is_err() {
            notify(format!(
                "Error stopping instance {}: \"{}\".",
                id,
                result.err().unwrap()
            ));
        }
        if let Some(instance) = self.instances.remove(id) {
            instance.write().unwrap().kill();
        }
        let _ = self.start_signal_multiplexer();

        notify(format!("Removed instance \"{}\".", id));
        Ok(())
    }

    fn add_interface(&mut self, interface: InterfaceConfiguration) -> Result<(), HolochainError> {
        let mut new_config = self.config.clone();
        if new_config.interfaces.iter().any(|i| i.id == interface.id) {
            return Err(HolochainError::ErrorGeneric(format!(
                "Interface with ID '{}' already exists",
                interface.id
            )));
        }
        new_config.interfaces.push(interface.clone());
        new_config.check_consistency(&mut self.dna_loader)?;
        self.config = new_config;
        self.save_config()?;
        self.start_interface_by_id(&interface.id)?;
        let _ = self.start_signal_multiplexer();
        Ok(())
    }

    fn remove_interface(&mut self, id: &String) -> Result<(), HolochainError> {
        let mut new_config = self.config.clone();

        if !new_config
            .interfaces
            .iter()
            .any(|interface| interface.id == *id)
        {
            return Err(HolochainError::ErrorGeneric(format!(
                "No such interface: '{}'",
                id
            )));
        }

        new_config.interfaces = new_config
            .interfaces
            .into_iter()
            .filter(|interface| interface.id != *id)
            .collect();

        new_config.check_consistency(&mut self.dna_loader)?;
        self.config = new_config;
        self.save_config()?;

        let _ = self.stop_interface_by_id(id);
        let _ = self.start_signal_multiplexer();

        notify(format!("Removed interface \"{}\".", id));
        Ok(())
    }

    fn add_instance_to_interface(
        &mut self,
        interface_id: &String,
        instance_id: &String,
        alias: &Option<String>,
    ) -> Result<(), HolochainError> {
        let mut new_config = self.config.clone();

        if new_config
            .interface_by_id(interface_id)
            .ok_or_else(|| {
                HolochainError::ErrorGeneric(format!(
                    "Interface with ID {} not found",
                    interface_id
                ))
            })?
            .instances
            .iter()
            .any(|i| i.id == *instance_id)
        {
            return Err(HolochainError::ErrorGeneric(format!(
                "Instance '{}' already in interface '{}'",
                instance_id, interface_id
            )));
        }

        new_config.interfaces = new_config
            .interfaces
            .into_iter()
            .map(|mut interface| {
                if interface.id == *interface_id {
                    interface.instances.push(InstanceReferenceConfiguration {
                        id: instance_id.clone(),
                        alias: alias.clone(),
                    });
                }
                interface
            })
            .collect();

        new_config.check_consistency(&mut self.dna_loader)?;
        self.config = new_config;
        self.save_config()?;

        let _ = self.stop_interface_by_id(interface_id);
        sleep(Duration::from_millis(SWEET_SLEEP));
        self.start_interface_by_id(interface_id)?;
        let _ = self.start_signal_multiplexer();

        Ok(())
    }

    fn remove_instance_from_interface(
        &mut self,
        interface_id: &String,
        instance_id: &String,
    ) -> Result<(), HolochainError> {
        let mut new_config = self.config.clone();

        if !new_config
            .interface_by_id(interface_id)
            .ok_or_else(|| {
                HolochainError::ErrorGeneric(format!(
                    "Interface with ID {} not found",
                    interface_id
                ))
            })?
            .instances
            .iter()
            .any(|i| i.id == *instance_id)
        {
            return Err(HolochainError::ErrorGeneric(format!(
                "No Instance '{}' in interface '{}'",
                instance_id, interface_id
            )));
        }

        new_config.interfaces = new_config
            .interfaces
            .into_iter()
            .map(|mut interface| {
                if interface.id == *interface_id {
                    interface.instances = interface
                        .instances
                        .into_iter()
                        .filter(|instance| instance.id != *instance_id)
                        .collect();
                }
                interface
            })
            .collect();

        new_config.check_consistency(&mut self.dna_loader)?;
        self.config = new_config;
        self.save_config()?;

        let _ = self.stop_interface_by_id(interface_id);
        sleep(Duration::from_millis(SWEET_SLEEP));
        self.start_interface_by_id(interface_id)?;
        let _ = self.start_signal_multiplexer();

        Ok(())
    }

    fn add_agent(
        &mut self,
        id: String,
        name: String,
        holo_remote_key: Option<&str>,
    ) -> Result<String, HolochainError> {
        let mut new_config = self.config.clone();
        if new_config.agents.iter().any(|i| i.id == id) {
            return Err(HolochainError::ErrorGeneric(format!(
                "Agent with ID '{}' already exists",
                id
            )));
        }

        let (keystore_file, public_address) = if let Some(public_address) = holo_remote_key {
            ("::ignored::".into(), public_address.to_string())
        } else {
            let (keystore, public_address) = if self.using_dpki() {
                let dpki_instance_id = self.dpki_instance_id().unwrap();

                // try to create the keystore first so that if the passphrase fails we don't have
                // to clean-up any dkpi calls
                let mut keystore =
                    Keystore::new(self.passphrase_manager.clone(), self.hash_config.clone())?;
                {
                    let instance = self.instances.get(&dpki_instance_id)?;
                    let hc_lock = instance.clone();
                    let hc_lock_inner = hc_lock.clone();
                    let mut hc = hc_lock_inner.write().unwrap();
                    hc.dpki_create_agent_key(id.clone())?;
                }
                // TODO: how do we clean-up now if this fails? i.e. the dpki dna will have registered
                // the identity to its DHT, but we failed, for what ever reason, to set up
                // the agent in the conductor, so we should do something...
                let dpki_config = self.config.instance_by_id(&dpki_instance_id)?;
                let dpki_keystore = self.get_keystore_for_agent(&dpki_config.agent)?;
                let mut dpki_keystore = dpki_keystore.lock().unwrap();
                let mut keybundle = dpki_keystore.get_keybundle(&id)?;
                keystore.add_keybundle(PRIMARY_KEYBUNDLE_ID, &mut keybundle)?;
                (keystore, keybundle.get_id())
            } else {
                Keystore::new_standalone(self.passphrase_manager.clone(), self.hash_config.clone())?
            };
            let keystore_file = self
                .instance_storage_dir_path()
                .join(public_address.clone());
            create_dir_all(self.instance_storage_dir_path())?;
            keystore.save(keystore_file.clone())?;
            self.add_agent_keystore(id.clone(), keystore);
            (keystore_file, public_address)
        };

        let new_agent = AgentConfiguration {
            id: id.clone(),
            name,
            public_address: public_address.clone(),
            keystore_file: keystore_file,
            holo_remote_key: holo_remote_key.map(|_| true),
            test_agent: None,
        };

        new_config.agents.push(new_agent);
        new_config.check_consistency(&mut self.dna_loader)?;
        self.config = new_config;
        self.save_config()?;

        notify(format!("Added agent \"{}\"", id));

        Ok(public_address)
    }

    fn remove_agent(&mut self, id: &String) -> Result<(), HolochainError> {
        let mut new_config = self.config.clone();
        if !new_config.agents.iter().any(|i| i.id == *id) {
            return Err(HolochainError::ErrorGeneric(format!(
                "Agent with ID '{}' does not exist",
                id
            )));
        }

        new_config.agents = new_config
            .agents
            .into_iter()
            .filter(|agent| agent.id != *id)
            .collect();

        let instance_ids: Vec<String> = new_config
            .instances
            .iter()
            .filter(|instance| instance.agent == *id)
            .map(|instance| instance.id.clone())
            .collect();

        for id in instance_ids.iter() {
            new_config = new_config.save_remove_instance(id);
        }

        new_config.check_consistency(&mut self.dna_loader)?;
        self.config = new_config;
        self.save_config()?;

        for id in instance_ids.iter() {
            let result = self.stop_instance(id);
            if result.is_err() {
                notify(format!(
                    "Error stopping instance {}: \"{}\".",
                    id,
                    result.err().unwrap()
                ));
            }
            notify(format!("Removed instance \"{}\".", id));
        }

        notify(format!("Removed agent \"{}\".", id));

        Ok(())
    }

    fn add_bridge(&mut self, new_bridge: Bridge) -> Result<(), HolochainError> {
        let mut new_config = self.config.clone();
        if new_config
            .bridges
            .iter()
            .any(|b| b.caller_id == new_bridge.caller_id && b.callee_id == new_bridge.callee_id)
        {
            return Err(HolochainError::ErrorGeneric(format!(
                "Bridge from instance '{}' to instance '{}' already exists",
                new_bridge.caller_id, new_bridge.callee_id,
            )));
        }
        new_config.bridges.push(new_bridge.clone());
        new_config.check_consistency(&mut self.dna_loader)?;
        self.config = new_config.clone();
        self.save_config()?;

        // Rebuild and reset caller's conductor api so it sees the bridge handle
        let id = &new_bridge.caller_id;
        let new_conductor_api = self.build_conductor_api(id.clone())?;
        let mut instance = self.instances.get(id)?.write()?;
        instance.set_conductor_api(new_conductor_api)?;

        notify(format!(
            "Added bridge from '{}' to '{}' as '{}'",
            new_bridge.caller_id, new_bridge.callee_id, new_bridge.handle
        ));

        Ok(())
    }

    fn remove_bridge(
        &mut self,
        caller_id: &String,
        callee_id: &String,
    ) -> Result<(), HolochainError> {
        let mut new_config = self.config.clone();
        if !new_config
            .bridges
            .iter()
            .any(|b| b.caller_id == *caller_id && b.callee_id == *callee_id)
        {
            return Err(HolochainError::ErrorGeneric(format!(
                "Bridge from instance '{}' to instance '{}' does not exist",
                caller_id, callee_id,
            )));
        }

        new_config.bridges = new_config
            .bridges
            .into_iter()
            .filter(|bridge| bridge.caller_id != *caller_id || bridge.callee_id != *callee_id)
            .collect();

        new_config.check_consistency(&mut self.dna_loader)?;
        self.config = new_config;
        self.save_config()?;

        notify(format!(
            "Bridge from '{}' to '{}' removed",
            caller_id, callee_id
        ));

        Ok(())
    }
}

#[cfg(test)]
pub mod tests {
    use super::*;
    use crate::{
        conductor::base::{
            tests::{example_dna_string, test_key_loader, test_keybundle},
            DnaLoader,
        },
        config::{load_configuration, Configuration, InterfaceConfiguration, InterfaceDriver},
        key_loaders::mock_passphrase_manager,
        keystore::test_hash_config,
    };
    use holochain_common::paths::DNA_EXTENSION;
    use holochain_core_types::dna::Dna;
    use holochain_json_api::json::JsonString;
    use std::{
        convert::TryFrom,
        env::current_dir,
        fs::{remove_dir_all, File},
        io::Read,
        path::Path,
    };

    pub fn test_dna_loader() -> DnaLoader {
        let loader = Box::new(|_: &Path| {
            Ok(Dna::try_from(JsonString::from_json(&example_dna_string())).unwrap())
        })
            as Box<dyn FnMut(&Path) -> Result<Dna, HolochainError> + Send + Sync>;
        Arc::new(loader)
    }

    pub fn empty_bridges() -> String {
        "bridges = []".to_string()
    }

    pub fn empty_ui_bundles() -> String {
        "ui_bundles = []".to_string()
    }

    pub fn empty_ui_interfaces() -> String {
        "ui_interfaces = []".to_string()
    }

    pub fn persistence_dir(test_name: &str) -> String {
        let persist_dir = current_dir()
            .expect("Could not get current dir")
            .join("tmp-test")
            .join(test_name);
        format!("persistence_dir = \'{}\'", persist_dir.display())
    }

    pub fn header_block(test_name: &str) -> String {
        let mut toml = empty_bridges();
        toml = add_line(toml, persistence_dir(test_name));
        toml = add_line(toml, empty_ui_bundles());
        toml = add_line(toml, empty_ui_interfaces());
        toml
    }

    pub fn agent1() -> String {
        format!(
            r#"[[agents]]
id = 'test-agent-1'
keystore_file = 'holo_tester1.key'
name = 'Holo Tester 1'
public_address = '{}'"#,
            test_keybundle(1).get_id()
        )
    }

    pub fn agent2() -> String {
        format!(
            r#"[[agents]]
id = 'test-agent-2'
keystore_file = 'holo_tester2.key'
name = 'Holo Tester 2'
public_address = '{}'"#,
            test_keybundle(2).get_id()
        )
    }

    pub fn dna() -> String {
        r#"[[dnas]]
file = 'app_spec.dna.json'
hash = 'QmaJiTs75zU7kMFYDkKgrCYaH8WtnYNkmYX3tPt7ycbtRq'
id = 'test-dna'"#
            .to_string()
    }

    pub fn instance1() -> String {
        r#"[[instances]]
agent = 'test-agent-1'
dna = 'test-dna'
id = 'test-instance-1'

[instances.storage]
type = 'memory'"#
            .to_string()
    }

    pub fn instance2() -> String {
        r#"[[instances]]
agent = 'test-agent-2'
dna = 'test-dna'
id = 'test-instance-2'

[instances.storage]
type = 'memory'"#
            .to_string()
    }

    pub fn signals() -> String {
        r#"[signals]
consistency = false
trace = false"#
            .to_string()
    }

    pub fn interface(port: u32) -> String {
        format!(
            r#"[[interfaces]]
admin = true
id = 'websocket interface'

[[interfaces.instances]]
id = 'test-instance-1'

[[interfaces.instances]]
id = 'test-instance-2'

[interfaces.driver]
port = {}
type = 'websocket'"#,
            port
        )
    }

    pub fn logger() -> String {
        r#"[logger]
state_dump = false
type = ''
[[logger.rules.rules]]
color = 'red'
exclude = false
pattern = '^err/'

[[logger.rules.rules]]
color = 'white'
exclude = false
pattern = '^debug/dna'

[[logger.rules.rules]]
exclude = false
pattern = '.*'"#
            .to_string()
    }
    pub fn passphrase_service() -> String {
        r#"[passphrase_service]
type = 'cmd'"#
            .to_string()
    }

    pub fn add_block(base: String, new_block: String) -> String {
        format!("{}\n\n{}", base, new_block)
    }

    pub fn add_line(base: String, new_line: String) -> String {
        format!("{}\n{}", base, new_line)
    }

    pub fn test_toml(test_name: &str, port: u32) -> String {
        let mut toml = header_block(test_name);

        toml = add_block(toml, agent1());
        toml = add_block(toml, agent2());
        toml = add_block(toml, dna());
        toml = add_block(toml, instance1());
        toml = add_block(toml, instance2());
        toml = add_block(toml, interface(port));
        toml = add_block(toml, logger());
        toml
    }

    pub fn barebones_test_toml(test_name: &str) -> String {
        let mut toml = header_block(test_name);
        toml = add_block(toml, agent1());
        toml
    }

    pub fn create_test_conductor_from_toml(toml: &str, test_name: &str) -> Conductor {
        let config = load_configuration::<Configuration>(toml).unwrap();
        let mut conductor = Conductor::from_config(config.clone());
        conductor.dna_loader = test_dna_loader();
        conductor.key_loader = test_key_loader();
        conductor.boot_from_config().unwrap();
        conductor.hash_config = test_hash_config();
        conductor.passphrase_manager = mock_passphrase_manager(test_name.to_string());
        conductor
    }

    pub fn create_test_conductor(test_name: &str, port: u32) -> Conductor {
        create_test_conductor_from_toml(&test_toml(test_name, port), test_name)
    }

    #[test]
    fn test_install_dna_from_file() {
        let test_name = "test_install_dna_from_file";
        let mut conductor = create_test_conductor(test_name, 3000);

        let mut new_dna_path = PathBuf::new();
        new_dna_path.push("new-dna.dna.json");

        assert!(conductor
            .install_dna_from_file(
                new_dna_path.clone(),
                String::from("new-dna"),
                false,
                None,
                None,
                None,
            )
            .is_ok());

        let new_dna =
            Arc::get_mut(&mut test_dna_loader()).unwrap()(Path::new("new-dna.dna.json")).unwrap();

        assert_eq!(conductor.config().dnas.len(), 2,);

        assert_eq!(
            conductor.config().dnas,
            vec![
                DnaConfiguration {
                    id: String::from("test-dna"),
                    file: PathBuf::from("app_spec.dna.json"),
                    hash: String::from("QmaJiTs75zU7kMFYDkKgrCYaH8WtnYNkmYX3tPt7ycbtRq"),
                    uuid: Default::default(),
                },
                DnaConfiguration {
                    id: String::from("new-dna"),
                    file: PathBuf::from("new-dna.dna.json"),
                    hash: String::from(new_dna.address()),
                    uuid: Default::default(),
                },
            ]
        );

        let mut config_contents = String::new();
        let mut file =
            File::open(&conductor.config_path()).expect("Could not open temp config file");
        file.read_to_string(&mut config_contents)
            .expect("Could not read temp config file");

        let mut toml = header_block(test_name);
        toml = add_block(toml, agent1());
        toml = add_block(toml, agent2());
        toml = add_block(toml, dna());
        toml = add_block(
            toml,
            String::from(
                r#"[[dnas]]
file = 'new-dna.dna.json'
hash = 'QmaJiTs75zU7kMFYDkKgrCYaH8WtnYNkmYX3tPt7ycbtRq'
id = 'new-dna'"#,
            ),
        );
        toml = add_block(toml, instance1());
        toml = add_block(toml, instance2());
        toml = add_block(toml, interface(3000));
        toml = add_block(toml, logger());
        toml = add_block(toml, passphrase_service());
        toml = add_block(toml, signals());
        toml = format!("{}\n", toml);

        assert_eq!(config_contents, toml,);
    }

    #[test]
    fn test_install_dna_from_file_and_copy() {
        let test_name = "test_install_dna_from_file_and_copy";
        let mut conductor = create_test_conductor(test_name, 3000);

        let mut new_dna_path = PathBuf::new();
        new_dna_path.push("new-dna.dna.json");

        assert!(conductor
            .install_dna_from_file(
                new_dna_path.clone(),
                String::from("new-dna"),
                true,
                None,
                None,
                None,
            )
            .is_ok());

        let new_dna =
            Arc::get_mut(&mut test_dna_loader()).unwrap()(Path::new("new-dna.dna.json")).unwrap();

        assert_eq!(conductor.config().dnas.len(), 2,);

        let mut output_dna_file = current_dir()
            .expect("Could not get current dir")
            .join("tmp-test")
            .join(test_name)
            .join("dna");

        output_dna_file.push(new_dna.address().to_string());
        output_dna_file.set_extension(DNA_EXTENSION);

        assert_eq!(
            conductor.config().dnas,
            vec![
                DnaConfiguration {
                    id: String::from("test-dna"),
                    file: PathBuf::from("app_spec.dna.json"),
                    hash: String::from("QmaJiTs75zU7kMFYDkKgrCYaH8WtnYNkmYX3tPt7ycbtRq"),
                    uuid: Default::default(),
                },
                DnaConfiguration {
                    id: String::from("new-dna"),
                    file: output_dna_file.clone(),
                    hash: String::from(new_dna.address()),
                    uuid: Default::default(),
                },
            ]
        );
        assert!(output_dna_file.is_file())
    }

    #[test]
    fn test_install_dna_with_expected_hash() {
        let test_name = "test_install_dna_with_expected_hash";
        let mut conductor = create_test_conductor(test_name, 3000);
        let mut new_dna_path = PathBuf::new();
        new_dna_path.push("new-dna.dna.json");
        let dna = Arc::get_mut(&mut conductor.dna_loader).unwrap()(&new_dna_path).unwrap();

        assert!(conductor
            .install_dna_from_file(
                new_dna_path.clone(),
                String::from("new-dna"),
                false,
                Some(dna.address()),
                None,
                None,
            )
            .is_ok());

        assert_eq!(
            conductor.install_dna_from_file(
                new_dna_path.clone(),
                String::from("new-dna"),
                false,
                Some("wrong-address".into()),
                None,
                None,
            ),
            Err(HolochainError::DnaHashMismatch(
                "wrong-address".into(),
                dna.address(),
            )),
        );
    }

    #[test]
    fn test_install_dna_from_file_with_properties() {
        let test_name = "test_install_dna_from_file_with_properties";
        let mut conductor = create_test_conductor(test_name, 3000);

        let mut new_dna_path = PathBuf::new();
        new_dna_path.push("new-dna.dna.json");
        let new_props = json!({"propertyKey": "value"});

        assert_eq!(
            conductor.install_dna_from_file(
                new_dna_path.clone(),
                String::from("new-dna-with-props"),
                false,
                None,
                Some(&new_props),
                None,
            ),
            Err(HolochainError::ConfigError(
                "Cannot install DNA with properties unless copy flag is true".into()
            )),
        );

        assert!(conductor
            .install_dna_from_file(
                new_dna_path.clone(),
                String::from("new-dna-with-props"),
                true,
                None,
                Some(&new_props),
                None,
            )
            .is_ok());

        let mut new_dna =
            Arc::get_mut(&mut test_dna_loader()).unwrap()(Path::new("new-dna.dna.json")).unwrap();
        let original_hash = new_dna.address();
        new_dna.properties = new_props;
        let new_hash = new_dna.address();
        assert_ne!(original_hash, new_hash);
        assert_eq!(conductor.config().dnas.len(), 2,);

        let mut output_dna_file = current_dir()
            .expect("Could not get current dir")
            .join("tmp-test")
            .join(test_name)
            .join("dna");

        output_dna_file.push(new_hash.to_string());
        output_dna_file.set_extension(DNA_EXTENSION);

        assert_eq!(
            conductor.config().dnas,
            vec![
                DnaConfiguration {
                    id: String::from("test-dna"),
                    file: PathBuf::from("app_spec.dna.json"),
                    hash: String::from("QmaJiTs75zU7kMFYDkKgrCYaH8WtnYNkmYX3tPt7ycbtRq"),
                    uuid: Default::default(),
                },
                DnaConfiguration {
                    id: String::from("new-dna-with-props"),
                    file: output_dna_file.clone(),
                    hash: String::from(new_dna.address()),
                    uuid: Default::default(),
                },
            ]
        );
        assert!(output_dna_file.is_file())
    }

    #[test]
    fn test_install_dna_from_file_with_uuid() {
        let test_name = "test_install_dna_from_file_with_uuid";
        let mut conductor = create_test_conductor(test_name, 3000);

        let mut new_dna_path = PathBuf::new();
        new_dna_path.push("new-dna.dna.json");
        let uuid = "uuid".to_string();

        assert!(conductor
            .install_dna_from_file(
                new_dna_path.clone(),
                String::from("new-dna-with-uuid-1"),
                false,
                None,
                None,
                Some(uuid.clone()),
            )
            .is_ok());

        assert!(conductor
            .install_dna_from_file(
                new_dna_path.clone(),
                String::from("new-dna-with-uuid-2"),
                true,
                None,
                None,
                Some(uuid.clone()),
            )
            .is_ok());

        let mut new_dna =
            Arc::get_mut(&mut test_dna_loader()).unwrap()(Path::new("new-dna.dna.json")).unwrap();
        let original_hash = new_dna.address();
        new_dna.uuid = uuid.clone();
        let new_hash = new_dna.address();
        assert_ne!(original_hash, new_hash);

        let mut output_dna_file = current_dir()
            .expect("Could not get current dir")
            .join("tmp-test")
            .join(test_name)
            .join("dna");

        output_dna_file.push(new_hash.to_string());
        output_dna_file.set_extension(DNA_EXTENSION);

        assert_eq!(
            conductor.config().dnas,
            vec![
                DnaConfiguration {
                    id: String::from("test-dna"),
                    file: PathBuf::from("app_spec.dna.json"),
                    hash: String::from("QmaJiTs75zU7kMFYDkKgrCYaH8WtnYNkmYX3tPt7ycbtRq"),
                    uuid: Default::default(),
                },
                DnaConfiguration {
                    id: String::from("new-dna-with-uuid-1"),
                    file: new_dna_path,
                    hash: String::from(new_dna.address()),
                    uuid: Some(uuid.clone()),
                },
                DnaConfiguration {
                    id: String::from("new-dna-with-uuid-2"),
                    file: output_dna_file.clone(),
                    hash: String::from(new_dna.address()),
                    uuid: Some(uuid.clone()),
                },
            ]
        );
        assert!(output_dna_file.is_file())
    }

    #[test]
    fn test_add_instance() {
        let test_name = "test_add_instance";
        let mut conductor = create_test_conductor(test_name, 3001);

        let storage_path = current_dir()
            .expect("Could not get current dir")
            .join("tmp-test")
            .join(test_name)
            .join("storage")
            .join("new-instance");

        // Make sure storage is clean
        let _ = remove_dir_all(storage_path.clone());

        let mut new_dna_path = PathBuf::new();
        new_dna_path.push("new-dna.dna.json");
        conductor
            .install_dna_from_file(
                new_dna_path.clone(),
                String::from("new-dna"),
                false,
                None,
                None,
                None,
            )
            .expect("Could not install DNA");

        let add_result = conductor.add_instance(
            &String::from("new-instance"),
            &String::from("new-dna"),
            &String::from("test-agent-1"),
        );

        assert_eq!(add_result, Ok(()));

        let mut config_contents = String::new();
        let mut file =
            File::open(&conductor.config_path()).expect("Could not open temp config file");
        file.read_to_string(&mut config_contents)
            .expect("Could not read temp config file");

        let mut toml = header_block(test_name);
        toml = add_block(toml, agent1());
        toml = add_block(toml, agent2());
        toml = add_block(toml, dna());
        toml = add_block(
            toml,
            String::from(
                r#"[[dnas]]
file = 'new-dna.dna.json'
hash = 'QmaJiTs75zU7kMFYDkKgrCYaH8WtnYNkmYX3tPt7ycbtRq'
id = 'new-dna'"#,
            ),
        );
        toml = add_block(toml, instance1());
        toml = add_block(toml, instance2());
        toml = add_block(
            toml,
            String::from(
                r#"[[instances]]
agent = 'test-agent-1'
dna = 'new-dna'
id = 'new-instance'"#,
            ),
        );

        let storage_path_string = storage_path.to_str().unwrap().to_owned();
        toml = add_block(
            toml,
            format!(
                "[instances.storage]\npath = '{}'\ntype = 'pickle'",
                storage_path_string
            ),
        );
        toml = add_block(toml, interface(3001));
        toml = add_block(toml, logger());
        toml = add_block(toml, passphrase_service());
        toml = add_block(toml, signals());
        toml = format!("{}\n", toml);

        assert_eq!(config_contents, toml,);
    }

    #[test]
    /// Tests if the removed instance is gone from the config file
    /// as well as the mentions of the removed instance are gone from the interfaces
    /// (to not render the config invalid).
    fn test_remove_instance() {
        let test_name = "test_remove_instance";
        let mut conductor = create_test_conductor(test_name, 3002);

        assert_eq!(
            conductor.remove_instance(&String::from("test-instance-1")),
            Ok(()),
        );

        let mut config_contents = String::new();
        let mut file =
            File::open(&conductor.config_path()).expect("Could not open temp config file");
        file.read_to_string(&mut config_contents)
            .expect("Could not read temp config file");

        let mut toml = header_block(test_name);

        toml = add_block(toml, agent1());
        toml = add_block(toml, agent2());
        toml = add_block(toml, dna());
        //toml = add_block(toml, instance1());
        toml = add_block(toml, instance2());
        toml = add_block(
            toml,
            String::from(
                r#"[[interfaces]]
admin = true
id = 'websocket interface'

[[interfaces.instances]]
id = 'test-instance-2'

[interfaces.driver]
port = 3002
type = 'websocket'"#,
            ),
        );
        toml = add_block(toml, logger());
        toml = add_block(toml, passphrase_service());
        toml = add_block(toml, signals());
        toml = format!("{}\n", toml);

        assert_eq!(config_contents, toml,);
    }

    #[test]
    /// Tests if the uninstalled DNA is gone from the config file
    /// as well as the instances that use the DNA and their mentions are gone from the interfaces
    /// (to not render the config invalid).
    fn test_uninstall_dna() {
        let test_name = "test_uninstall_dna";
        let mut conductor = create_test_conductor(test_name, 3003);

        assert_eq!(conductor.uninstall_dna(&String::from("test-dna")), Ok(()),);

        let mut config_contents = String::new();
        let mut file =
            File::open(&conductor.config_path()).expect("Could not open temp config file");
        file.read_to_string(&mut config_contents)
            .expect("Could not read temp config file");

        let mut toml = empty_bridges();
        toml = add_line(toml, "dnas = []".to_string());
        toml = add_line(toml, "instances = []".to_string());
        toml = add_line(toml, persistence_dir(test_name));
        toml = add_line(toml, empty_ui_bundles());
        toml = add_line(toml, empty_ui_interfaces());

        toml = add_block(toml, agent1());
        toml = add_block(toml, agent2());
        //toml = add_block(toml, dna());
        //toml = add_block(toml, instance1());
        //toml = add_block(toml, instance2());
        toml = add_block(
            toml,
            String::from(
                r#"[[interfaces]]
admin = true
id = 'websocket interface'
instances = []

[interfaces.driver]
port = 3003
type = 'websocket'"#,
            ),
        );
        toml = add_block(toml, logger());
        toml = add_block(toml, passphrase_service());
        toml = add_block(toml, signals());
        toml = format!("{}\n", toml);

        assert_eq!(config_contents, toml,);
    }

    #[test]
    fn test_add_interface() {
        let test_name = "test_add_interface";
        let mut conductor = create_test_conductor(test_name, 3005);

        let interface_config = InterfaceConfiguration {
            id: String::from("new-interface"),
            driver: InterfaceDriver::Http { port: 8080 },
            admin: false,
            instances: Vec::new(),
        };

        assert_eq!(conductor.add_interface(interface_config), Ok(()),);

        let mut config_contents = String::new();
        let mut file =
            File::open(&conductor.config_path()).expect("Could not open temp config file");
        file.read_to_string(&mut config_contents)
            .expect("Could not read temp config file");

        let mut toml = header_block(test_name);
        toml = add_block(toml, agent1());
        toml = add_block(toml, agent2());
        toml = add_block(toml, dna());
        toml = add_block(toml, instance1());
        toml = add_block(toml, instance2());
        toml = add_block(toml, interface(3005));
        toml = add_block(
            toml,
            String::from(
                r#"[[interfaces]]
admin = false
id = 'new-interface'
instances = []

[interfaces.driver]
port = 8080
type = 'http'"#,
            ),
        );
        toml = add_block(toml, logger());
        toml = add_block(toml, passphrase_service());
        toml = add_block(toml, signals());
        toml = format!("{}\n", toml);

        assert_eq!(config_contents, toml,);
    }

    #[test]
    fn test_remove_interface() {
        let test_name = "test_remove_interface";
        let mut conductor = create_test_conductor(test_name, 3006);

        conductor.start_all_interfaces();
        assert!(conductor
            .interface_threads
            .get("websocket interface")
            .is_some());

        assert_eq!(
            conductor.remove_interface(&String::from("websocket interface")),
            Ok(())
        );

        let mut config_contents = String::new();
        let mut file =
            File::open(&conductor.config_path()).expect("Could not open temp config file");
        file.read_to_string(&mut config_contents)
            .expect("Could not read temp config file");

        let mut toml = empty_bridges();
        toml = add_line(toml, "interfaces = []".to_string());
        toml = add_line(toml, persistence_dir(test_name));
        toml = add_line(toml, empty_ui_bundles());
        toml = add_line(toml, empty_ui_interfaces());

        toml = add_block(toml, agent1());
        toml = add_block(toml, agent2());
        toml = add_block(toml, dna());
        toml = add_block(toml, instance1());
        toml = add_block(toml, instance2());
        toml = add_block(toml, logger());
        toml = add_block(toml, passphrase_service());
        toml = add_block(toml, signals());
        toml = format!("{}\n", toml);

        assert_eq!(config_contents, toml,);

        assert!(conductor
            .interface_threads
            .get("websocket interface")
            .is_none());
    }

    #[test]
    fn test_add_instance_to_interface() {
        let test_name = "test_add_instance_to_interface";
        let mut conductor = create_test_conductor(test_name, 3007);

        let storage_path = current_dir()
            .expect("Could not get current dir")
            .join("tmp-test")
            .join(test_name)
            .join("storage")
            .join("new-instance-2");

        // Make sure storage is clean
        let _ = remove_dir_all(storage_path.clone());

        //conductor.start_all_interfaces();
        //assert!(conductor
        //    .interface_threads
        //    .get("websocket interface")
        //    .is_some());

        let mut new_dna_path = PathBuf::new();
        new_dna_path.push("new-dna.dna.json");
        conductor
            .install_dna_from_file(
                new_dna_path.clone(),
                String::from("new-dna"),
                false,
                None,
                None,
                None,
            )
            .expect("Could not install DNA");

        assert_eq!(
            conductor.add_instance(
                &String::from("new-instance-2"),
                &String::from("new-dna"),
                &String::from("test-agent-1")
            ),
            Ok(())
        );

        assert_eq!(
            conductor.add_instance_to_interface(
                &String::from("websocket interface"),
                &String::from("new-instance-2"),
                &None,
            ),
            Ok(())
        );

        let mut config_contents = String::new();
        let mut file =
            File::open(&conductor.config_path()).expect("Could not open temp config file");
        file.read_to_string(&mut config_contents)
            .expect("Could not read temp config file");

        let mut toml = header_block(test_name);
        toml = add_block(toml, agent1());
        toml = add_block(toml, agent2());
        toml = add_block(toml, dna());
        toml = add_block(
            toml,
            String::from(
                r#"[[dnas]]
file = 'new-dna.dna.json'
hash = 'QmaJiTs75zU7kMFYDkKgrCYaH8WtnYNkmYX3tPt7ycbtRq'
id = 'new-dna'"#,
            ),
        );
        toml = add_block(toml, instance1());
        toml = add_block(toml, instance2());
        toml = add_block(
            toml,
            String::from(
                r#"[[instances]]
agent = 'test-agent-1'
dna = 'new-dna'
id = 'new-instance-2'"#,
            ),
        );

        let storage_path_string = storage_path.to_str().unwrap().to_owned();
        toml = add_block(
            toml,
            format!(
                "[instances.storage]\npath = '{}'\ntype = 'pickle'",
                storage_path_string
            ),
        );
        toml = add_block(
            toml,
            String::from(
                r#"[[interfaces]]
admin = true
id = 'websocket interface'

[[interfaces.instances]]
id = 'test-instance-1'

[[interfaces.instances]]
id = 'test-instance-2'

[[interfaces.instances]]
id = 'new-instance-2'

[interfaces.driver]
port = 3007
type = 'websocket'"#,
            ),
        );
        toml = add_block(toml, logger());
        toml = add_block(toml, passphrase_service());
        toml = add_block(toml, signals());
        toml = format!("{}\n", toml);

        assert_eq!(config_contents, toml,);
    }

    #[test]
    fn test_remove_instance_from_interface() {
        let test_name = "test_remove_instance_from_interface";
        let mut conductor = create_test_conductor(test_name, 3308);

        //conductor.start_all_interfaces();
        //assert!(conductor
        //    .interface_threads
        //    .get("websocket interface")
        //    .is_some());

        assert_eq!(
            conductor.remove_instance_from_interface(
                &String::from("websocket interface"),
                &String::from("test-instance-1")
            ),
            Ok(())
        );

        let mut config_contents = String::new();
        let mut file =
            File::open(&conductor.config_path()).expect("Could not open temp config file");
        file.read_to_string(&mut config_contents)
            .expect("Could not read temp config file");

        let mut toml = header_block(test_name);
        toml = add_block(toml, agent1());
        toml = add_block(toml, agent2());
        toml = add_block(toml, dna());
        toml = add_block(toml, instance1());
        toml = add_block(toml, instance2());
        toml = add_block(
            toml,
            String::from(
                r#"[[interfaces]]
admin = true
id = 'websocket interface'

[[interfaces.instances]]
id = 'test-instance-2'

[interfaces.driver]
port = 3308
type = 'websocket'"#,
            ),
        );
        toml = add_block(toml, logger());
        toml = add_block(toml, passphrase_service());
        toml = add_block(toml, signals());
        toml = format!("{}\n", toml);

        assert_eq!(config_contents, toml,);

        assert!(conductor
            .interface_threads
            .get("websocket interface")
            .is_some());
    }

    #[test]
    fn test_add_agent() {
        let test_name = "test_add_agent";
        let mut conductor = create_test_conductor(test_name, 3009);

        let result = conductor.add_agent(String::from("new-agent"), String::from("Mr. New"), None);
        assert!(result.is_ok());
        let pub_key = result.unwrap();

        let mut config_contents = String::new();
        let mut file =
            File::open(&conductor.config_path()).expect("Could not open temp config file");
        file.read_to_string(&mut config_contents)
            .expect("Could not read temp config file");

        let keystore_file = conductor.instance_storage_dir_path().join(pub_key.clone());

        let mut toml = header_block(test_name);
        toml = add_block(toml, agent1());
        toml = add_block(toml, agent2());
        toml = add_block(
            toml,
            format!(
                r#"[[agents]]
id = 'new-agent'
keystore_file = '{}'
name = 'Mr. New'
public_address = '{}'"#,
                keystore_file.to_string_lossy(),
                pub_key
            ),
        );
        toml = add_block(toml, dna());
        toml = add_block(toml, instance1());
        toml = add_block(toml, instance2());
        toml = add_block(toml, interface(3009));
        toml = add_block(toml, logger());
        toml = add_block(toml, passphrase_service());
        toml = add_block(toml, signals());
        toml = format!("{}\n", toml);

        assert_eq!(config_contents, toml,);
    }

    #[test]
    fn test_remove_agent() {
        let test_name = "test_remove_agent";
        let mut conductor = create_test_conductor(test_name, 3010);

        assert_eq!(
            conductor.remove_agent(&String::from("test-agent-2")),
            Ok(()),
        );

        let mut config_contents = String::new();
        let mut file =
            File::open(&conductor.config_path()).expect("Could not open temp config file");
        file.read_to_string(&mut config_contents)
            .expect("Could not read temp config file");

        let mut toml = header_block(test_name);
        toml = add_block(toml, agent1());
        //toml = add_block(toml, agent2());
        toml = add_block(toml, dna());
        toml = add_block(toml, instance1());
        //toml = add_block(toml, instance2());
        //toml = add_block(toml, interface());
        toml = add_block(
            toml,
            String::from(
                r#"[[interfaces]]
admin = true
id = 'websocket interface'

[[interfaces.instances]]
id = 'test-instance-1'

[interfaces.driver]
port = 3010
type = 'websocket'"#,
            ),
        );
        toml = add_block(toml, logger());
        toml = add_block(toml, passphrase_service());
        toml = add_block(toml, signals());
        toml = format!("{}\n", toml);

        assert_eq!(config_contents, toml,);
    }

    #[test]
    fn test_add_and_remove_bridge() {
        let test_name = "test_add_and_remove_bridge";
        let mut conductor = create_test_conductor(test_name, 3011);

        let bridge = Bridge {
            caller_id: String::from("test-instance-1"),
            callee_id: String::from("test-instance-2"),
            handle: String::from("my favourite instance!"),
        };

        assert_eq!(conductor.add_bridge(bridge), Ok(()),);

        let mut config_contents = String::new();
        let mut file =
            File::open(&conductor.config_path()).expect("Could not open temp config file");
        file.read_to_string(&mut config_contents)
            .expect("Could not read temp config file");

        let mut toml = persistence_dir(test_name);
        toml = add_line(toml, empty_ui_bundles());
        toml = add_line(toml, empty_ui_interfaces());

        toml = add_block(toml, agent1());
        toml = add_block(toml, agent2());
        toml = add_block(
            toml,
            String::from(
                r#"[[bridges]]
callee_id = 'test-instance-2'
caller_id = 'test-instance-1'
handle = 'my favourite instance!'"#,
            ),
        );
        toml = add_block(toml, dna());
        toml = add_block(toml, instance1());
        toml = add_block(toml, instance2());
        toml = add_block(toml, interface(3011));
        toml = add_block(toml, logger());
        toml = add_block(toml, passphrase_service());
        toml = add_block(toml, signals());
        toml = format!("{}\n", toml);

        assert_eq!(config_contents, toml,);

        assert_eq!(
            conductor.remove_bridge(
                &String::from("test-instance-1"),
                &String::from("test-instance-2")
            ),
            Ok(()),
        );

        let mut config_contents = String::new();
        let mut file =
            File::open(&conductor.config_path()).expect("Could not open temp config file");
        file.read_to_string(&mut config_contents)
            .expect("Could not read temp config file");

        let mut toml = header_block(test_name);
        toml = add_block(toml, agent1());
        toml = add_block(toml, agent2());
        toml = add_block(toml, dna());
        toml = add_block(toml, instance1());
        toml = add_block(toml, instance2());
        toml = add_block(toml, interface(3011));
        toml = add_block(toml, logger());
        toml = add_block(toml, passphrase_service());
        toml = add_block(toml, signals());
        toml = format!("{}\n", toml);

        assert_eq!(config_contents, toml,);
    }
}<|MERGE_RESOLUTION|>--- conflicted
+++ resolved
@@ -194,19 +194,8 @@
             id: id.to_string(),
             dna: dna_id.to_string(),
             agent: agent_id.to_string(),
-<<<<<<< HEAD
-            storage: StorageConfiguration::Lmdb {
+            storage: StorageConfiguration::Pickle {
                 path: storage_path,
-                initial_mmap_bytes: None,
-=======
-            storage: StorageConfiguration::Pickle {
-                path: storage_path
-                    .to_str()
-                    .ok_or_else(|| {
-                        HolochainError::ConfigError(format!("invalid path {:?}", storage_path))
-                    })?
-                    .into(),
->>>>>>> a1100e32
             },
         };
         new_config.instances.push(new_instance_config);
