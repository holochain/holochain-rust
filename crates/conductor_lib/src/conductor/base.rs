use crate::{
    conductor::broadcaster::Broadcaster,
    config::{
        serialize_configuration, Configuration, InterfaceConfiguration, InterfaceDriver,
        NetworkConfig, StorageConfiguration,
    },
    context_builder::ContextBuilder,
    dpki_instance::DpkiInstance,
    error::HolochainInstanceError,
    key_loaders::test_keystore,
    keystore::{Keystore, PRIMARY_KEYBUNDLE_ID},
    Holochain,
};
use crossbeam_channel::{unbounded, Receiver, Sender};
use holochain_common::paths::DNA_EXTENSION;
use holochain_core::{logger::Logger, signal::Signal};
use holochain_core_types::{
    agent::AgentId,
    dna::Dna,
    error::{HcResult, HolochainError},
};
use holochain_dpki::{key_bundle::KeyBundle, password_encryption::PwHashConfig};
use holochain_json_api::json::JsonString;
use holochain_locksmith::{Mutex, RwLock};
use holochain_logging::{rule::RuleFilter, FastLogger, FastLoggerBuilder};
use holochain_persistence_api::{cas::content::AddressableContent, hash::HashString};
use holochain_tracing as ht;
use jsonrpc_ws_server::jsonrpc_core::IoHandler;
use std::{
    clone::Clone,
    collections::HashMap,
    convert::TryFrom,
    fs::{self, File},
    io::prelude::*,
    option::NoneError,
    path::PathBuf,
    sync::Arc,
    thread,
    time::Duration,
};

#[cfg(unix)]
use crate::conductor::passphrase_manager::PassphraseServiceUnixSocket;
use crate::{
    conductor::passphrase_manager::{
        PassphraseManager, PassphraseService, PassphraseServiceCmd, PassphraseServiceMock,
    },
    config::{AgentConfiguration, PassphraseServiceConfig},
    interface::{ConductorApiBuilder, InstanceMap, Interface},
    signal_wrapper::SignalWrapper,
    static_file_server::ConductorStaticFileServer,
    static_server_impls::NickelStaticServer as StaticServer,
};
use boolinator::Boolinator;
use holochain_core_types::dna::bridges::BridgePresence;
use holochain_net::{
    connection::net_connection::NetHandler,
    ipc::spawn::{ipc_spawn, SpawnResult},
    p2p_config::{BackendConfig, P2pBackendKind, P2pConfig},
    p2p_network::P2pNetwork,
};

const INTERFACE_CONNECT_ATTEMPTS_MAX: usize = 30;
const INTERFACE_CONNECT_INTERVAL: Duration = Duration::from_secs(1);

lazy_static! {
    /// This is a global and mutable Conductor singleton.
    /// (Ok, not really. I've made Conductor::from_config public again so holochain_nodejs
    /// is not forced to use Conductor as a singleton so we don't run into problems with
    /// tests affecting each other. The consequence is that Rustc can't help us in enforcing
    /// the conductor to be singleton otherwise. The only point this is important anyway is in
    /// the interfaces. That code needs this static variable to be set in order to be able to
    /// call ConductorAdmin functions.)
    /// In order to call from interface threads Conductor admin functions that change
    /// the config and hence mutate the Conductor, we need something that owns the Conductor
    /// and is accessible from everywhere (esp. those conductor interface method closures
    /// in interface.rs).
    pub static ref CONDUCTOR: Arc<Mutex<Option<Conductor>>> = Arc::new(Mutex::new(None));
}

/// Conductor constructor that makes sure the Conductor instance object is mounted
/// in above static CONDUCTOR.
/// It replaces any Conductor instance that was mounted before to CONDUCTOR with a new one
/// create from the given configuration.
pub fn mount_conductor_from_config(config: Configuration, tracer: Option<ht::Tracer>) {
    let conductor = Conductor::from_config(config, tracer);
    CONDUCTOR.lock().unwrap().replace(conductor);
}

/// Main representation of the conductor.
/// Holds a `HashMap` of Holochain instances referenced by ID.
/// A primary point in this struct is
/// `load_config(&mut self, config: &Configuration) -> Result<(), String>`
/// which takes a `config::Configuration` struct and tries to instantiate all configured instances.
/// While doing so it has to load DNA files referenced in the configuration.
/// In order to not bind this code to the assumption that there is a filesystem
/// and also enable easier testing, a DnaLoader ()which is a closure that returns a
/// Dna object for a given path string) has to be injected on creation.
pub struct Conductor {
    pub(in crate::conductor) instances: InstanceMap,
    instance_signal_receivers: Arc<RwLock<HashMap<String, Receiver<Signal>>>>,
    agent_keys: HashMap<String, Arc<Mutex<Keystore>>>,
    pub(in crate::conductor) config: Configuration,
    pub(in crate::conductor) static_servers: HashMap<String, StaticServer>,
    pub(in crate::conductor) interface_threads: HashMap<String, Sender<()>>,
    pub(in crate::conductor) interface_broadcasters: Arc<RwLock<HashMap<String, Broadcaster>>>,
    signal_multiplexer_kill_switch: Option<Sender<()>>,
    pub key_loader: KeyLoader,
    pub(in crate::conductor) dna_loader: DnaLoader,
    pub(in crate::conductor) ui_dir_copier: UiDirCopier,
    signal_tx: Option<SignalSender>,
    logger: FastLogger,
    p2p_config: Option<P2pConfig>,
    network_spawn: Option<SpawnResult>,
    pub passphrase_manager: Arc<PassphraseManager>,
    pub hash_config: Option<PwHashConfig>, // currently this has to be pub for testing.  would like to remove
    // TODO: remove this when n3h gets deprecated
    n3h_keepalive_network: Option<P2pNetwork>, // hack needed so that n3h process stays alive even if all instances get shutdown.
    tracer: Option<ht::Tracer>,
}

impl Drop for Conductor {
    fn drop(&mut self) {
        if let Some(ref mut network_spawn) = self.network_spawn {
            if let Some(mut kill) = network_spawn.kill.take() {
                kill();
            }
        }

        self.shutdown()
            .unwrap_or_else(|err| println!("Error during shutdown, continuing anyway: {:?}", err));

        // Flushing the logger's buffer writer
        self.logger.flush();
        // Do not shut down the logging thread if there is multiple concurrent conductor thread
        // like during unit testing because they all use the same registered logger
        // self.logger.shutdown();

        if let Some(mut network) = self.n3h_keepalive_network.take() {
            network.stop()
        }
    }
}

type SignalSender = Sender<Signal>;
pub type KeyLoader = Arc<
    Box<
        dyn FnMut(
                &PathBuf,
                Arc<PassphraseManager>,
                Option<PwHashConfig>,
            ) -> Result<Keystore, HolochainError>
            + Send
            + Sync,
    >,
>;
pub type DnaLoader = Arc<Box<dyn FnMut(&PathBuf) -> Result<Dna, HolochainError> + Send + Sync>>;
pub type UiDirCopier =
    Arc<Box<dyn FnMut(&PathBuf, &PathBuf) -> Result<(), HolochainError> + Send + Sync>>;

/// preparing for having conductor notifiers go to one of the log streams
pub fn notify(msg: String) {
    println!("{}", msg);
}

#[autotrace]
impl Conductor {
    pub fn from_config(config: Configuration, tracer: Option<ht::Tracer>) -> Self {
        lib3h_sodium::check_init();
        let _rules = config.logger.rules.clone();
        let mut logger_builder = FastLoggerBuilder::new();
        logger_builder.set_level_from_str(&config.logger.logger_level.as_str());

        for rule in config.logger.rules.rules.iter() {
            logger_builder.add_rule_filter(RuleFilter::new(
                rule.pattern.as_str(),
                rule.exclude,
                rule.color.as_ref().unwrap_or(&String::default()).as_str(),
            ));
        }

        let logger = logger_builder
            .build()
            .expect("Fail to instanciate the logging factory.");

        if config.ui_bundles.len() > 0 || config.ui_interfaces.len() > 0 {
            println!();
            println!("{}", std::iter::repeat("!").take(20).collect::<String>());
            println!("DEPRECATION WARNING - Hosting a static UI via the conductor will not be supported in future releases");
            println!("{}", std::iter::repeat("!").take(20).collect::<String>());
            println!();
        }

        let passphrase_service: Arc<Mutex<dyn PassphraseService + Send>> =
            if let PassphraseServiceConfig::UnixSocket { path } = config.passphrase_service.clone()
            {
                #[cfg(not(unix))]
                let _ = path;
                #[cfg(not(unix))]
                panic!("Unix domain sockets are not available on non-Unix systems. Can't create a PassphraseServiceUnixSocket.");

                #[cfg(unix)]
                Arc::new(Mutex::new(PassphraseServiceUnixSocket::new(path)))
            } else {
                match config.passphrase_service.clone() {
                    PassphraseServiceConfig::Cmd => Arc::new(Mutex::new(PassphraseServiceCmd {})),
                    PassphraseServiceConfig::Mock { passphrase } => {
                        Arc::new(Mutex::new(PassphraseServiceMock { passphrase }))
                    }
                    _ => unreachable!(),
                }
            };

        Conductor {
            instances: HashMap::new(),
            instance_signal_receivers: Arc::new(RwLock::new(HashMap::new())),
            agent_keys: HashMap::new(),
            interface_threads: HashMap::new(),
            static_servers: HashMap::new(),
            interface_broadcasters: Arc::new(RwLock::new(HashMap::new())),
            signal_multiplexer_kill_switch: None,
            config,
            key_loader: Arc::new(Box::new(Self::load_key)),
            dna_loader: Arc::new(Box::new(Self::load_dna)),
            ui_dir_copier: Arc::new(Box::new(Self::copy_ui_dir)),
            signal_tx: None,
            logger,
            p2p_config: None,
            network_spawn: None,
            passphrase_manager: Arc::new(PassphraseManager::new(passphrase_service)),
            hash_config: None,
            n3h_keepalive_network: None,
            tracer: tracer,
        }
    }

    pub fn add_agent_keystore(&mut self, agent_id: String, keystore: Keystore) {
        self.agent_keys
            .insert(agent_id, Arc::new(Mutex::new(keystore)));
    }

    pub fn with_signal_channel(mut self, signal_tx: Sender<Signal>) -> Self {
        // TODO: clean up the conductor creation process to prevent loading config before proper setup,
        // especially regarding the signal handler.
        // (see https://github.com/holochain/holochain-rust/issues/739)
        if !self.instances.is_empty() {
            panic!("Cannot set a signal channel after having run from_config()");
        }
        self.signal_tx = Some(signal_tx);
        self
    }

    pub fn p2p_bindings(&self) -> Option<Vec<String>> {
        self.network_spawn
            .as_ref()
            .map(|spawn| spawn.p2p_bindings.clone())
    }

    pub fn config(&self) -> Configuration {
        self.config.clone()
    }

    /// Starts a new thread which monitors each instance's signal channel and pushes signals out
    /// all interfaces the according instance is part of.
    pub fn start_signal_multiplexer(&mut self) -> thread::JoinHandle<()> {
        self.stop_signal_multiplexer();
        let broadcasters = self.interface_broadcasters.clone();
        let instance_signal_receivers = self.instance_signal_receivers.clone();
        let signal_tx = self.signal_tx.clone();
        let config = self.config.clone();
        let (kill_switch_tx, kill_switch_rx) = unbounded();
        self.signal_multiplexer_kill_switch = Some(kill_switch_tx);

        debug!("starting signal loop");
        thread::Builder::new()
            .name("signal_multiplexer".to_string())
            .spawn(move || loop {
                {
                    for (instance_id, receiver) in instance_signal_receivers.read().unwrap().iter()
                    {
                        if let Ok(signal) = receiver.try_recv() {
                            signal_tx.clone().map(|s| s.send(signal.clone()));
                            let broadcasters = broadcasters.read().unwrap();
                            let interfaces_with_instance: Vec<&InterfaceConfiguration> =
                                match signal {
                                    // Send internal signals only to admin interfaces, if signals.trace is set:
                                    Signal::Trace(_) => {
                                        if config.signals.trace {
                                            config
                                                .interfaces
                                                .iter()
                                                .filter(|interface_config| interface_config.admin)
                                                .collect()
                                        } else {
                                            Vec::new()
                                        }
                                    }

                                    // Send internal signals only to admin interfaces, if signals.consistency is set:
                                    Signal::Consistency(_) => {
                                        if config.signals.consistency {
                                            config
                                                .interfaces
                                                .iter()
                                                .filter(|interface_config| interface_config.admin)
                                                .collect()
                                        } else {
                                            Vec::new()
                                        }
                                    }

                                    // Pass through user-defined  signals to the according interfaces
                                    // in which the source instance is exposed:
                                    Signal::User(_) => {
                                        println!(
                                            "SIGNAL for instance[{}]: {:?}",
                                            instance_id, signal
                                        );
                                        let interfaces = config
                                            .interfaces
                                            .iter()
                                            .filter(|interface_config| {
                                                let contains_instance = interface_config
                                                    .instances
                                                    .iter()
                                                    .any(|instance| instance.id == *instance_id);
                                                let is_admin = interface_config.admin;

                                                contains_instance || is_admin
                                            })
                                            .collect();
                                        println!("INTERFACEs for SIGNAL: {:?}", interfaces);
                                        interfaces
                                    }
                                };

                            for interface in interfaces_with_instance {
                                if let Some(broadcaster) = broadcasters.get(&interface.id) {
                                    if let Err(error) = broadcaster.send(SignalWrapper {
                                        signal: signal.clone(),
                                        instance_id: instance_id.clone(),
                                    }) {
                                        notify(error.to_string());
                                    }
                                };
                            }
                        }
                    }
                }
                if kill_switch_rx.try_recv().is_ok() {
                    break;
                }
                thread::sleep(Duration::from_millis(1));
            })
            .expect("Must be able to spawn thread")
    }

    pub fn stop_signal_multiplexer(&self) {
        self.signal_multiplexer_kill_switch
            .as_ref()
            .map(|kill_switch| kill_switch.send(()));
    }

    pub fn start_all_interfaces(&mut self) {
        self.interface_threads = self
            .config
            .interfaces
            .iter()
            .map(|ic| (ic.id.clone(), self.spawn_interface_thread(ic.clone())))
            .collect()
    }

    pub fn stop_all_interfaces(&mut self) {
        for (id, kill_switch) in self.interface_threads.iter() {
            notify(format!("Stopping interface {}", id));
            kill_switch.send(()).unwrap_or_else(|err| {
                let message = format!("Error stopping interface: {}", err);
                notify(message);
            });
        }
    }

    pub fn stop_interface_by_id(&mut self, id: &String) -> Result<(), HolochainError> {
        {
            let kill_switch = self.interface_threads.get(id).ok_or_else(|| {
                HolochainError::ErrorGeneric(format!("Interface {} not found.", id))
            })?;
            notify(format!("Stopping interface {}", id));
            kill_switch.send(()).map_err(|err| {
                let message = format!("Error stopping interface: {}", err);
                notify(message.clone());
                HolochainError::ErrorGeneric(message)
            })?;
        }
        self.interface_threads.remove(id);
        Ok(())
    }

    pub fn start_interface_by_id(&mut self, id: &String) -> Result<(), String> {
        notify(format!("Start interface by id: {}", id));
        self.config
            .interface_by_id(id)
            .ok_or_else(|| format!("Interface does not exist: {}", id))
            .and_then(|config| self.start_interface(&config))
    }

    pub fn start_all_static_servers(&mut self) -> Result<(), String> {
        notify("Starting all servers".into());
        self.static_servers.iter_mut().for_each(|(id, server)| {
            notify(format!("Starting server \"{}|\"", id));
            server
                .start()
                .unwrap_or_else(|_| panic!("Couldn't start server {}", id));
            notify(format!("Server started for \"{}\"", id))
        });
        Ok(())
    }

    pub fn start_instance(&mut self, id: &String) -> Result<(), HolochainInstanceError> {
        let mut instance = self.instances.get(id)?.write().unwrap();
        notify(format!("Starting instance \"{}\"...", id));

        // Get instance DNA so we can read out required bridge definitions:
        let dna =
            instance
                .state()?
                .nucleus()
                .dna()
                .ok_or(HolochainInstanceError::InternalFailure(
                    HolochainError::DnaMissing,
                ))?;

        // Make sure required bridges are configured and started:
        for zome in dna.zomes.values() {
            for bridge in zome.bridges.iter() {
                if bridge.presence == BridgePresence::Required {
                    let handle = bridge.handle.clone();
                    let bridge_config = self
                        .config
                        .bridges
                        .iter()
                        .find(|b| b.handle == handle)
                        .ok_or_else(|| {
                            HolochainInstanceError::RequiredBridgeMissing(handle.clone())
                        })?;
                    self.instances
                        .get(&bridge_config.callee_id)
                        .ok_or_else(|| {
                            HolochainInstanceError::RequiredBridgeMissing(handle.clone())
                        })?
                        .read()
                        .unwrap()
                        .active()
                        .ok_or_else(|| HolochainInstanceError::RequiredBridgeMissing(handle))?;
                }
            }
        }
        instance.start()
    }

    pub fn stop_instance(&mut self, id: &String) -> Result<(), HolochainInstanceError> {
        let instance = self.instances.get(id)?;
        notify(format!("Stopping instance \"{}\"...", id));
        instance.write().unwrap().stop()
    }

    /// Starts all instances
    pub fn start_all_instances(&mut self) -> Result<(), HolochainInstanceError> {
        notify("Start all instances".to_string());
        self.config
            .instances
            .iter()
            .map(|instance_config| instance_config.id.clone())
            .collect::<Vec<String>>()
            .iter()
            .map(|id| {
                let start_result = self.start_instance(&id);
                if Err(HolochainInstanceError::InstanceAlreadyActive) == start_result {
                    Ok(())
                } else {
                    start_result
                }
            })
            .collect::<Result<Vec<()>, _>>()
            .map(|_| ())
    }

    /// Starts dpki_happ instances
    pub fn start_dpki_instance(&mut self) -> Result<(), HolochainInstanceError> {
        let dpki_instance_id = &self.dpki_instance_id().unwrap();
        let mut instance = self
            .instantiate_from_config(dpki_instance_id)
            .map_err(|err| {
                HolochainInstanceError::InternalFailure(HolochainError::ErrorGeneric(err))
            })?;
        instance.start()?;
        self.instances.insert(
            dpki_instance_id.to_string(),
            Arc::new(RwLock::new(instance)),
        );
        Ok(())
    }

    /// Stops all instances
    pub fn stop_all_instances(&mut self) -> Result<(), HolochainInstanceError> {
        self.instances
            .iter_mut()
            .map(|(id, hc)| {
                notify(format!("Stopping instance \"{}\"...", id));
                hc.write()
                    .map(|mut lock| {
                        let _ = lock.stop();
                    })
                    .map_err(|_| {
                        notify(format!("Error stopping instance \"{}\": could not get a lock. Will ignore and proceed shutting down other instances...", id));
                        HolochainInstanceError::InternalFailure(HolochainError::new("Could not get lock on shutdown"))
                    })
            })
            .collect::<Result<Vec<()>, _>>()
            .map(|_| ())
    }

    pub fn instances(&self) -> &InstanceMap {
        &self.instances
    }

    /// Stop and clear all instances
    pub fn shutdown(&mut self) -> Result<(), HolochainInstanceError> {
        // 1. Stop interfaces so we don't have new threads spawned because
        // incoming RPCs while we are spinning down:
        self.stop_all_interfaces();

        // 2. Really make sure nobody can use the conductor through the
        // static reference anymore.
        // Waiting for the conductor lock here also ensure that any
        // running RPC gets finished before we're trying to stop
        // instances (which could lead to a dead-lock)
        let mut conductor_guard = CONDUCTOR.lock().unwrap();
        std::mem::replace(&mut *conductor_guard, None);

        // 3. Stop running instances:
        self.stop_all_instances()?;

        // 4. Kill signal multiplexer threads:
        self.signal_multiplexer_kill_switch
            .as_ref()
            .map(|sender| sender.send(()));

        self.instances = HashMap::new();
        Ok(())
    }

    pub fn spawn_network(&mut self) -> Result<SpawnResult, HolochainError> {
        let network_config = self.config.clone().network.ok_or_else(|| {
            HolochainError::ErrorGeneric("attempt to spawn network when not configured".to_string())
        })?;

        match network_config {
            NetworkConfig::N3h(config) => {
                println!(
                    "Spawning network with working directory: {}",
                    config.n3h_persistence_path
                );
                let spawn_result = ipc_spawn(
                    config.n3h_persistence_path.clone(),
                    P2pConfig::load_end_user_config(config.networking_config_file).to_string(),
                    hashmap! {
                        String::from("N3H_MODE") => config.n3h_mode.clone(),
                        String::from("N3H_WORK_DIR") => config.n3h_persistence_path.clone(),
                        String::from("N3H_IPC_SOCKET") => String::from("tcp://127.0.0.1:*"),
                        String::from("N3H_LOG_LEVEL") => config.n3h_log_level.clone(),
                    },
                    2000,
                    true,
                )
                .map_err(|error| {
                    println!("Error while spawning network process: {:?}", error);
                    HolochainError::ErrorGeneric(error.to_string())
                })?;
                println!(
                    "Network spawned with bindings:\n\t - ipc: {}\n\t - p2p: {:?}",
                    spawn_result.ipc_binding, spawn_result.p2p_bindings
                );
                Ok(spawn_result)
            }
            NetworkConfig::Memory(_) => unimplemented!(),
            NetworkConfig::Sim1h(_) => unimplemented!(),
            NetworkConfig::Sim2h(_) => unimplemented!(),
            NetworkConfig::Lib3h(_) => Err(HolochainError::ErrorGeneric(
                "Lib3h Network not implemented".to_string(),
            )),
        }
    }

    fn get_p2p_config(&self) -> P2pConfig {
        self.p2p_config.clone().map(|p2p_config| {

          // TODO replace this hack with a discovery service trait
          let urls : Vec<url::Url> = self.instances.values().map(|instance| {
                    instance
                        .read()
                        .unwrap()
                        .context()
                        .unwrap()
                        .network_state()
                        .unwrap()
                        .network
                        .as_ref()
                        .expect("Network not initialized")
                        .p2p_endpoint()
                }).collect();
            match p2p_config.to_owned().backend_config {
                BackendConfig::Memory(mut config) => {
                    config.bootstrap_nodes =
                        if config.bootstrap_nodes.is_empty() && !urls.is_empty()
                        { vec![urls[0].clone().into()] }
                        else
                        { config.bootstrap_nodes.clone() };
                    let mut p2p_config = p2p_config;
                    p2p_config.backend_config = BackendConfig::Memory(config);
                    p2p_config
                },
                _ => p2p_config
            }
        }).unwrap_or_else(|| {
            // This should never happen, but we'll throw out an in-memory server config rather than crashing,
            // just to be nice (TODO make proper logging statement)
            println!("warn: instance_network_config called before p2p_config initialized! Using default in-memory network name.");
            P2pConfig::new_with_unique_memory_backend()
        })
    }

    fn initialize_p2p_config(&mut self) -> P2pConfig {
        // if there's no NetworkConfig we won't spawn a network process
        // and instead configure instances to use a unique in-memory network
        if self.config.network.is_none() {
            return P2pConfig::new_with_unique_memory_backend();
        }
        // if there is a config then either we need to spawn a process and get
        // the ipc_uri for it and save it for future calls to `load_config` or
        // we use a (non-empty) uri value that was created from previous calls!
        match self.config.network.clone().unwrap() {
            NetworkConfig::N3h(config) => {
                let uri = config
                    .n3h_ipc_uri
                    .clone()
                    .and_then(|v| if v == "" { None } else { Some(v) })
                    .or_else(|| {
                        self.network_spawn = self.spawn_network().ok();
                        self.network_spawn
                            .as_ref()
                            .map(|spawn| spawn.ipc_binding.clone())
                    });
                let config = P2pConfig::new_ipc_uri(
                    uri,
                    &config.bootstrap_nodes,
                    config.networking_config_file,
                );
                // create an empty network with this config just so the n3h process doesn't
                // kill itself in the case that all instances are closed down (as happens in app-spec)
                let network = P2pNetwork::new(
                    NetHandler::new(Box::new(|_r| Ok(()))),
                    config.clone(),
                    None,
                    None,
                )
                .expect("unable to create conductor keepalive P2pNetwork");
                self.n3h_keepalive_network = Some(network);
                config
            }
            NetworkConfig::Memory(config) => P2pConfig {
                backend_kind: P2pBackendKind::GhostEngineMemory,
                backend_config: BackendConfig::Memory(config),
                maybe_end_user_config: None,
            },
            NetworkConfig::Lib3h(config) => P2pConfig {
                backend_kind: P2pBackendKind::LIB3H,
                backend_config: BackendConfig::Lib3h(config),
                maybe_end_user_config: None,
            },
            NetworkConfig::Sim1h(config) => P2pConfig {
                backend_kind: P2pBackendKind::SIM1H,
                backend_config: BackendConfig::Sim1h(config),
                maybe_end_user_config: None,
            },
            NetworkConfig::Sim2h(config) => P2pConfig {
                backend_kind: P2pBackendKind::SIM2H,
                backend_config: BackendConfig::Sim2h(config),
                maybe_end_user_config: None,
            },
        }
    }

    /// Tries to create all instances configured in the given Configuration object.
    /// Calls `Configuration::check_consistency()` first.
    /// Different to a previous version, it assumes the conductor to be uninitialized.
    /// I.e. it does not try to shutdown running instances or interfaces but assumes
    /// none to be there!
    /// The first time we call this, we also initialize the conductor-wide config
    /// for use with all instances
    pub fn boot_from_config(&mut self) -> Result<(), String> {
        notify("conductor: boot_from_config".into());
        let _ = self.config.check_consistency(&mut self.dna_loader)?;

        if self.p2p_config.is_none() {
            self.p2p_config = Some(self.initialize_p2p_config());
        }

        self.start_signal_multiplexer();
        self.dpki_bootstrap()?;

        for id in self.config.instance_ids_sorted_by_bridge_dependencies()? {
            // We only try to instantiate the instance if it is not running already,
            // which will be the case at least for the DPKI instance which got started
            // specifically in `self.dpki_bootstrap()` above.
            if !self.instances.contains_key(&id) {
                let instance = self.instantiate_from_config(&id).map_err(|error| {
                    format!(
                        "Error while trying to create instance \"{}\": {}",
                        id, error
                    )
                })?;

                self.instances
                    .insert(id.clone(), Arc::new(RwLock::new(instance)));
            }
        }

        for ui_interface_config in self.config.ui_interfaces.clone() {
            notify(format!("adding ui interface {}", &ui_interface_config.id));
            let bundle_config = self
                .config
                .ui_bundle_by_id(&ui_interface_config.bundle)
                .ok_or_else(|| {
                    format!(
                        "UI interface {} references bundle with id {} but no such bundle found",
                        &ui_interface_config.id, &ui_interface_config.bundle
                    )
                })?;
            let connected_dna_interface = ui_interface_config
                .clone()
                .dna_interface
                .map(|interface_id| self.config.interface_by_id(&interface_id).unwrap());

            self.static_servers.insert(
                ui_interface_config.id.clone(),
                StaticServer::from_configs(
                    ui_interface_config,
                    bundle_config,
                    connected_dna_interface,
                ),
            );
        }

        Ok(())
    }

    /// Creates one specific Holochain instance from a given Configuration,
    /// id string and DnaLoader.
    pub fn instantiate_from_config(&mut self, id: &String) -> Result<Holochain, String> {
        self.config.check_consistency(&mut self.dna_loader)?;

        self.config
            .instance_by_id(&id)
            .ok_or_else(|| String::from("Instance not found in config"))
            .and_then(|instance_config| {
                // Build context:
                let mut context_builder = ContextBuilder::new();

                // Agent:
                let agent_id = &instance_config.agent;
                let agent_config = self.config.agent_by_id(agent_id).unwrap();
                let agent_address = self.agent_config_to_id(&agent_config)?;
                if agent_config.test_agent.unwrap_or_default() {
                    // Modify the config so that the public_address is correct.
                    // (The public_address is simply ignored for test_agents, as
                    // it is generated from the agent's name instead of read from
                    // a physical keyfile)
                    self.config.update_agent_address_by_id(agent_id, &agent_address);
                    self.save_config()?;
                }

                context_builder = context_builder.with_agent(agent_address);

                context_builder = context_builder.with_p2p_config(self.get_p2p_config());

                // Signal config:
                let (sender, receiver) = unbounded();
                self.instance_signal_receivers
                .write()
                .unwrap()
                .insert(instance_config.id.clone(), receiver);
                context_builder = context_builder.with_signals(sender);

                if let Some(tracer) = self.tracer.clone() {
                    context_builder = context_builder.with_tracer(tracer);
                }

                // Storage:
                match instance_config.storage {
                    StorageConfiguration::File { path } => {
                        context_builder =
                            context_builder.with_file_storage(path).map_err(|hc_err| {
                                format!("Error creating context: {}", hc_err.to_string())
                            })?
                    }
                    StorageConfiguration::Memory => {
                        context_builder = context_builder.with_memory_storage()
                    }
                    StorageConfiguration::Pickle { path } => {
                        context_builder =
                            context_builder
                                .with_pickle_storage(path)
                                .map_err(|hc_err| {
                                    format!("Error creating context: {}", hc_err.to_string())
                                })?
                    }
                    StorageConfiguration::Lmdb { path, initial_mmap_bytes } => {
                        context_builder =
                            context_builder
                                .with_lmdb_storage(path, initial_mmap_bytes)
                                .map_err(|hc_err| {
                                    format!("Error creating context: {}", hc_err.to_string())
                                })?
                    }
                }

                let instance_name = instance_config.id.clone();
                // Conductor API
                let api = self.build_conductor_api(instance_config.id)?;
                context_builder = context_builder.with_conductor_api(api);

                if self.config.logger.state_dump {
                    context_builder = context_builder.with_state_dump_logging();
                }

                if let Some(metric_publisher_config) = &self.config.metric_publisher {
                    context_builder = context_builder.with_metric_publisher(&metric_publisher_config);
                };

                // Spawn context
                let context = context_builder.with_instance_name(&instance_name).spawn();

                // Get DNA

                // self.config.dnas.iter_mut().fing(|dna_config| dna_config.id == instance_config.dna)
                // .map(|dna_config| {

                // })
                let dna_config = self.config.dna_by_id(&instance_config.dna).unwrap();
                let dna_file = PathBuf::from(&dna_config.file);
                let mut dna = Arc::get_mut(&mut self.dna_loader).unwrap()(&dna_file).map_err(|_| {
                    HolochainError::ConfigError(format!(
                        "Could not load DNA file \"{}\"",
                        dna_config.file
                    ))
                })?;


                match dna_config.uuid {
                    Some(uuid) => {
                        dna.uuid = uuid;
                        self.config.update_dna_hash_by_id(&dna_config.id, dna.address().to_string());
                        self.save_config()?;
                    },
                    None => {
                        // This is where we are checking the consistency between DNAs: for now we compare
                        // the hash provided in the TOML Conductor config file with the computed hash of
                        // the loaded dna.
                        // NB: we only do this is if the uuid is not set
                        let dna_hash_from_conductor_config = HashString::from(dna_config.hash);
                        let dna_hash_computed = &dna.address();

                        match Arc::get_mut(&mut self.dna_loader)
                            .expect("Fail to get a mutable reference to 'dna loader'.")(&dna_file) {
                            // If the file is correctly loaded, meaning it exists in the file system,
                            // we can operate on its computed DNA hash
                            Ok(dna) => {
                                let dna_hash_computed_from_file = dna.address();
                                Conductor::check_dna_consistency_from_all_sources(
                                    &context,
                                    &dna_hash_from_conductor_config,
                                    &dna_hash_computed,
                                    &dna_hash_computed_from_file, &dna_file)?;
                            },
                            Err(_) => {
                                let msg = format!("Conductor: Could not load DNA file {:?}.", &dna_file);
                                log_error!(context, "{}", msg);

                                // If something is wrong with the DNA file, we only
                                // check the 2 primary sources of DNA's hashes
                                match Conductor::check_dna_consistency(
                                    &dna_hash_from_conductor_config,
                                    &dna_hash_computed) {
                                    Ok(_) => (),
                                    Err(e) => {
                                        let msg = format!("\
                                        Conductor: DNA hashes mismatch: 'Conductor config' != 'Conductor instance': \
                                        '{}' != '{}'",
                                        &dna_hash_from_conductor_config,
                                        &dna_hash_computed);
                                        log_error!(context, "{}", msg);

                                        return Err(e.to_string());
                                    }
                                }
                            }
                        }
                    }
                };

                let mut context_clone = context.clone();
                let context = Arc::new(context);
<<<<<<< HEAD
                Holochain::load(context.clone())
=======
                               Holochain::load(context)
>>>>>>> 294c4619
                    .and_then(|hc| {
                       notify(format!(
                            "Successfully loaded instance {} from storage",
                            id.clone()
                        ));
                        Ok(hc)
                    })
                    .or_else(|loading_error| {
                        context_clone.reset_instance();
                        let context = Arc::new(context_clone);
                        // NoneError just means it didn't find a pre-existing state
                        // that's not a problem and so isn't logged as such
                        if loading_error == HolochainError::from(NoneError) {
                           notify("No chain found in the store".to_string());
                        } else {
                            notify(format!(
                                "Failed to load instance {} from storage: {:?}",
                                id.clone(),
                                loading_error
                            ));
                        }
                        notify("Initializing new chain...".to_string());
                        Holochain::new(dna, context)
                        .map_err(|hc_err| hc_err.to_string())
                    })
            })
    }

    pub fn build_conductor_api(
        &mut self,
        instance_id: String,
    ) -> Result<IoHandler, HolochainError> {
        notify(format!(
            "conductor: build_conductor_api instance_id={}, config={:?}",
            instance_id, self.config
        ));
        let instance_config = self.config.instance_by_id(&instance_id)?;
        let agent_id = instance_config.agent.clone();
        let agent_config = self.config.agent_by_id(&agent_id)?;
        let mut api_builder = ConductorApiBuilder::new();
        // Signing callback:
        if let Some(true) = agent_config.holo_remote_key {
            // !!!!!!!!!!!!!!!!!!!!!!!
            // Holo closed-alpha hack:
            // !!!!!!!!!!!!!!!!!!!!!!!
            api_builder = api_builder.with_outsource_signing_callback(
                self.agent_config_to_id(&agent_config)?,
                self.config
                    .signing_service_uri
                    .clone()
                    .expect("holo_remote_key needs signing_service_uri set"),
            );
            api_builder = api_builder.with_outsource_signing_callback(
                self.agent_config_to_id(&agent_config)?,
                self.config
                    .encryption_service_uri
                    .clone()
                    .expect("holo_remote_key needs encryption_service_uri set"),
            );
            api_builder = api_builder.with_outsource_signing_callback(
                self.agent_config_to_id(&agent_config)?,
                self.config
                    .decryption_service_uri
                    .clone()
                    .expect("holo_remote_key needs decryption_service_uri set"),
            );
        } else {
            api_builder = api_builder.with_agent_signature_callback(
                self.get_keybundle_for_agent(&instance_config.agent)?,
            );

            api_builder = api_builder.with_agent_encryption_callback(
                self.get_keybundle_for_agent(&instance_config.agent)?,
            );
            api_builder = api_builder.with_agent_decryption_callback(
                self.get_keybundle_for_agent(&instance_config.agent)?,
            );
            let keystore = self.get_keystore_for_agent(&instance_config.agent)?;
            api_builder = api_builder.with_agent_keystore_functions(keystore);
        }

        // Bridges:
        let id = instance_config.id;
        for bridge in self.config.bridge_dependencies(id.clone()) {
            assert_eq!(bridge.caller_id, id.clone());
            let callee_config = self
                .config
                .instance_by_id(&bridge.callee_id)
                .expect("config.check_consistency()? jumps out if config is broken");
            let callee_instance = self.instances.get(&bridge.callee_id).expect(
                r#"
                    We have to create instances ordered by bridge dependencies such that we
                    can expect the callee to be present here because we need it to create
                    the bridge API"#,
            );

            api_builder =
                api_builder.with_named_instance(bridge.handle.clone(), callee_instance.clone());
            api_builder =
                api_builder.with_named_instance_config(bridge.handle.clone(), callee_config);
        }

        Ok(api_builder.spawn())
    }

    pub fn agent_config_to_id(
        &mut self,
        agent_config: &AgentConfiguration,
    ) -> Result<AgentId, HolochainError> {
        Ok(if let Some(true) = agent_config.holo_remote_key {
            // !!!!!!!!!!!!!!!!!!!!!!!
            // Holo closed-alpha hack:
            // !!!!!!!!!!!!!!!!!!!!!!!
            AgentId::new(&agent_config.name, agent_config.public_address.clone())
        } else {
            let keybundle_arc = self.get_keybundle_for_agent(&agent_config.id)?;
            let keybundle = keybundle_arc.lock().unwrap();
            AgentId::new(&agent_config.name, keybundle.get_id())
        })
    }

    /// Checks if the key for the given agent can be loaded or was already loaded.
    /// Will trigger loading if key is not loaded yet.
    /// Meant to be used in conductor executable to first try to load all keys (which will trigger
    /// passphrase prompts) before bootstrapping the whole config and have prompts appear
    /// in between other initialization output.
    pub fn check_load_key_for_agent(&mut self, agent_id: &String) -> Result<(), String> {
        if let Some(true) = self
            .config
            .agent_by_id(agent_id)
            .and_then(|a| a.holo_remote_key)
        {
            // !!!!!!!!!!!!!!!!!!!!!!!
            // Holo closed-alpha hack:
            // !!!!!!!!!!!!!!!!!!!!!!!
            return Ok(());
        }
        self.get_keystore_for_agent(agent_id)?;
        Ok(())
    }

    /// Checks DNA's hashes from all sources:
    /// - dna_hash_from_conductor_config: from the Conductor configuration
    /// - dna_hash_computed: from the hash computed based on the loaded DNA
    /// and
    /// - dna_hash_computed_from_file: from the hash computed from the loaded DNA of the file.dna
    fn check_dna_consistency_from_all_sources(
        ctx: &holochain_core::context::Context,
        dna_hash_from_conductor_config: &HashString,
        dna_hash_computed: &HashString,
        dna_hash_computed_from_file: &HashString,
        dna_file: &PathBuf,
    ) -> Result<(), HolochainError> {
        match Conductor::check_dna_consistency(&dna_hash_from_conductor_config, &dna_hash_computed)
        {
            Ok(_) => (),
            Err(e) => {
                let msg = format!("\
                                err/Conductor: DNA hashes mismatch: 'Conductor config' != 'Conductor instance': \
                                '{}' != '{}'",
                                &dna_hash_from_conductor_config,
                                &dna_hash_computed);

                log_debug!(ctx, "{}", msg);

                return Err(e);
            }
        }

        match Conductor::check_dna_consistency(
            &dna_hash_from_conductor_config,
            &dna_hash_computed_from_file,
        ) {
            Ok(_) => (),
            Err(e) => {
                let msg = format!("\
                                err/Conductor: DNA hashes mismatch: 'Conductor config' != 'Hash computed from the file {:?}': \
                                '{}' != '{}'",
                                &dna_file,
                                &dna_hash_from_conductor_config,
                                &dna_hash_computed_from_file);

                log_debug!(ctx, "{}", msg);

                return Err(e);
            }
        }

        match Conductor::check_dna_consistency(&dna_hash_computed, &dna_hash_computed_from_file) {
            Ok(_) => (),
            Err(e) => {
                let msg = format!("\
                                err/Conductor: DNA hashes mismatch: 'Conductor instance' != 'Hash computed from the file {:?}': \
                                '{}' != '{}'",
                                &dna_file,
                                &dna_hash_computed,
                                &dna_hash_computed_from_file);
                log_debug!(ctx, "{}", msg);

                return Err(e);
            }
        }
        Ok(())
    }

    /// This is where we check for DNA's hashes consistency.
    /// Only a simple equality check between DNA hashes is currently performed.
    fn check_dna_consistency(
        dna_hash_a: &HashString,
        dna_hash_b: &HashString,
    ) -> Result<(), HolochainError> {
        if *dna_hash_a == *dna_hash_b {
            Ok(())
        } else {
            Err(HolochainError::DnaHashMismatch(
                dna_hash_a.clone(),
                dna_hash_b.clone(),
            ))
        }
    }

    /// Get reference to keystore for given agent ID.
    /// If the key was not loaded (into secure memory) yet, this will use the KeyLoader
    /// to do so.
    pub fn get_keystore_for_agent(
        &mut self,
        agent_id: &String,
    ) -> Result<Arc<Mutex<Keystore>>, String> {
        if !self.agent_keys.contains_key(agent_id) {
            let agent_config = self
                .config
                .agent_by_id(agent_id)
                .ok_or_else(|| format!("Agent '{}' not found", agent_id))?;
            if let Some(true) = agent_config.holo_remote_key {
                return Err("agent is holo_remote, no keystore".to_string());
            }

            let mut keystore = match agent_config.test_agent {
                Some(true) => test_keystore(&agent_config.name),
                _ => {
                    let keystore_file_path = PathBuf::from(agent_config.keystore_file.clone());
                    let keystore = Arc::get_mut(&mut self.key_loader).unwrap()(
                        &keystore_file_path,
                        self.passphrase_manager.clone(),
                        self.hash_config.clone(),
                    )
                    .map_err(|_| {
                        HolochainError::ConfigError(format!(
                            "Could not load keystore \"{}\"",
                            agent_config.keystore_file,
                        ))
                    })?;
                    keystore
                }
            };

            let keybundle = keystore
                .get_keybundle(PRIMARY_KEYBUNDLE_ID)
                .map_err(|err| format!("{}", err,))?;

            if let Some(true) = agent_config.test_agent {
                // don't worry about public_address if this is a test_agent
            } else {
                if agent_config.public_address != keybundle.get_id() {
                    return Err(format!(
                        "Key from file '{}' ('{}') does not match public address {} mentioned in config!",
                        agent_config.keystore_file,
                        keybundle.get_id(),
                        agent_config.public_address,
                    ));
                }
            }

            self.agent_keys
                .insert(agent_id.clone(), Arc::new(Mutex::new(keystore)));
        }
        let keystore_ref = self.agent_keys.get(agent_id).unwrap();
        Ok(keystore_ref.clone())
    }

    /// Get reference to the keybundle stored in the keystore for given agent ID.
    /// If the key was not loaded (into secure memory) yet, this will use the KeyLoader
    /// to do so.
    pub fn get_keybundle_for_agent(
        &mut self,
        agent_id: &String,
    ) -> Result<Arc<Mutex<KeyBundle>>, String> {
        let keystore = self.get_keystore_for_agent(agent_id)?;
        let mut keystore = keystore.lock().unwrap();
        let keybundle = keystore
            .get_keybundle(PRIMARY_KEYBUNDLE_ID)
            .map_err(|err| format!("{}", err))?;
        Ok(Arc::new(Mutex::new(keybundle)))
    }

    fn start_interface(&mut self, config: &InterfaceConfiguration) -> Result<(), String> {
        if self.interface_threads.contains_key(&config.id) {
            return Err(format!("Interface {} already started!", config.id));
        }
        notify(format!("Starting interface '{}'.", config.id));
        let handle = self.spawn_interface_thread(config.clone());
        self.interface_threads.insert(config.id.clone(), handle);
        Ok(())
    }

    /// Default DnaLoader that actually reads files from the filesystem
    pub fn load_dna(file: &PathBuf) -> HcResult<Dna> {
        notify(format!("Reading DNA from {}", file.display()));
        let mut f = File::open(file)?;
        let mut contents = String::new();
        f.read_to_string(&mut contents)?;
        let dna: Dna = Dna::try_from(JsonString::from_json(&contents))?;
        dna.verify()?;
        Ok(dna)
    }

    /// Default KeyLoader that actually reads files from the filesystem
    fn load_key(
        file: &PathBuf,
        passphrase_manager: Arc<PassphraseManager>,
        hash_config: Option<PwHashConfig>,
    ) -> Result<Keystore, HolochainError> {
        notify(format!("Reading keystore from {}", file.display()));

        let keystore = Keystore::new_from_file(file.clone(), passphrase_manager, hash_config)?;
        Ok(keystore)
    }

    fn copy_ui_dir(source: &PathBuf, dest: &PathBuf) -> Result<(), HolochainError> {
        notify(format!(
            "Copying UI from {} to {}",
            source.display(),
            dest.display()
        ));
        fs::create_dir_all(dest).map_err(|_| {
            HolochainError::ErrorGeneric(format!("Could not directory structure {:?}", dest))
        })?;
        fs_extra::dir::copy(&source, &dest, &fs_extra::dir::CopyOptions::new())
            .map_err(|e| HolochainError::ErrorGeneric(e.to_string()))?;
        Ok(())
    }

    fn make_interface_handler(&self, interface_config: &InterfaceConfiguration) -> IoHandler {
        let mut conductor_api_builder = ConductorApiBuilder::new();
        for instance_ref_config in interface_config.instances.iter() {
            let id = &instance_ref_config.id;
            let name = instance_ref_config.alias.as_ref().unwrap_or(id).clone();

            let instance = self.instances.get(id);
            let instance_config = self.config.instance_by_id(id);
            if instance.is_none() || instance_config.is_none() {
                continue;
            }

            let instance = instance.unwrap();
            let instance_config = instance_config.unwrap();

            conductor_api_builder = conductor_api_builder
                .with_named_instance(name.clone(), instance.clone())
                .with_named_instance_config(name.clone(), instance_config)
        }

        if interface_config.admin {
            conductor_api_builder = conductor_api_builder
                .with_admin_dna_functions()
                .with_admin_ui_functions()
                .with_test_admin_functions()
                .with_debug_functions();
        }

        conductor_api_builder.spawn()
    }

    fn spawn_interface_thread(&self, interface_config: InterfaceConfiguration) -> Sender<()> {
        let dispatcher = self.make_interface_handler(&interface_config);
        // The "kill switch" is the channel which allows the interface to be stopped from outside its thread
        let (kill_switch_tx, kill_switch_rx) = unbounded();

        let (broadcaster, _handle) = run_interface(&interface_config, dispatcher, kill_switch_rx)
            .map_err(|error| {
                error!(
                    "conductor: Error running interface, even after {} attempts '{}': {}",
                    INTERFACE_CONNECT_ATTEMPTS_MAX, interface_config.id, error
                );
                error
            })
            .unwrap();

        debug!("conductor: adding broadcaster to map {:?}", broadcaster);

        {
            self.interface_broadcasters
                .write()
                .unwrap()
                .insert(interface_config.id, broadcaster);
        }

        kill_switch_tx
    }

    pub fn dna_dir_path(&self) -> PathBuf {
        self.config.persistence_dir.join("dna")
    }

    pub fn config_path(&self) -> PathBuf {
        self.config.persistence_dir.join("conductor-config.toml")
    }

    pub fn instance_storage_dir_path(&self) -> PathBuf {
        self.config.persistence_dir.join("storage")
    }

    pub fn save_config(&self) -> Result<(), HolochainError> {
        fs::create_dir_all(&self.config.persistence_dir).map_err(|_| {
            HolochainError::ErrorGeneric(format!(
                "Could not directory structure {:?}",
                self.config.persistence_dir
            ))
        })?;
        let mut file = File::create(&self.config_path()).map_err(|_| {
            HolochainError::ErrorGeneric(format!(
                "Could not create file at {:?}",
                self.config_path()
            ))
        })?;

        file.write(serialize_configuration(&self.config)?.as_bytes())
            .map_err(|_| {
                HolochainError::ErrorGeneric(format!(
                    "Could not save config to {:?}",
                    self.config_path()
                ))
            })?;
        Ok(())
    }

    pub fn save_dna(&self, dna: &Dna) -> Result<PathBuf, HolochainError> {
        let file_path = self
            .dna_dir_path()
            .join(dna.address().to_string())
            .with_extension(DNA_EXTENSION);
        fs::create_dir_all(&self.dna_dir_path())?;
        self.save_dna_to(dna, file_path)
    }

    pub fn save_dna_to(&self, dna: &Dna, path: PathBuf) -> Result<PathBuf, HolochainError> {
        let file = File::create(&path).map_err(|e| {
            HolochainError::ConfigError(format!(
                "Error writing DNA to {}, {}",
                path.to_str().unwrap().to_string(),
                e.to_string()
            ))
        })?;
        serde_json::to_writer_pretty(&file, dna)?;
        Ok(path)
    }

    /// check for determining if the conductor is using dpki to manage instance keys
    pub fn using_dpki(&self) -> bool {
        self.config.dpki.is_some()
    }

    /// returns the instance_id of the dpki app if it is configured
    pub fn dpki_instance_id(&self) -> Option<String> {
        match self.config.dpki {
            Some(ref dpki) => Some(dpki.instance_id.clone()),
            None => None,
        }
    }

    /// returns the init_params for the dpki app if it is configured
    pub fn dpki_init_params(&self) -> Option<String> {
        match self.config.dpki {
            Some(ref dpki) => Some(dpki.init_params.clone()),
            None => None,
        }
    }

    /// bootstraps the dpki app if configured
    pub fn dpki_bootstrap(&mut self) -> Result<(), HolochainError> {
        // Checking if there is a dpki instance
        if self.using_dpki() {
            notify("DPKI configured. Starting DPKI instance...".to_string());

            self.start_dpki_instance()
                .map_err(|err| format!("Error starting DPKI instance: {:?}", err))?;
            let dpki_instance_id = self
                .dpki_instance_id()
                .expect("We assume there is a DPKI instance since we just started it above..");

            notify(format!(
                "Instance '{}' running as DPKI instance.",
                dpki_instance_id
            ));

            let instance = self.instances.get(&dpki_instance_id)?;
            let hc_lock = instance.clone();
            let hc_lock_inner = hc_lock;
            let mut hc = hc_lock_inner.write().unwrap();

            if !hc.dpki_is_initialized()? {
                notify("DPKI is not initialized yet (i.e. running for the first time). Calling 'init'...".to_string());
                hc.dpki_init(self.dpki_init_params().unwrap())?;
                notify("DPKI initialization done!".to_string());
            }
        }
        Ok(())
    }
}

fn try_with_port<T, F: FnOnce() -> T>(port: u16, f: F) -> T {
    let mut attempts = 0;
    while attempts <= INTERFACE_CONNECT_ATTEMPTS_MAX {
        if port_is_available(port) {
            return f();
        }
        warn!(
            "Waiting for port {} to be available, sleeping (attempt #{})",
            port, attempts
        );
        thread::sleep(INTERFACE_CONNECT_INTERVAL);
        attempts += 1;
    }
    f()
}

fn port_is_available(port: u16) -> bool {
    use std::net::TcpListener;
    TcpListener::bind(format!("0.0.0.0:{}", port)).is_ok()
}

/// This can eventually be dependency injected for third party Interface definitions
fn _make_interface(interface_config: &InterfaceConfiguration) -> Box<dyn Interface> {
    use crate::interface_impls::{http::HttpInterface, websocket::WebsocketInterface};
    match interface_config.driver {
        InterfaceDriver::Websocket { port } => Box::new(WebsocketInterface::new(port)),
        InterfaceDriver::Http { port } => Box::new(HttpInterface::new(port)),
        _ => unimplemented!(),
    }
}

fn run_interface(
    interface_config: &InterfaceConfiguration,
    handler: IoHandler,
    kill_switch: Receiver<()>,
) -> Result<(Broadcaster, thread::JoinHandle<()>), String> {
    use crate::interface_impls::{http::HttpInterface, websocket::WebsocketInterface};
    match interface_config.driver {
        InterfaceDriver::Websocket { port } => try_with_port(port, || {
            WebsocketInterface::new(port).run(handler, kill_switch)
        }),
        InterfaceDriver::Http { port } => {
            try_with_port(port, || HttpInterface::new(port).run(handler, kill_switch))
        }
        _ => unimplemented!(),
    }
}

#[derive(Clone, Debug)]
struct NullLogger {}

impl Logger for NullLogger {
    fn log(&mut self, _msg: String) {}
}

#[cfg(test)]
pub mod tests {
    use super::*;
    use crate::{
        conductor::{passphrase_manager::PassphraseManager, test_admin::ConductorTestAdmin},
        config::load_configuration,
        key_loaders::mock_passphrase_manager,
        keystore::{test_hash_config, Keystore, Secret, PRIMARY_KEYBUNDLE_ID},
    };
    use holochain_core::{
        action::Action, nucleus::actions::call_zome_function::make_cap_request_for_call,
        signal::signal_channel,
    };
    use holochain_core_types::dna;
    use holochain_dpki::{key_bundle::KeyBundle, password_encryption::PwHashConfig, SEED_SIZE};
    use holochain_persistence_api::cas::content::Address;
    use holochain_wasm_utils::wasm_target_dir;
    use lib3h_sodium::secbuf::SecBuf;
    use std::{
        fs::{File, OpenOptions},
        io::Write,
        path::PathBuf,
    };
    use tempfile;

    use self::tempfile::tempdir;
    use holochain_core_types::dna::{
        bridges::{Bridge, BridgeReference},
        fn_declarations::{FnDeclaration, Trait, TraitFns},
    };
    use std::collections::BTreeMap;
    use test_utils::*;

    //    commented while test_signals_through_admin_websocket is broken
    //    extern crate ws;
    //    use self::ws::{connect, Message};
    //    extern crate parking_lot;

    pub fn test_dna_loader() -> DnaLoader {
        let loader = Box::new(|path: &PathBuf| {
            Ok(match path.to_str().unwrap().as_ref() {
                "bridge/callee.dna" => callee_dna(),
                "bridge/caller.dna" => caller_dna(),
                "bridge/caller_dna_ref.dna" => caller_dna_with_dna_reference(),
                "bridge/caller_bogus_trait_ref.dna" => caller_dna_with_bogus_trait_reference(),
                "bridge/caller_without_required.dna" => caller_dna_without_required(),
                _ => Dna::try_from(JsonString::from_json(&example_dna_string())).unwrap(),
            })
        })
            as Box<dyn FnMut(&PathBuf) -> Result<Dna, HolochainError> + Send + Sync>;
        Arc::new(loader)
    }

    pub fn test_key_loader() -> KeyLoader {
        let loader = Box::new(
            |path: &PathBuf, _pm: Arc<PassphraseManager>, _hash_config: Option<PwHashConfig>| {
                match path.to_str().unwrap().as_ref() {
                    "holo_tester1.key" => Ok(test_keystore(1)),
                    "holo_tester2.key" => Ok(test_keystore(2)),
                    "holo_tester3.key" => Ok(test_keystore(3)),
                    unknown => Err(HolochainError::ErrorGeneric(format!(
                        "No test keystore for {}",
                        unknown
                    ))),
                }
            },
        )
            as Box<
                dyn FnMut(
                        &PathBuf,
                        Arc<PassphraseManager>,
                        Option<PwHashConfig>,
                    ) -> Result<Keystore, HolochainError>
                    + Send
                    + Sync,
            >;
        Arc::new(loader)
    }

    pub fn test_keystore(index: u8) -> Keystore {
        let agent_name = format!("test-agent-{}", index);
        let mut keystore = Keystore::new(
            mock_passphrase_manager(agent_name.clone()),
            test_hash_config(),
        )
        .unwrap();

        // Create deterministic seed
        let mut seed = SecBuf::with_insecure(SEED_SIZE);
        let mock_seed: Vec<u8> = (1..SEED_SIZE).map(|e| e as u8 + index).collect();
        seed.write(0, mock_seed.as_slice())
            .expect("SecBuf must be writeable");

        let secret = Arc::new(Mutex::new(Secret::Seed(seed)));
        keystore.add("root_seed", secret).unwrap();

        keystore
            .add_keybundle_from_seed("root_seed", PRIMARY_KEYBUNDLE_ID)
            .unwrap();
        keystore
    }

    pub fn test_keybundle(index: u8) -> KeyBundle {
        let mut keystore = test_keystore(index);
        keystore.get_keybundle(PRIMARY_KEYBUNDLE_ID).unwrap()
    }

    pub fn test_toml(websocket_port: u16, http_port: u16) -> String {
        format!(
            r#"
    [[agents]]
    id = "test-agent-1"
    name = "Holo Tester 1"
    public_address = "{tkb1}"
    keystore_file = "holo_tester1.key"

    [[agents]]
    id = "test-agent-2"
    name = "Holo Tester 2"
    public_address = "{tkb2}"
    keystore_file = "holo_tester2.key"

    [[agents]]
    id = "test-agent-3"
    name = "Holo Tester 3"
    public_address = "{tkb3}"
    keystore_file = "holo_tester3.key"

    [[dnas]]
    id = "test-dna"
    file = "app_spec.dna.json"
    hash = "QmaJiTs75zU7kMFYDkKgrCYaH8WtnYNkmYX3tPt7ycbtRq"

    [[dnas]]
    id = "bridge-callee"
    file = "bridge/callee.dna"
    hash = "{bridge_callee_hash}"

    [[dnas]]
    id = "bridge-caller"
    file = "bridge/caller.dna"
    hash = "{bridge_caller_hash}"

    [[instances]]
    id = "test-instance-1"
    dna = "bridge-callee"
    agent = "test-agent-1"
        [instances.storage]
        type = "memory"

    [[instances]]
    id = "test-instance-2"
    dna = "test-dna"
    agent = "test-agent-2"
        [instances.storage]
        type = "memory"

    [[instances]]
    id = "bridge-caller"
    dna = "bridge-caller"
    agent = "test-agent-3"
        [instances.storage]
        type = "memory"

    [[interfaces]]
    id = "test-interface-1"
    admin = true
        [interfaces.driver]
        type = "websocket"
        port = {ws_port}
        [[interfaces.instances]]
        id = "test-instance-1"
        [[interfaces.instances]]
        id = "test-instance-2"

    [[interfaces]]
    id = "test-interface-2"
    [interfaces.driver]
    type = "http"
    port = {http_port}
        [[interfaces.instances]]
        id = "test-instance-1"
        [[interfaces.instances]]
        id = "test-instance-2"

    [[bridges]]
    caller_id = "bridge-caller"
    callee_id = "test-instance-1"
    handle = "DPKI"

    [[bridges]]
    caller_id = "bridge-caller"
    callee_id = "test-instance-2"
    handle = "happ-store"

    [[bridges]]
    caller_id = "bridge-caller"
    callee_id = "test-instance-1"
    handle = "test-callee"
    "#,
            tkb1 = test_keybundle(1).get_id(),
            tkb2 = test_keybundle(2).get_id(),
            tkb3 = test_keybundle(3).get_id(),
            ws_port = websocket_port,
            http_port = http_port,
            bridge_callee_hash = callee_dna().address(),
            bridge_caller_hash = caller_dna().address(),
        )
    }

    pub fn test_conductor(websocket_port: u16, http_port: u16) -> Conductor {
        let config =
            load_configuration::<Configuration>(&test_toml(websocket_port, http_port)).unwrap();
        let mut conductor = Conductor::from_config(config.clone(), None);
        conductor.dna_loader = test_dna_loader();
        conductor.key_loader = test_key_loader();
        conductor.boot_from_config().unwrap();
        conductor
    }

    fn test_conductor_with_signals(signal_tx: SignalSender) -> Conductor {
        let config = load_configuration::<Configuration>(&test_toml(8888, 8889)).unwrap();
        let mut conductor =
            Conductor::from_config(config.clone(), None).with_signal_channel(signal_tx);
        conductor.dna_loader = test_dna_loader();
        conductor.key_loader = test_key_loader();
        conductor.boot_from_config().unwrap();
        conductor
    }

    pub fn example_dna_string() -> String {
        r#"{
                "name": "my dna",
                "description": "",
                "version": "",
                "uuid": "00000000-0000-0000-0000-000000000001",
                "dna_spec_version": "2.0",
                "properties": {},
                "zomes": {
                    "": {
                        "description": "",
                        "config": {},
                        "entry_types": {
                            "": {
                                "description": "",
                                "sharing": "public"
                            }
                        },
                        "traits": {
                            "test": {
                                "functions": ["test"]
                             }
                        },
                        "fn_declarations": [
                            {
                                "name": "test",
                                "inputs": [
                                    {
                                        "name": "post",
                                        "type": "string"
                                    }
                                ],
                                "outputs" : [
                                    {
                                        "name": "hash",
                                        "type": "string"
                                    }
                                ]
                            }
                        ],
                        "code": {
                            "code": "AAECAw=="
                        },
                        "bridges": [
                            {
                                "presence": "optional",
                                "handle": "my favourite instance!",
                                "reference": {
                                    "traits": {}
                                }
                            }
                        ]
                    }
                }
            }"#
        .to_string()
    }

    #[test]
    fn test_default_dna_loader() {
        let tempdir = tempdir().unwrap();
        let file_path = tempdir.path().join("test.dna.json");
        let mut tmp_file = File::create(file_path.clone()).unwrap();
        writeln!(tmp_file, "{}", example_dna_string()).unwrap();
        match Conductor::load_dna(&file_path) {
            Ok(dna) => {
                assert_eq!(dna.name, "my dna");
            }
            Err(_) => assert!(false),
        }
    }

    #[test]
    fn test_conductor_boot_from_config() {
        let mut conductor = test_conductor(10001, 10002);
        assert_eq!(conductor.instances.len(), 3);

        conductor.start_all_instances().unwrap();
        conductor.start_all_interfaces();
        conductor.stop_all_instances().unwrap();
    }

    #[test]
    /// Here we test if we correctly check for consistency in DNA hashes: possible sources are:
    /// - DNA hash from Conductor configuration
    /// - computed DNA hash from loaded instance
    fn test_check_dna_consistency() {
        let toml = test_toml(10041, 10042);

        let config = load_configuration::<Configuration>(&toml).unwrap();
        let mut conductor = Conductor::from_config(config.clone(), None);
        conductor.dna_loader = test_dna_loader();
        conductor.key_loader = test_key_loader();
        assert_eq!(
            conductor.boot_from_config(),
            Ok(()),
            "Conductor failed to boot from config"
        );

        // Tests equality
        let a = HashString::from("QmYRM4rh8zmSLaxyShYtv9PBDdQkXuyPieJTZ1e5GZqeeh");
        let b = HashString::from("QmYRM4rh8zmSLaxyShYtv9PBDdQkXuyPieJTZ1e5GZqeeh");
        assert_eq!(
            Conductor::check_dna_consistency(&a, &b),
            Ok(()),
            "DNA consistency check Fail."
        );

        // Tests INequality
        let b = HashString::from("QmQVLgFxUpd1ExVkBzvwASshpG6fmaJGxDEgf1cFf7S73a");
        assert_ne!(
            Conductor::check_dna_consistency(&a, &b),
            Ok(()),
            "DNA consistency check Fail."
        );
    }

    #[test]
    /// This is supposed to fail to show if we are properly bailing when there is
    /// a decrepency btween DNA hashes.
    fn test_check_dna_consistency_err() {
        let a = HashString::from("QmYRM4rh8zmSLaxyShYtv9PBDdQkXuyPieJTZ1e5GZqeeh");
        let b = HashString::from("QmZAQkpkXhfRcSgBJX4NYyqWCyMnkvuF7X2RkPgqihGMrR");

        assert_eq!(
            Conductor::check_dna_consistency(&a, &b),
            Err(HolochainError::DnaHashMismatch(a, b)),
            "DNA consistency check Fail."
        );

        let a = HashString::from("QmYRM4rh8zmSLaxyShYtv9PBDdQkXuyPieJTZ1e5GZqeeh");
        let b = HashString::from(String::default());

        assert_eq!(
            Conductor::check_dna_consistency(&a, &b),
            Err(HolochainError::DnaHashMismatch(a, b)),
            "DNA consistency check Fail."
        )
    }

    #[test]
    fn test_serialize_and_load_with_test_agents() {
        let mut conductor = test_conductor(10091, 10092);

        conductor
            .add_test_agent("test-agent-id".into(), "test-agent-name".into())
            .expect("could not add test agent");

        let config_toml_string =
            serialize_configuration(&conductor.config()).expect("Could not serialize config");
        let serialized_config = load_configuration::<Configuration>(&config_toml_string)
            .expect("Could not deserialize toml");

        let mut reanimated_conductor = Conductor::from_config(serialized_config, None);
        reanimated_conductor.dna_loader = test_dna_loader();
        reanimated_conductor.key_loader = test_key_loader();

        assert_eq!(
            reanimated_conductor
                .config()
                .agents
                .iter()
                .filter_map(|agent| agent.test_agent)
                .count(),
            1
        );
        reanimated_conductor
            .boot_from_config()
            .expect("Could not boot the conductor with test agent")
    }

    #[test]
    fn test_check_dna_consistency_from_dna_file() {
        let fixture = String::from(
            r#"{
                "name": "my dna",
                "description": "",
                "version": "",
                "uuid": "00000000-0000-0000-0000-000000000001",
                "dna_spec_version": "2.0",
                "properties": {},
                "zomes": {
                    "": {
                        "description": "",
                        "config": {},
                        "entry_types": {
                            "": {
                                "description": "",
                                "sharing": "public"
                            }
                        },
                        "traits": {
                            "test": {
                                "functions": ["test"]
                             }
                        },
                        "fn_declarations": [
                            {
                                "name": "test",
                                "inputs": [
                                    {
                                        "name": "post",
                                        "type": "string"
                                    }
                                ],
                                "outputs" : [
                                    {
                                        "name": "hash",
                                        "type": "string"
                                    }
                                ]
                            }
                        ],
                        "code": {
                            "code": "AAECAw=="
                        }
                    }
                }
            }"#,
        );
        let dna_hash_from_file = HashString::from(
            Dna::try_from(JsonString::from_json(&fixture))
                .expect(&format!("Fail to load DNA from raw string: {}", fixture))
                .address(),
        );
        let dna_hash_computed = HashString::from("QmNPCDBhr6BDBBVWG4mBEVFfhyjsScURYdZoV3fDpzjzgb");

        assert_eq!(
            Conductor::check_dna_consistency(&dna_hash_from_file, &dna_hash_computed),
            Ok(()),
            "DNA consistency from DNA file check Fail."
        );
    }

    //#[test]
    // Default config path ~/.holochain/conductor/conductor-config.toml won't work in CI
    fn _test_conductor_save_and_load_config_default_location() {
        let conductor = test_conductor(10011, 10012);
        assert_eq!(conductor.save_config(), Ok(()));

        let mut toml = String::new();

        let mut file = OpenOptions::new()
            .read(true)
            .open(&conductor.config_path())
            .expect("Could not open config file");
        file.read_to_string(&mut toml)
            .expect("Could not read config file");

        let restored_config =
            load_configuration::<Configuration>(&toml).expect("could not load config");
        assert_eq!(
            serialize_configuration(&conductor.config),
            serialize_configuration(&restored_config)
        )
    }

    #[test]
    fn test_conductor_signal_handler() {
        let (signal_tx, signal_rx) = signal_channel();
        let _conductor = test_conductor_with_signals(signal_tx);

        test_utils::expect_action(&signal_rx, |action| match action {
            Action::InitializeChain(_) => true,
            _ => false,
        })
        .unwrap();

        // expect one InitNetwork for each instance

        test_utils::expect_action(&signal_rx, |action| match action {
            Action::InitNetwork(_) => true,
            _ => false,
        })
        .unwrap();

        test_utils::expect_action(&signal_rx, |action| match action {
            Action::InitNetwork(_) => true,
            _ => false,
        })
        .unwrap();
    }

    pub fn callee_wat() -> String {
        r#"
(module

    (memory 1)
    (export "memory" (memory 0))

    (func
        (export "__hdk_validate_app_entry")
        (param $allocation i64)
        (result i64)

        (i64.const 0)
    )

    (func
        (export "__hdk_validate_agent_entry")
        (param $allocation i64)
        (result i64)

        (i64.const 0)
    )

    (func
        (export "__hdk_validate_link")
        (param $allocation i64)
        (result i64)

        (i64.const 0)
    )


    (func
        (export "__hdk_get_validation_package_for_entry_type")
        (param $allocation i64)
        (result i64)

        ;; This writes "Entry" into memory
        (i64.store (i32.const 0) (i64.const 34))
        (i64.store (i32.const 1) (i64.const 69))
        (i64.store (i32.const 2) (i64.const 110))
        (i64.store (i32.const 3) (i64.const 116))
        (i64.store (i32.const 4) (i64.const 114))
        (i64.store (i32.const 5) (i64.const 121))
        (i64.store (i32.const 6) (i64.const 34))

        (i64.const 7)
    )

    (func
        (export "__hdk_get_validation_package_for_link")
        (param $allocation i64)
        (result i64)

        ;; This writes "Entry" into memory
        (i64.store (i32.const 0) (i64.const 34))
        (i64.store (i32.const 1) (i64.const 69))
        (i64.store (i32.const 2) (i64.const 110))
        (i64.store (i32.const 3) (i64.const 116))
        (i64.store (i32.const 4) (i64.const 114))
        (i64.store (i32.const 5) (i64.const 121))
        (i64.store (i32.const 6) (i64.const 34))

        (i64.const 7)
    )

    (func
        (export "__list_traits")
        (param $allocation i64)
        (result i64)

        (i64.const 0)
    )

    (func
        (export "__list_functions")
        (param $allocation i64)
        (result i64)

        (i64.const 0)
    )

    (func
        (export "hello")
        (param $allocation i64)
        (result i64)

        ;; This writes "Holo World" into memory
        (i64.store (i32.const 0) (i64.const 72))
        (i64.store (i32.const 1) (i64.const 111))
        (i64.store (i32.const 2) (i64.const 108))
        (i64.store (i32.const 3) (i64.const 111))
        (i64.store (i32.const 4) (i64.const 32))
        (i64.store (i32.const 5) (i64.const 87))
        (i64.store (i32.const 6) (i64.const 111))
        (i64.store (i32.const 7) (i64.const 114))
        (i64.store (i32.const 8) (i64.const 108))
        (i64.store (i32.const 9) (i64.const 100))

        (i64.const 10)
    )
)
                "#
        .to_string()
    }

    fn bridge_call_fn_declaration() -> FnDeclaration {
        FnDeclaration {
            name: String::from("hello"),
            inputs: vec![],
            outputs: vec![dna::fn_declarations::FnParameter {
                name: String::from("greeting"),
                parameter_type: String::from("String"),
            }],
        }
    }

    fn callee_dna() -> Dna {
        let wat = &callee_wat();
        let mut dna = create_test_dna_with_wat("greeter", Some(wat));
        dna.uuid = String::from("basic_bridge_call");
        let fn_declaration = bridge_call_fn_declaration();

        {
            let zome = dna.zomes.get_mut("greeter").unwrap();
            zome.fn_declarations.push(fn_declaration.clone());
            zome.traits
                .get_mut("hc_public")
                .unwrap()
                .functions
                .push(fn_declaration.name.clone());
            zome.traits.insert(
                String::from("greetable"),
                TraitFns {
                    functions: vec![fn_declaration.name.clone()],
                },
            );
        }

        dna
    }

    fn caller_dna() -> Dna {
        let mut path = PathBuf::new();

        path.push(wasm_target_dir(
            &String::from("conductor_lib").into(),
            &String::from("test-bridge-caller").into(),
        ));
        let wasm_path_component: PathBuf = [
            String::from("wasm32-unknown-unknown"),
            String::from("release"),
            String::from("test_bridge_caller.wasm"),
        ]
        .iter()
        .collect();
        path.push(wasm_path_component);

        let wasm = create_wasm_from_file(&path);
        let defs = create_test_defs_with_fn_names(vec![
            "call_bridge".to_string(),
            "call_bridge_error".to_string(),
        ]);
        let mut dna = create_test_dna_with_defs("test_zome", defs, &wasm);
        dna.uuid = String::from("basic_bridge_call");
        {
            let zome = dna.zomes.get_mut("test_zome").unwrap();
            zome.bridges.push(Bridge {
                presence: BridgePresence::Required,
                handle: String::from("test-callee"),
                reference: BridgeReference::Trait {
                    traits: btreemap! {
                        String::from("greetable") => Trait{
                            functions: vec![bridge_call_fn_declaration()]
                        }
                    },
                },
            });
            zome.bridges.push(Bridge {
                presence: BridgePresence::Optional,
                handle: String::from("DPKI"),
                reference: BridgeReference::Trait {
                    traits: BTreeMap::new(),
                },
            });
            zome.bridges.push(Bridge {
                presence: BridgePresence::Optional,
                handle: String::from("happ-store"),
                reference: BridgeReference::Trait {
                    traits: BTreeMap::new(),
                },
            });
        }

        dna
    }

    #[test]
    fn basic_bridge_call_roundtrip() {
        let config = load_configuration::<Configuration>(&test_toml(10021, 10022)).unwrap();
        let mut conductor = Conductor::from_config(config.clone(), None);
        conductor.dna_loader = test_dna_loader();
        conductor.key_loader = test_key_loader();
        conductor
            .boot_from_config()
            .expect("Test config must be sane");
        conductor
            .start_all_instances()
            .expect("Instances must be spawnable");
        let caller_instance = conductor.instances["bridge-caller"].clone();
        let instance = caller_instance.write().unwrap();

        let cap_call = {
            let context = instance.context().unwrap();
            make_cap_request_for_call(
                context.clone(),
                Address::from(context.clone().agent_id.address()),
                "call_bridge",
                JsonString::empty_object(),
            )
        };
        let result = Holochain::call_zome_function(
            instance.context().unwrap(),
            "test_zome",
            cap_call,
            "call_bridge",
            "{}",
        )
        .unwrap();

        // "Holo World" comes for the callee_wat above which runs in the callee instance
        assert_eq!(result, JsonString::from("Holo World"));
    }

    #[test]
    fn basic_bridge_call_error() {
        let config = load_configuration::<Configuration>(&test_toml(10041, 10042)).unwrap();
        let mut conductor = Conductor::from_config(config.clone(), None);
        conductor.dna_loader = test_dna_loader();
        conductor.key_loader = test_key_loader();
        conductor
            .boot_from_config()
            .expect("Test config must be sane");
        conductor
            .start_all_instances()
            .expect("Instances must be spawnable");
        let caller_instance = conductor.instances["bridge-caller"].clone();
        let instance = caller_instance.write().unwrap();

        let cap_call = {
            let context = instance.context().unwrap();
            make_cap_request_for_call(
                context.clone(),
                Address::from(context.clone().agent_id.address()),
                "call_bridge_error",
                JsonString::empty_object(),
            )
        };
        let result = Holochain::call_zome_function(
            instance.context().unwrap(),
            "test_zome",
            cap_call,
            "call_bridge_error",
            "{}",
        );

        assert!(result.is_ok());
        assert!(result
            .unwrap()
            .to_string()
            .contains("Zome function \'non-existent-function\' not found in Zome \'greeter\'"));
    }

    #[test]
    fn error_if_required_bridge_missing() {
        let mut config = load_configuration::<Configuration>(&test_toml(10061, 10062)).unwrap();
        config.bridges.clear();
        let mut conductor = Conductor::from_config(config.clone(), None);
        conductor.dna_loader = test_dna_loader();
        conductor.key_loader = test_key_loader();

        let result = conductor.boot_from_config();
        assert!(result.is_err());
        assert_eq!(
            result.err().unwrap(),
            "Required bridge \'test-callee\' for instance \'bridge-caller\' missing",
        );
    }

    fn caller_dna_with_dna_reference() -> Dna {
        let mut dna = caller_dna();
        {
            let bridge = dna
                .zomes
                .get_mut("test_zome")
                .unwrap()
                .bridges
                .get_mut(0)
                .unwrap();
            bridge.reference = BridgeReference::Address {
                dna_address: Address::from("fake bridge reference"),
            };
        }
        dna
    }

    fn caller_dna_with_bogus_trait_reference() -> Dna {
        let mut dna = caller_dna();
        {
            let bridge = dna
                .zomes
                .get_mut("test_zome")
                .unwrap()
                .bridges
                .get_mut(0)
                .unwrap();
            let mut fn_declaration = bridge_call_fn_declaration();
            fn_declaration
                .inputs
                .push(dna::fn_declarations::FnParameter {
                    name: String::from("additional_parameter"),
                    parameter_type: String::from("String"),
                });
            bridge.reference = BridgeReference::Trait {
                traits: btreemap! {
                    String::from("greetable") => Trait{
                        functions: vec![fn_declaration]
                    }
                },
            };
        }
        dna
    }

    fn caller_dna_without_required() -> Dna {
        let mut dna = caller_dna();
        {
            let bridge = dna
                .zomes
                .get_mut("test_zome")
                .unwrap()
                .bridges
                .get_mut(0)
                .unwrap();
            bridge.presence = BridgePresence::Optional;
            bridge.reference = BridgeReference::Trait {
                traits: BTreeMap::new(),
            };
        }
        dna
    }

    pub fn bridge_dna_ref_test_toml(caller_dna: &str, callee_dna: &str) -> String {
        format!(
            r#"
    [[agents]]
    id = "test-agent-1"
    name = "Holo Tester 1"
    public_address = "{}"
    keystore_file = "holo_tester1.key"

    [[dnas]]
    id = "bridge-callee"
    file = "{}"
    hash = "Qm328wyq38924y"

    [[dnas]]
    id = "bridge-caller"
    file = "{}"
    hash = "Qm328wyq38924y"

    [[instances]]
    id = "bridge-callee"
    dna = "bridge-callee"
    agent = "test-agent-1"
    [instances.storage]
    type = "memory"

    [[instances]]
    id = "bridge-caller"
    dna = "bridge-caller"
    agent = "test-agent-1"
    [instances.storage]
    type = "memory"

    [[bridges]]
    caller_id = "bridge-caller"
    callee_id = "bridge-callee"
    handle = "test-callee"
    "#,
            test_keybundle(1).get_id(),
            callee_dna,
            caller_dna,
        )
    }

    #[test]
    fn error_if_bridge_reference_dna_mismatch() {
        let config = load_configuration::<Configuration>(&bridge_dna_ref_test_toml(
            "bridge/caller_dna_ref.dna",
            "bridge/callee_dna.dna",
        ))
        .unwrap();
        let mut conductor = Conductor::from_config(config.clone(), None);
        conductor.dna_loader = test_dna_loader();
        conductor.key_loader = test_key_loader();
        let result = conductor.boot_from_config();

        assert!(result.is_err());
        println!("{:?}", result);
        assert!(result.err().unwrap().starts_with(
            "Bridge \'test-callee\' of caller instance \'bridge-caller\' requires callee to be DNA with hash \'fake bridge reference\', but the configured instance \'bridge-callee\' runs DNA with hash"
        ));
    }

    #[test]
    fn error_if_bridge_reference_trait_mismatch() {
        let config = load_configuration::<Configuration>(&bridge_dna_ref_test_toml(
            "bridge/caller_bogus_trait_ref.dna",
            "bridge/callee_dna.dna",
        ))
        .unwrap();
        let mut conductor = Conductor::from_config(config.clone(), None);
        conductor.dna_loader = test_dna_loader();
        conductor.key_loader = test_key_loader();
        let result = conductor.boot_from_config();

        assert!(result.is_err());
        println!("{:?}", result);
        assert_eq!(
            result.err().unwrap(),
            "Bridge \'test-callee\' of instance \'bridge-caller\' requires callee to to implement trait \'greetable\' with functions: [FnDeclaration { name: \"hello\", inputs: [FnParameter { parameter_type: \"String\", name: \"additional_parameter\" }], outputs: [FnParameter { parameter_type: \"String\", name: \"greeting\" }] }]",
        );
    }

    #[test]
    fn fails_if_key_address_does_not_match() {
        // Config with well formatted public address but differing to the deterministic key
        // created by test_key_loader for "holo_tester1.key"
        let config = load_configuration::<Configuration>(r#"
                [[agents]]
                id = "test-agent-1"
                name = "Holo Tester 1"
                public_address = "HoloTester1-----------------------------------------------------------------------AAACZp4xHB"
                keystore_file = "holo_tester1.key"

                [[dnas]]
                id = "test-dna"
                file = "app_spec.dna.json"
                hash = "QmZAQkpkXhfRcSgBJX4NYyqWCyMnkvuF7X2RkPgqihGMrR"

                [[instances]]
                id = "test-instance-1"
                dna = "test-dna"
                agent = "test-agent-1"
                    [instances.storage]
                    type = "memory"
                "#
        ).unwrap();
        let mut conductor = Conductor::from_config(config.clone(), None);
        conductor.dna_loader = test_dna_loader();
        conductor.key_loader = test_key_loader();
        assert_eq!(
            conductor.boot_from_config(),
            Err("Error while trying to create instance \"test-instance-1\": Key from file \'holo_tester1.key\' (\'HcSCI7T6wQ5t4nffbjtUk98Dy9fa79Ds6Uzg8nZt8Fyko46ikQvNwfoCfnpuy7z\') does not match public address HoloTester1-----------------------------------------------------------------------AAACZp4xHB mentioned in config!"
                .to_string()),
        );
    }

    #[test]
    // flaky test
    // signal ordering is not deterministic nor is timing
    // test should poll and allow signals in different orders
    // OR
    // test should be totally removed because this is really an integration test
    #[cfg(feature = "broken-tests")]
    fn test_signals_through_admin_websocket() {
        let mut conductor = test_conductor(10031, 10032);
        let _ = conductor.start_all_instances();
        conductor.start_all_interfaces();
        thread::sleep(Duration::from_secs(2));
        // parking_lot::Mutex is an alternative Mutex that does not get poisoned if one of the
        // threads panic. Here it helps getting the causing assertion panic to be printed
        // instead of masking that with a panic of the thread below which makes it hard to see
        // why this test fails, if it fails.
        let signals: Arc<parking_lot::Mutex<Vec<String>>> =
            Arc::new(parking_lot::Mutex::new(Vec::new()));
        let signals_clone = signals.clone();
        let websocket_thread = thread::spawn(|| {
            connect("ws://127.0.0.1:10031", move |_| {
                let s = signals_clone.clone();
                move |msg: Message| {
                    s.lock().push(msg.to_string());
                    Ok(())
                }
            })
            .unwrap();
        });

        let result = {
            let lock = conductor.instances.get("bridge-caller").unwrap();
            let mut bridge_caller = lock.write().unwrap();
            let cap_call = {
                let context = bridge_caller.context();
                make_cap_request_for_call(
                    context.clone(),
                    Address::from(context.clone().agent_id.address()),
                    "call_bridge",
                    JsonString::empty_object(),
                )
            };
            bridge_caller.call(
                "test_zome",
                cap_call,
                "call_bridge",
                &JsonString::empty_object().to_string(),
            )
        };

        assert!(result.is_ok());
        thread::sleep(Duration::from_secs(2));
        conductor.stop_all_interfaces();
        websocket_thread
            .join()
            .expect("Could not join websocket thread");
        let received_signals = signals.lock().clone();

        assert!(received_signals.len() >= 3);
        assert!(received_signals[0]
            .starts_with("{\"signal\":{\"Trace\":\"SignalZomeFunctionCall(ZomeFnCall {"));
        assert!(received_signals[1]
            .starts_with("{\"signal\":{\"Trace\":\"SignalZomeFunctionCall(ZomeFnCall {"));
        assert!(received_signals[2].starts_with(
            "{\"signal\":{\"Trace\":\"ReturnZomeFunctionResult(ExecuteZomeFnResponse {"
        ));
    }

    #[test]
    fn test_start_stop_instance() {
        let mut conductor = test_conductor(10051, 10052);
        assert_eq!(
            conductor.start_instance(&String::from("test-instance-1")),
            Ok(()),
        );
        assert_eq!(
            conductor.start_instance(&String::from("test-instance-1")),
            Err(HolochainInstanceError::InstanceAlreadyActive),
        );
        assert_eq!(
            conductor.start_instance(&String::from("non-existant-id")),
            Err(HolochainInstanceError::NoSuchInstance),
        );
        assert_eq!(
            conductor.stop_instance(&String::from("test-instance-1")),
            Ok(())
        );
        assert_eq!(
            conductor.stop_instance(&String::from("test-instance-1")),
            Err(HolochainInstanceError::InstanceNotActiveYet),
        );
    }
}<|MERGE_RESOLUTION|>--- conflicted
+++ resolved
@@ -911,11 +911,7 @@
 
                 let mut context_clone = context.clone();
                 let context = Arc::new(context);
-<<<<<<< HEAD
                 Holochain::load(context.clone())
-=======
-                               Holochain::load(context)
->>>>>>> 294c4619
                     .and_then(|hc| {
                        notify(format!(
                             "Successfully loaded instance {} from storage",
