use crate::{
    conductor::{base::notify, Conductor},
    config::{UiBundleConfiguration, UiInterfaceConfiguration},
    error::HolochainInstanceError,
    static_file_server::ConductorStaticFileServer,
    static_server_impls::NickelStaticServer as StaticServer,
};
use holochain_core_types::error::HolochainError;
use std::{path::PathBuf, sync::Arc};

pub trait ConductorUiAdmin {
    fn install_ui_bundle_from_file(
        &mut self,
        path: PathBuf,
        id: &String,
        copy: bool,
    ) -> Result<(), HolochainError>;
    fn uninstall_ui_bundle(&mut self, id: &String) -> Result<(), HolochainError>;

    fn add_ui_interface(
        &mut self,
        new_instance: UiInterfaceConfiguration,
    ) -> Result<(), HolochainError>;
    fn remove_ui_interface(&mut self, id: &String) -> Result<(), HolochainError>;

    fn start_ui_interface(&mut self, id: &String) -> Result<(), HolochainInstanceError>;
    fn stop_ui_interface(&mut self, id: &String) -> Result<(), HolochainInstanceError>;
}

impl ConductorUiAdmin for Conductor {
    fn install_ui_bundle_from_file(
        &mut self,
        path: PathBuf,
        id: &String,
        copy: bool,
    ) -> Result<(), HolochainError> {
        let path = match copy {
            true => {
                let dest = self.config.persistence_dir.join("static").join(id);

                Arc::get_mut(&mut self.ui_dir_copier).unwrap()(&path, &dest).map_err(|e| {
                    HolochainError::ErrorGeneric(format!(
                        "Error copying DNA from {} to {}: {}",
                        path.display(),
                        dest.display(),
                        e
                    ))
                })?;
                dest
            }
            false => path,
        };

        let new_bundle = UiBundleConfiguration {
            id: id.to_string(),
            root_dir: path.clone(),
            hash: None,
        };

        let mut new_config = self.config.clone();
        new_config.ui_bundles.push(new_bundle.clone());
        new_config.check_consistency(&mut self.dna_loader)?;
        self.config = new_config;
        self.save_config()?;
        notify(format!(
            "Installed UI bundle from {} as \"{}\"",
            path.display(),
            id
        ));
        Ok(())
    }

    /// Removes the UI bundle in the config.
    /// Also stops then removes its UI interface if any exist
    fn uninstall_ui_bundle(&mut self, id: &String) -> Result<(), HolochainError> {
        let mut new_config = self.config.clone();
        new_config.ui_bundles = new_config
            .ui_bundles
            .into_iter()
            .filter(|bundle| bundle.id != *id)
            .collect();

        if new_config.ui_bundles.len() == self.config.ui_bundles.len() {
            return Err(HolochainError::ConfigError(format!(
                "No UI bundles match the given ID \"{}\"",
                id
            )));
        }

        let to_remove = new_config
            .ui_interfaces
            .clone()
            .into_iter()
            .filter(|ui_interface| ui_interface.bundle == *id);

        for bundle_interface in to_remove {
            self.remove_ui_interface(&bundle_interface.id)?;
        }

        new_config.check_consistency(&mut self.dna_loader)?;
        self.config = new_config;
        self.save_config()?;
        Ok(())
    }

    fn add_ui_interface(
        &mut self,
        new_interface: UiInterfaceConfiguration,
    ) -> Result<(), HolochainError> {
        let mut new_config = self.config.clone();
        new_config.ui_interfaces.push(new_interface.clone());
        new_config.check_consistency(&mut self.dna_loader)?;
        self.config = new_config;
        self.save_config()?;
        self.static_servers.insert(
            new_interface.id.clone(),
            StaticServer::from_configs(
                new_interface.clone(),
                self.config.ui_bundle_by_id(&new_interface.bundle).unwrap(),
                None,
            ),
        );
        Ok(())
    }

    fn remove_ui_interface(&mut self, id: &String) -> Result<(), HolochainError> {
        let to_stop = self
            .config
            .clone()
            .ui_interfaces
            .into_iter()
            .filter(|ui_interface| ui_interface.id == *id);

        for ui_interface in to_stop {
            let _ = self.stop_ui_interface(&ui_interface.id);
        }

        let mut new_config = self.config.clone();
        new_config.ui_interfaces = new_config
            .ui_interfaces
            .into_iter()
            .filter(|ui_interface| ui_interface.id != *id)
            .collect();
        new_config.check_consistency(&mut self.dna_loader)?;
        self.config = new_config;
        self.save_config()?;

        self.static_servers
            .remove(id)
            .ok_or_else(|| HolochainError::ErrorGeneric("Could not remove server".into()))?;

        Ok(())
    }

    fn start_ui_interface(&mut self, id: &String) -> Result<(), HolochainInstanceError> {
        let server = self.static_servers.get_mut(id)?;
        notify(format!("Starting UI interface \"{}\"...", id));
        server.start()
    }

    fn stop_ui_interface(&mut self, id: &String) -> Result<(), HolochainInstanceError> {
        let server = self.static_servers.get_mut(id)?;
        notify(format!("Stopping UI interface \"{}\"...", id));
        server.stop()
    }
}

#[cfg(test)]
pub mod tests {
    use super::*;
<<<<<<< HEAD
    use conductor::{admin::tests::*, base::UiDirCopier};
    use std::{fs::File, io::Read, net::Ipv4Addr, path::Path};
=======
    use crate::conductor::{admin::tests::*, base::UiDirCopier};
    use std::{fs::File, io::Read, net::Ipv4Addr};
>>>>>>> a1100e32

    pub fn test_ui_copier() -> UiDirCopier {
        let copier = Box::new(|_source: &Path, _dest: &Path| Ok(()))
            as Box<dyn FnMut(&Path, &Path) -> Result<(), HolochainError> + Send + Sync>;
        Arc::new(copier)
    }

    #[test]
    fn test_install_ui_bundle_from_file() {
        let test_name = "test_install_ui_bundle_from_file";
        let mut conductor = create_test_conductor(test_name, 3000);
        let bundle_path = PathBuf::from(".");
        assert_eq!(
            conductor.install_ui_bundle_from_file(
                bundle_path,
                &"test-bundle-id".to_string(),
                false
            ),
            Ok(())
        );

        let mut config_contents = String::new();
        let mut file =
            File::open(&conductor.config_path()).expect("Could not open temp config file");
        file.read_to_string(&mut config_contents)
            .expect("Could not read temp config file");

        let mut toml = empty_bridges();
        toml = add_line(toml, persistence_dir(test_name));
        toml = add_line(toml, empty_ui_interfaces());
        toml = add_block(toml, agent1());
        toml = add_block(toml, agent2());
        toml = add_block(toml, dna());
        toml = add_block(toml, instance1());
        toml = add_block(toml, instance2());
        toml = add_block(toml, interface(3000));
        toml = add_block(
            toml,
            String::from(
                r#"[[ui_bundles]]
id = 'test-bundle-id'
root_dir = '.'"#,
            ),
        );
        toml = add_block(toml, logger());
        toml = add_block(toml, passphrase_service());
        toml = add_block(toml, signals());
        toml = format!("{}\n", toml);

        assert_eq!(config_contents, toml,)
    }

    #[test]
    fn test_install_ui_bundle_from_file_and_copy() {
        let test_name = "test_install_ui_bundle_from_file_and_copy";
        let mut conductor = create_test_conductor(test_name, 3100);

        conductor.ui_dir_copier = test_ui_copier();

        let bundle_path = PathBuf::from(".");
        assert_eq!(
            conductor.install_ui_bundle_from_file(bundle_path, &"test-bundle-id".to_string(), true),
            Ok(())
        );

        let mut config_contents = String::new();
        let mut file =
            File::open(&conductor.config_path()).expect("Could not open temp config file");
        file.read_to_string(&mut config_contents)
            .expect("Could not read temp config file");

        let dest = conductor
            .config
            .persistence_dir
            .join("static")
            .join("test-bundle-id");

        let mut toml = empty_bridges();
        toml = add_line(toml, persistence_dir(test_name));
        toml = add_line(toml, empty_ui_interfaces());
        toml = add_block(toml, agent1());
        toml = add_block(toml, agent2());
        toml = add_block(toml, dna());
        toml = add_block(toml, instance1());
        toml = add_block(toml, instance2());
        toml = add_block(toml, interface(3100));
        toml = add_block(
            toml,
            String::from(
                r#"[[ui_bundles]]
id = 'test-bundle-id'"#,
            ),
        );
        toml = add_line(toml, format!("root_dir = '{}'", dest.display()));
        toml = add_block(toml, logger());
        toml = add_block(toml, passphrase_service());
        toml = add_block(toml, signals());
        toml = format!("{}\n", toml);

        assert_eq!(config_contents, toml,)
    }

    #[test]
    fn test_uninstall_ui_bundle() {
        let test_name = "test_uninstall_ui_bundle";
        let mut conductor = create_test_conductor(test_name, 3001);
        assert_eq!(
            conductor.uninstall_ui_bundle(&"test-bundle-id".to_string()),
            Err(HolochainError::ConfigError(
                "No UI bundles match the given ID \"test-bundle-id\"".into()
            ))
        );
        let bundle_path = PathBuf::from(".");
        assert_eq!(
            conductor.install_ui_bundle_from_file(
                bundle_path,
                &"test-bundle-id".to_string(),
                false
            ),
            Ok(())
        );
        assert_eq!(
            conductor.uninstall_ui_bundle(&"test-bundle-id".to_string()),
            Ok(())
        );
        let mut config_contents = String::new();
        let mut file =
            File::open(&conductor.config_path()).expect("Could not open temp config file");
        file.read_to_string(&mut config_contents)
            .expect("Could not read temp config file");

        let mut toml = header_block(test_name);
        toml = add_block(toml, agent1());
        toml = add_block(toml, agent2());
        toml = add_block(toml, dna());
        toml = add_block(toml, instance1());
        toml = add_block(toml, instance2());
        toml = add_block(toml, interface(3001));
        toml = add_block(toml, logger());
        toml = add_block(toml, passphrase_service());
        toml = add_block(toml, signals());
        toml = format!("{}\n", toml);

        assert_eq!(config_contents, toml,)
    }

    #[test]
    fn test_add_ui_interface() {
        let test_name = "test_add_ui_interface";
        let mut conductor = create_test_conductor(test_name, 3002);
        assert_eq!(
            conductor.add_ui_interface(UiInterfaceConfiguration {
                id: "test-ui-interface-id".into(),
                port: 4000,
                bundle: "test-bundle-id".into(),
                dna_interface: None,
                reroute_to_root: true,
                bind_address: Ipv4Addr::LOCALHOST.to_string()
            }),
            Err(HolochainError::ErrorGeneric(
                "UI bundle configuration test-bundle-id not found, mentioned in UI interface test-ui-interface-id".into()
            ))
        );

        let bundle_path = PathBuf::from(".");
        assert_eq!(
            conductor.install_ui_bundle_from_file(
                bundle_path,
                &"test-bundle-id".to_string(),
                false
            ),
            Ok(())
        );

        assert_eq!(
            conductor.add_ui_interface(UiInterfaceConfiguration {
                id: "test-ui-interface-id".into(),
                port: 4000,
                bundle: "test-bundle-id".into(),
                dna_interface: None,
                reroute_to_root: true,
                bind_address: Ipv4Addr::LOCALHOST.to_string()
            }),
            Ok(())
        );
        let mut config_contents = String::new();
        let mut file =
            File::open(&conductor.config_path()).expect("Could not open temp config file");
        file.read_to_string(&mut config_contents)
            .expect("Could not read temp config file");

        let mut toml = empty_bridges();
        toml = add_line(toml, persistence_dir(test_name));
        toml = add_block(toml, agent1());
        toml = add_block(toml, agent2());
        toml = add_block(toml, dna());
        toml = add_block(toml, instance1());
        toml = add_block(toml, instance2());
        toml = add_block(toml, interface(3002));
        toml = add_block(
            toml,
            String::from(
                r#"[[ui_bundles]]
id = 'test-bundle-id'
root_dir = '.'

[[ui_interfaces]]
bind_address = '127.0.0.1'
bundle = 'test-bundle-id'
id = 'test-ui-interface-id'
port = 4000
reroute_to_root = true"#,
            ),
        );
        toml = add_block(toml, logger());
        toml = add_block(toml, passphrase_service());
        toml = add_block(toml, signals());
        toml = format!("{}\n", toml);

        assert_eq!(config_contents, toml);
    }

    #[test]
    fn test_remove_ui_interface() {
        let test_name = "test_remove_ui_interface";
        let mut conductor = create_test_conductor(test_name, 3003);

        assert_eq!(
            conductor.remove_ui_interface(&"test-ui-interface-id".to_string()),
            Err(HolochainError::ErrorGeneric(
                "Could not remove server".into()
            ))
        );

        let bundle_path = PathBuf::from(".");
        assert_eq!(
            conductor.install_ui_bundle_from_file(
                bundle_path,
                &"test-bundle-id".to_string(),
                false
            ),
            Ok(())
        );

        assert_eq!(
            conductor.add_ui_interface(UiInterfaceConfiguration {
                id: "test-ui-interface-id".into(),
                port: 4000,
                bundle: "test-bundle-id".into(),
                dna_interface: None,
                reroute_to_root: true,
                bind_address: Ipv4Addr::LOCALHOST.to_string()
            }),
            Ok(())
        );

        assert_eq!(
            conductor.remove_ui_interface(&"test-ui-interface-id".to_string()),
            Ok(())
        );

        let mut config_contents = String::new();
        let mut file =
            File::open(&conductor.config_path()).expect("Could not open temp config file");
        file.read_to_string(&mut config_contents)
            .expect("Could not read temp config file");

        let mut toml = empty_bridges();
        toml = add_line(toml, persistence_dir(test_name));
        toml = add_line(toml, empty_ui_interfaces());
        toml = add_block(toml, agent1());
        toml = add_block(toml, agent2());
        toml = add_block(toml, dna());
        toml = add_block(toml, instance1());
        toml = add_block(toml, instance2());
        toml = add_block(toml, interface(3003));
        toml = add_block(
            toml,
            String::from(
                r#"[[ui_bundles]]
id = 'test-bundle-id'
root_dir = '.'"#,
            ),
        );
        toml = add_block(toml, logger());
        toml = add_block(toml, passphrase_service());
        toml = add_block(toml, signals());
        toml = format!("{}\n", toml);

        assert_eq!(config_contents, toml);
    }

    #[test]
    fn test_start_ui_interface() {
        let test_name = "test_start_ui_interface";
        let mut conductor =
            create_test_conductor_from_toml(&barebones_test_toml(test_name), test_name);

        let bundle_path = PathBuf::from(".");
        assert_eq!(
            conductor.install_ui_bundle_from_file(
                bundle_path,
                &"test-bundle-id".to_string(),
                false
            ),
            Ok(())
        );

        assert_eq!(
            conductor.add_ui_interface(UiInterfaceConfiguration {
                id: "test-ui-interface-id".into(),
                port: 4100,
                bundle: "test-bundle-id".into(),
                dna_interface: None,
                reroute_to_root: true,
                bind_address: Ipv4Addr::LOCALHOST.to_string()
            }),
            Ok(())
        );

        assert_eq!(
            conductor.start_ui_interface(&"test-ui-interface-id".to_string()),
            Ok(())
        );
    }

    #[test]
    fn test_stop_ui_interface() {
        let test_name = "test_stop_ui_interface";
        let mut conductor =
            create_test_conductor_from_toml(&barebones_test_toml(test_name), test_name);

        let bundle_path = PathBuf::from(".");
        assert_eq!(
            conductor.install_ui_bundle_from_file(
                bundle_path,
                &"test-bundle-id".to_string(),
                false
            ),
            Ok(())
        );

        assert_eq!(
            conductor.add_ui_interface(UiInterfaceConfiguration {
                id: "test-ui-interface-id".into(),
                port: 4101,
                bundle: "test-bundle-id".into(),
                dna_interface: None,
                reroute_to_root: true,
                bind_address: Ipv4Addr::LOCALHOST.to_string()
            }),
            Ok(())
        );

        assert_eq!(
            conductor.stop_ui_interface(&"test-ui-interface-id".to_string()),
            Err(HolochainInstanceError::InternalFailure(
                HolochainError::ErrorGeneric("server is already stopped".into())
            ))
        );

        assert_eq!(
            conductor.start_ui_interface(&"test-ui-interface-id".to_string()),
            Ok(())
        );

        assert_eq!(
            conductor.stop_ui_interface(&"test-ui-interface-id".to_string()),
            Ok(())
        );
    }
}<|MERGE_RESOLUTION|>--- conflicted
+++ resolved
@@ -168,13 +168,8 @@
 #[cfg(test)]
 pub mod tests {
     use super::*;
-<<<<<<< HEAD
-    use conductor::{admin::tests::*, base::UiDirCopier};
-    use std::{fs::File, io::Read, net::Ipv4Addr, path::Path};
-=======
     use crate::conductor::{admin::tests::*, base::UiDirCopier};
-    use std::{fs::File, io::Read, net::Ipv4Addr};
->>>>>>> a1100e32
+    use std::{fs::File, io::Read, path::Path, net::Ipv4Addr};
 
     pub fn test_ui_copier() -> UiDirCopier {
         let copier = Box::new(|_source: &Path, _dest: &Path| Ok(()))
