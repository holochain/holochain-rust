--- conflicted
+++ resolved
@@ -356,14 +356,10 @@
     }
 
     fn example_api_wasm_path() -> PathBuf {
-<<<<<<< HEAD
-        let mut path = wasm_target_dir("conductor_api".as_ref(), "wasm-test".as_ref());
-=======
         let mut path = wasm_target_dir(
-            &String::from("conductor_lib").into(),
-            &String::from("wasm-test").into(),
-        );
->>>>>>> a1100e32
+            "conductor_lib".as_ref(),
+            "wasm-test".as_ref(),
+        );
         let wasm_path_component: PathBuf = [
             String::from("wasm32-unknown-unknown"),
             String::from("release"),
