--- conflicted
+++ resolved
@@ -17,10 +17,5 @@
 serde_json = { version = "=1.0.47", features = ["preserve_order"] }
 hdk = { path = "../../hdk" }
 serde_derive = "=1.0.104"
-<<<<<<< HEAD
-holochain_json_derive = "=0.0.22"
-holochain_persistence_api = { git = "https://github.com/holochain/holochain-persistence", branch = "transactional" }
-=======
 holochain_json_derive = "=0.0.23"
-holochain_persistence_api = "=0.0.17"
->>>>>>> 55954447
+holochain_persistence_api = { git = "https://github.com/holochain/holochain-persistence", branch = "transactional" }