[package]
name = "holochain_core"
version = "0.0.38-alpha2"
description = "holochain core"
license = "GPL-3.0-only"
homepage = "https://github.com/holochain/holochain-rust"
documentation = "https://github.com/holochain/holochain-rust"
authors = ["Holochain Core Dev Team <devcore@holochain.org>"]
edition = "2018"

[dependencies]
base64 = "=0.10.1"
serde = { version = "=1.0.89", features = ["rc"] }
serde_derive = "=1.0.89"
chrono = "=0.4.6"
serde_json = { version = "=1.0.39", features = ["preserve_order"] }
snowflake = { version = "=1.3.0", features = ["serde_support"] }
bitflags = "=1.0.4"
wasmi = "=0.4.4"
failure = "=0.1.5"
futures-preview = "=0.3.0-alpha.17"
futures-core-preview = "=0.3.0-alpha.17"
futures-channel-preview = "=0.3.0-alpha.17"
futures-executor-preview = "=0.3.0-alpha.17"
futures-io-preview = "=0.3.0-alpha.17"
futures-sink-preview = "=0.3.0-alpha.17"
futures-util-preview = "=0.3.0-alpha.17"
lazy_static = "=1.2.0"
unwrap_to = "=0.1.0"
num-traits = "=0.2.6"
num-derive = "=0.2.4"
toml = "=0.5.0"
<<<<<<< HEAD
holochain_net = { version = "=0.0.37-alpha12", path = "../net" }
holochain_wasm_utils = { version = "=0.0.37-alpha12", path = "../wasm_utils" }
holochain_common = { version = "=0.0.37-alpha12", path = "../common" }
holochain_conductor_lib_api = { version = "=0.0.37-alpha12", path = "../conductor_api" }
holochain_metrics = { version = "0.0.37-alpha12", path = "../metrics" }
=======
holochain_net = { version = "=0.0.38-alpha2", path = "../net" }
holochain_wasm_utils = { version = "=0.0.38-alpha2", path = "../wasm_utils" }
holochain_common = { version = "=0.0.38-alpha2", path = "../common" }
holochain_conductor_lib_api = { version = "=0.0.38-alpha2", path = "../conductor_api" }
>>>>>>> 5af5e9b3
lib3h_protocol = "=0.0.21"
lib3h_sodium = "=0.0.21"
holochain_json_derive = "=0.0.17"
holochain_json_api = "=0.0.17"
holochain_persistence_api = "=0.0.10"
holochain_persistence_file = "=0.0.10"
holochain_persistence_mem = "=0.0.10"
holochain_core_types = { version = "=0.0.38-alpha2", path = "../core_types" }
holochain_dpki = { version = "=0.0.38-alpha2", path = "../dpki" }
holochain_locksmith = { version = "=0.0.38-alpha2", path = "../locksmith" }
log = "=0.4.8"
holochain_logging = "=0.0.4"
boolinator = "=2.4.0"
jsonrpc-core = "14.0.1"
jsonrpc-lite = "=0.5.0"
globset = "=0.4.2"
pretty_assertions = "=0.6.1"
pin-utils = "=0.1.0-alpha.4"
clokwerk = "=0.1.0"
crossbeam-channel = "=0.3.8"
regex = "=1.1.2"
env_logger = "=0.6.1"
url = { version = "=2.1.0", features = ["serde"] }
rand = "0.7.2"

[dev-dependencies]
wabt = "=0.7.4"
test_utils = { version = "=0.0.38-alpha2", path = "../../test_utils" }
tempfile = "=3.0.7"<|MERGE_RESOLUTION|>--- conflicted
+++ resolved
@@ -30,18 +30,11 @@
 num-traits = "=0.2.6"
 num-derive = "=0.2.4"
 toml = "=0.5.0"
-<<<<<<< HEAD
-holochain_net = { version = "=0.0.37-alpha12", path = "../net" }
-holochain_wasm_utils = { version = "=0.0.37-alpha12", path = "../wasm_utils" }
-holochain_common = { version = "=0.0.37-alpha12", path = "../common" }
-holochain_conductor_lib_api = { version = "=0.0.37-alpha12", path = "../conductor_api" }
-holochain_metrics = { version = "0.0.37-alpha12", path = "../metrics" }
-=======
+holochain_metrics = { version = "0.0.38-alpha2", path = "../metrics" }
 holochain_net = { version = "=0.0.38-alpha2", path = "../net" }
 holochain_wasm_utils = { version = "=0.0.38-alpha2", path = "../wasm_utils" }
 holochain_common = { version = "=0.0.38-alpha2", path = "../common" }
 holochain_conductor_lib_api = { version = "=0.0.38-alpha2", path = "../conductor_api" }
->>>>>>> 5af5e9b3
 lib3h_protocol = "=0.0.21"
 lib3h_sodium = "=0.0.21"
 holochain_json_derive = "=0.0.17"
