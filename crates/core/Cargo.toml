[package]
name = "holochain_core"
version = "0.0.35-alpha7"
description = "holochain core"
license = "GPL-3.0-only"
homepage = "https://github.com/holochain/holochain-rust"
documentation = "https://github.com/holochain/holochain-rust"
authors = ["Holochain Core Dev Team <devcore@holochain.org>"]
edition = "2018"

[dependencies]
base64 = "=0.10.1"
serde = { version = "=1.0.89", features = ["rc"] }
serde_derive = "=1.0.89"
chrono = "=0.4.6"
serde_json = { version = "=1.0.39", features = ["preserve_order"] }
snowflake = { version = "=1.3.0", features = ["serde_support"] }
bitflags = "=1.0.4"
wasmi = "=0.4.4"
failure = "=0.1.5"
futures-preview = "=0.3.0-alpha.17"
futures-core-preview = "=0.3.0-alpha.17"
futures-channel-preview = "=0.3.0-alpha.17"
futures-executor-preview = "=0.3.0-alpha.17"
futures-io-preview = "=0.3.0-alpha.17"
futures-sink-preview = "=0.3.0-alpha.17"
futures-util-preview = "=0.3.0-alpha.17"
lazy_static = "=1.2.0"
unwrap_to = "=0.1.0"
num-traits = "=0.2.6"
num-derive = "=0.2.4"
toml = "=0.5.0"
<<<<<<< HEAD
holochain_net = { path = "../net" }
holochain_wasm_utils = { path = "../wasm_utils"}
holochain_common = { path = "../../common" }
holochain_metrics = { path = "../metrics" }
holochain_conductor_lib_api = { path = "../conductor_api" }
=======
holochain_net = { version = "=0.0.35-alpha7", path = "../net" }
holochain_wasm_utils = { version = "=0.0.35-alpha7", path = "../wasm_utils" }
holochain_common = { version = "=0.0.35-alpha7", path = "../common" }
holochain_conductor_lib_api = { version = "=0.0.35-alpha7", path = "../conductor_api" }
>>>>>>> a751100d
lib3h_protocol = "=0.0.20"
lib3h_sodium = "=0.0.20"
holochain_json_derive = "=0.0.17"
holochain_json_api = "=0.0.17"
holochain_persistence_api = "=0.0.10"
holochain_persistence_file = "=0.0.10"
holochain_persistence_mem = "=0.0.10"
holochain_core_types = { version = "=0.0.35-alpha7", path = "../core_types" }
holochain_dpki = { version = "=0.0.35-alpha7", path = "../dpki" }
log = "=0.4.8"
holochain_logging = "=0.0.4"
boolinator = "=2.4.0"
jsonrpc-core = "14.0.1"
jsonrpc-lite = "=0.5.0"
globset = "=0.4.2"
pretty_assertions = "=0.6.1"
pin-utils = "=0.1.0-alpha.4"
clokwerk = "=0.1.0"
crossbeam-channel = "=0.3.8"
regex = "=1.1.2"
env_logger = "=0.6.1"
url = { version = "=2.1.0", features = ["serde"] }
rand = "0.7.2"

[dev-dependencies]
wabt = "=0.7.4"
test_utils = { version = "=0.0.35-alpha7", path = "../../test_utils" }
tempfile = "=3.0.7"<|MERGE_RESOLUTION|>--- conflicted
+++ resolved
@@ -30,18 +30,11 @@
 num-traits = "=0.2.6"
 num-derive = "=0.2.4"
 toml = "=0.5.0"
-<<<<<<< HEAD
-holochain_net = { path = "../net" }
-holochain_wasm_utils = { path = "../wasm_utils"}
-holochain_common = { path = "../../common" }
-holochain_metrics = { path = "../metrics" }
-holochain_conductor_lib_api = { path = "../conductor_api" }
-=======
+holochain_metrics = { version = "0.0.35-alpha7", path = "../metrics" }
 holochain_net = { version = "=0.0.35-alpha7", path = "../net" }
 holochain_wasm_utils = { version = "=0.0.35-alpha7", path = "../wasm_utils" }
 holochain_common = { version = "=0.0.35-alpha7", path = "../common" }
 holochain_conductor_lib_api = { version = "=0.0.35-alpha7", path = "../conductor_api" }
->>>>>>> a751100d
 lib3h_protocol = "=0.0.20"
 lib3h_sodium = "=0.0.20"
 holochain_json_derive = "=0.0.17"
