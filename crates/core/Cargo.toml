[package]
name = "holochain_core"
version = "0.0.42-alpha5"
description = "holochain core"
license = "GPL-3.0-only"
homepage = "https://github.com/holochain/holochain-rust"
documentation = "https://github.com/holochain/holochain-rust"
authors = ["Holochain Core Dev Team <devcore@holochain.org>"]
edition = "2018"

[dependencies]
base64 = "=0.10.1"
serde = { version = "=1.0.89", features = ["rc"] }
serde_derive = "=1.0.89"
chrono = "=0.4.6"
serde_json = { version = "=1.0.39", features = ["preserve_order"] }
snowflake = { version = "=1.3.0", features = ["serde_support"] }
bitflags = "=1.0.4"
wasmi = "=0.4.4"
failure = "=0.1.5"
lazy_static = "=1.2.0"
unwrap_to = "=0.1.0"
num-traits = "=0.2.6"
num-derive = "=0.2.4"
toml = "=0.5.0"
futures = { version = "=0.3.1", features = [ "thread-pool" ] }
<<<<<<< HEAD
holochain_net = { version = "=0.0.41-alpha4", path = "../net" }
holochain_wasm_utils = { version = "=0.0.41-alpha4", path = "../wasm_utils" }
holochain_common = { version = "=0.0.41-alpha4", path = "../common" }
holochain_conductor_lib_api = { version = "=0.0.41-alpha4", path = "../conductor_api" }
lib3h_protocol = { version = "=0.0.26", git = "https://github.com/holochain/lib3h", branch = "tracing-0.0.6" }
lib3h_sodium = { version = "=0.0.26", git = "https://github.com/holochain/lib3h", branch = "tracing-0.0.6" }
=======
holochain_net = { version = "=0.0.42-alpha5", path = "../net" }
holochain_wasm_utils = { version = "=0.0.42-alpha5", path = "../wasm_utils" }
holochain_common = { version = "=0.0.42-alpha5", path = "../common" }
holochain_conductor_lib_api = { version = "=0.0.42-alpha5", path = "../conductor_api" }
lib3h_protocol = "=0.0.26"
lib3h_sodium = "=0.0.26"
>>>>>>> 45e3d89a
holochain_json_derive = "=0.0.17"
holochain_json_api = "=0.0.17"
holochain_persistence_api = "=0.0.11"
holochain_persistence_file = "=0.0.11"
holochain_persistence_mem = "=0.0.11"
<<<<<<< HEAD
holochain_core_types = { version = "=0.0.41-alpha4", path = "../core_types" }
holochain_dpki = { version = "=0.0.41-alpha4", path = "../dpki" }
holochain_locksmith = { version = "=0.0.41-alpha4", path = "../locksmith" }
holochain_metrics = { version = "=0.0.41-alpha4", path = "../metrics" }
holochain_tracing = { version = "=0.0.6" }
holochain_tracing_macros = { version = "=0.0.3" }
=======
holochain_core_types = { version = "=0.0.42-alpha5", path = "../core_types" }
holochain_dpki = { version = "=0.0.42-alpha5", path = "../dpki" }
holochain_locksmith = { version = "=0.0.42-alpha5", path = "../locksmith" }
holochain_metrics = { version = "=0.0.42-alpha5", path = "../metrics" }
>>>>>>> 45e3d89a
log = "=0.4.8"
holochain_logging = "=0.0.4"
boolinator = "=2.4.0"
jsonrpc-core = "14.0.1"
jsonrpc-lite = "=0.5.0"
globset = "=0.4.2"
pretty_assertions = "=0.6.1"
pin-utils = "=0.1.0-alpha.4"
clokwerk = "=0.1.0"
crossbeam-channel = "=0.3.8"
regex = "=1.1.2"
env_logger = "=0.6.1"
url = { version = "=2.1.0", features = ["serde"] }
rand = "0.7.2"
threadpool = "=1.7.1"
im = { version = "=14.0.0", features = ["serde"] }
itertools = "0.8.2"

[dev-dependencies]
wabt = "=0.7.4"
test_utils = { version = "=0.0.42-alpha5", path = "../../test_utils" }
tempfile = "=3.0.7"
holochain_persistence_lmdb = "=0.0.11"
sim1h = { version = "=0.0.42-alpha5", path = "../sim1h" }<|MERGE_RESOLUTION|>--- conflicted
+++ resolved
@@ -24,39 +24,23 @@
 num-derive = "=0.2.4"
 toml = "=0.5.0"
 futures = { version = "=0.3.1", features = [ "thread-pool" ] }
-<<<<<<< HEAD
-holochain_net = { version = "=0.0.41-alpha4", path = "../net" }
-holochain_wasm_utils = { version = "=0.0.41-alpha4", path = "../wasm_utils" }
-holochain_common = { version = "=0.0.41-alpha4", path = "../common" }
-holochain_conductor_lib_api = { version = "=0.0.41-alpha4", path = "../conductor_api" }
-lib3h_protocol = { version = "=0.0.26", git = "https://github.com/holochain/lib3h", branch = "tracing-0.0.6" }
-lib3h_sodium = { version = "=0.0.26", git = "https://github.com/holochain/lib3h", branch = "tracing-0.0.6" }
-=======
 holochain_net = { version = "=0.0.42-alpha5", path = "../net" }
 holochain_wasm_utils = { version = "=0.0.42-alpha5", path = "../wasm_utils" }
 holochain_common = { version = "=0.0.42-alpha5", path = "../common" }
 holochain_conductor_lib_api = { version = "=0.0.42-alpha5", path = "../conductor_api" }
 lib3h_protocol = "=0.0.26"
 lib3h_sodium = "=0.0.26"
->>>>>>> 45e3d89a
 holochain_json_derive = "=0.0.17"
 holochain_json_api = "=0.0.17"
 holochain_persistence_api = "=0.0.11"
 holochain_persistence_file = "=0.0.11"
 holochain_persistence_mem = "=0.0.11"
-<<<<<<< HEAD
-holochain_core_types = { version = "=0.0.41-alpha4", path = "../core_types" }
-holochain_dpki = { version = "=0.0.41-alpha4", path = "../dpki" }
-holochain_locksmith = { version = "=0.0.41-alpha4", path = "../locksmith" }
-holochain_metrics = { version = "=0.0.41-alpha4", path = "../metrics" }
-holochain_tracing = { version = "=0.0.6" }
-holochain_tracing_macros = { version = "=0.0.3" }
-=======
 holochain_core_types = { version = "=0.0.42-alpha5", path = "../core_types" }
 holochain_dpki = { version = "=0.0.42-alpha5", path = "../dpki" }
 holochain_locksmith = { version = "=0.0.42-alpha5", path = "../locksmith" }
 holochain_metrics = { version = "=0.0.42-alpha5", path = "../metrics" }
->>>>>>> 45e3d89a
+holochain_tracing = { version = "=0.0.6" }
+holochain_tracing_macros = { version = "=0.0.3" }
 log = "=0.4.8"
 holochain_logging = "=0.0.4"
 boolinator = "=2.4.0"
