[package]
name = "holochain_core"
version = "0.0.34-alpha1"
description = "holochain core"
license = "Apache-2.0"
homepage = "https://github.com/holochain/holochain-rust"
documentation = "https://github.com/holochain/holochain-rust"
authors = ["Holochain Core Dev Team <devcore@holochain.org>"]
edition = "2018"

[dependencies]
base64 = "=0.10.1"
serde = { version = "=1.0.89", features = ["rc"] }
serde_derive = "=1.0.89"
chrono = "=0.4.6"
serde_json = { version = "=1.0.39", features = ["preserve_order"] }
snowflake = { version = "=1.3.0", features = ["serde_support"] }
bitflags = "=1.0.4"
wasmi = "=0.4.4"
failure = "=0.1.5"
futures-preview = "=0.3.0-alpha.17"
futures-core-preview = "=0.3.0-alpha.17"
futures-channel-preview = "=0.3.0-alpha.17"
futures-executor-preview = "=0.3.0-alpha.17"
futures-io-preview = "=0.3.0-alpha.17"
futures-sink-preview = "=0.3.0-alpha.17"
futures-util-preview = "=0.3.0-alpha.17"
lazy_static = "=1.2.0"
unwrap_to = "=0.1.0"
num-traits = "=0.2.6"
num-derive = "=0.2.4"
toml = "=0.5.0"
<<<<<<< HEAD
holochain_net = { version = "=0.0.34-alpha1", path = "../net" }
holochain_wasm_utils = { version = "=0.0.34-alpha1", path = "../wasm_utils" }
holochain_common = { version = "=0.0.34-alpha1", path = "../common" }
holochain_conductor_lib_api = { version = "=0.0.34-alpha1", path = "../conductor_api" }
lib3h_protocol = "=0.0.19"
lib3h_sodium = "=0.0.19"
=======
holochain_net = { path = "../net" }
holochain_wasm_utils = { path = "../wasm_utils"}
holochain_common = { path = "../../common" }
holochain_conductor_lib_api = { path = "../conductor_api" }
lib3h_protocol = "=0.0.20"
lib3h_sodium = "=0.0.20"
>>>>>>> 42958da7
holochain_json_derive = "=0.0.17"
holochain_json_api = "=0.0.17"
holochain_persistence_api = "=0.0.10"
holochain_persistence_file = "=0.0.10"
holochain_persistence_mem = "=0.0.10"
holochain_core_types = { version = "=0.0.34-alpha1", path = "../core_types" }
holochain_dpki = { version = "=0.0.34-alpha1", path = "../dpki" }
log = "=0.4.8"
holochain_logging = "=0.0.4"
boolinator = "=2.4.0"
jsonrpc-core = "14.0.1"
jsonrpc-lite = "=0.5.0"
globset = "=0.4.2"
pretty_assertions = "=0.6.1"
pin-utils = "=0.1.0-alpha.4"
clokwerk = "=0.1.0"
crossbeam-channel = "=0.3.8"
regex = "=1.1.2"
env_logger = "=0.6.1"
url = { version = "=2.1.0", features = ["serde"] }
rand = "0.7.2"

[dev-dependencies]
wabt = "=0.7.4"
test_utils = { version = "=0.0.34-alpha1", path = "../../test_utils" }
tempfile = "=3.0.7"<|MERGE_RESOLUTION|>--- conflicted
+++ resolved
@@ -30,21 +30,12 @@
 num-traits = "=0.2.6"
 num-derive = "=0.2.4"
 toml = "=0.5.0"
-<<<<<<< HEAD
 holochain_net = { version = "=0.0.34-alpha1", path = "../net" }
 holochain_wasm_utils = { version = "=0.0.34-alpha1", path = "../wasm_utils" }
 holochain_common = { version = "=0.0.34-alpha1", path = "../common" }
 holochain_conductor_lib_api = { version = "=0.0.34-alpha1", path = "../conductor_api" }
-lib3h_protocol = "=0.0.19"
-lib3h_sodium = "=0.0.19"
-=======
-holochain_net = { path = "../net" }
-holochain_wasm_utils = { path = "../wasm_utils"}
-holochain_common = { path = "../../common" }
-holochain_conductor_lib_api = { path = "../conductor_api" }
 lib3h_protocol = "=0.0.20"
 lib3h_sodium = "=0.0.20"
->>>>>>> 42958da7
 holochain_json_derive = "=0.0.17"
 holochain_json_api = "=0.0.17"
 holochain_persistence_api = "=0.0.10"
