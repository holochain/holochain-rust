--- conflicted
+++ resolved
@@ -118,12 +118,6 @@
 
     /// Removes the given item from the holding queue.
     RemoveQueuedHoldingWorkflow(PendingValidation),
-<<<<<<< HEAD
-    /// Adds an entry to the local DHT shard.
-    /// Does not validate, assumes entry is valid.
-    Hold(ChainPair),
-=======
->>>>>>> 17bf1019
 
     /// Adds an entry aspect to the local DHT shard.
     /// Does not validate, assumes referenced entry is valid.
