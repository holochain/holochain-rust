use crate::{
    action::{Action, ActionWrapper, AgentReduceFn},
    agent::chain_store::{ChainStore, ChainStoreIterator},
    network::entry_with_header::EntryWithHeader,
    state::State,
};
use holochain_persistence_api::cas::content::{Address, AddressableContent, Content};

use crate::{
    content_store::{AddContent, GetContent},
    state::{ActionResponse, StateWrapper, ACTION_PRUNE_MS},
};
use bitflags::_core::time::Duration;
use holochain_core_types::{
    agent::AgentId,
    chain_header::ChainHeader,
    entry::{entry_type::EntryType, Entry},
    error::{HcResult, HolochainError},
    signature::{Provenance, Signature},
    time::Iso8601,
};
use holochain_json_api::{
    error::{JsonError, JsonResult},
    json::JsonString,
};
use holochain_wasm_utils::api_serialization::crypto::CryptoMethod;
use im::HashMap;
use serde_json;
use std::{convert::TryFrom, ops::Deref, sync::Arc, time::SystemTime};

/// The state-slice for the Agent.
/// Holds the agent's source chain and keys.
#[derive(Clone, Debug, PartialEq)]
pub struct AgentState {
    /// every action and the result of that action
    actions: HashMap<ActionWrapper, Response>,
    chain_store: ChainStore,
    top_chain_header: Option<ChainHeader>,
    initial_agent_address: Address,
}

<<<<<<< HEAD
#[autotrace]
=======
#[holochain_tracing_macros::newrelic_autotrace(HOLOCHAIN_CORE)]
>>>>>>> 72013bae
impl AgentState {
    /// builds a new, empty AgentState
    pub fn new(chain_store: ChainStore, initial_agent_address: Address) -> AgentState {
        AgentState {
            actions: HashMap::new(),
            chain_store,
            top_chain_header: None,
            initial_agent_address,
        }
    }

    pub fn new_with_top_chain_header(
        chain_store: ChainStore,
        chain_header: Option<ChainHeader>,
        initial_agent_address: Address,
    ) -> AgentState {
        AgentState {
            actions: HashMap::new(),
            chain_store,
            top_chain_header: chain_header,
            initial_agent_address,
        }
    }

    /// getter for a copy of self.actions
    /// uniquely maps action executions to the result of the action
    pub fn actions(&self) -> HashMap<ActionWrapper, Response> {
        self.actions.clone()
    }

    pub fn chain_store(&self) -> ChainStore {
        self.chain_store.clone()
    }

    pub fn top_chain_header(&self) -> Option<ChainHeader> {
        self.top_chain_header.clone()
    }

    pub fn iter_chain(&self) -> ChainStoreIterator {
        self.chain_store.iter(&self.top_chain_header)
    }

    pub fn get_agent_address(&self) -> HcResult<Address> {
        self.chain_store()
            .iter_type(&self.top_chain_header, &EntryType::AgentId)
            .nth(0)
            .map(|chain_header| chain_header.entry_address().clone())
            .or_else(|| Some(self.initial_agent_address.clone()))
            .ok_or_else(|| HolochainError::ErrorGeneric("Agent entry not found".to_string()))
    }

    pub fn get_agent(&self) -> HcResult<AgentId> {
        let agent_entry_address = self.get_agent_address()?;
        let agent_entry = self
            .chain_store()
            .get(&agent_entry_address)?
            .ok_or_else(|| HolochainError::ErrorGeneric("Agent entry not found".to_string()))?;

        match agent_entry {
            Entry::AgentId(agent_id) => Ok(agent_id),
            _ => unreachable!(),
        }
    }

    pub fn get_most_recent_header_for_entry(&self, entry: &Entry) -> Option<ChainHeader> {
        self.chain_store()
            .iter_type(&self.top_chain_header(), &entry.entry_type())
            .find(|h| h.entry_address() == &entry.address())
    }
}

#[derive(Clone, Debug, Deserialize, Serialize, DefaultJson)]
pub struct AgentStateSnapshot {
    top_chain_header: Option<ChainHeader>,
}

impl AgentStateSnapshot {
    pub fn new(chain_header: Option<ChainHeader>) -> AgentStateSnapshot {
        AgentStateSnapshot {
            top_chain_header: chain_header,
        }
    }
    pub fn from_json_str(header_str: &str) -> serde_json::Result<Self> {
        serde_json::from_str(header_str)
    }
    pub fn top_chain_header(&self) -> Option<&ChainHeader> {
        self.top_chain_header.as_ref()
    }
}

impl From<&StateWrapper> for AgentStateSnapshot {
    fn from(state: &StateWrapper) -> Self {
        let agent = &*(state.agent());
        let top_chain = agent.top_chain_header();
        AgentStateSnapshot::new(top_chain)
    }
}

pub static AGENT_SNAPSHOT_ADDRESS: &str = "AgentState";
impl AddressableContent for AgentStateSnapshot {
    fn content(&self) -> Content {
        self.to_owned().into()
    }

    fn try_from_content(content: &Content) -> JsonResult<Self> {
        Self::try_from(content.to_owned())
    }

    fn address(&self) -> Address {
        AGENT_SNAPSHOT_ADDRESS.into()
    }
}

#[derive(Clone, Debug, PartialEq, Serialize, Deserialize, DefaultJson)]
/// the agent's response to an action
/// stored alongside the action in AgentState::actions to provide a state history that observers
/// poll and retrieve
#[allow(clippy::large_enum_variant)]
pub enum AgentActionResponse {
    Commit(Result<Address, HolochainError>),
    FetchEntry(Option<Entry>),
    GetLinks(Result<Vec<Address>, HolochainError>),
    LinkEntries(Result<Entry, HolochainError>),
}

#[derive(Clone, Debug, PartialEq, Serialize, Deserialize, DefaultJson)]
pub struct Response(ActionResponse<AgentActionResponse>);

impl Deref for Response {
    type Target = ActionResponse<AgentActionResponse>;
    fn deref(&self) -> &Self::Target {
        &self.0
    }
}

impl From<AgentActionResponse> for Response {
    fn from(r: AgentActionResponse) -> Self {
        Response(ActionResponse::new(r))
    }
}

#[holochain_tracing_macros::newrelic_autotrace(HOLOCHAIN_CORE)]
pub fn create_new_chain_header(
    entry: &Entry,
    agent_state: &AgentState,
    root_state: &StateWrapper,
    crud_link: &Option<Address>,
    provenances: &Vec<Provenance>,
) -> Result<ChainHeader, HolochainError> {
    let agent_address = agent_state.get_agent_address()?;
    let signature = Signature::from(
        root_state
            .conductor_api()
            .execute(entry.address().to_string(), CryptoMethod::Sign)?,
        // Temporarily replaced by error handling for Holo hack signing.
        // TODO: pull in the expect below after removing the Holo signing hack again
        //.expect("Must be able to create signatures!"),
    );
    let duration_since_epoch = SystemTime::now()
        .duration_since(SystemTime::UNIX_EPOCH)
        .expect("System time must not be before UNIX EPOCH");

    let mut provenances: Vec<Provenance> = provenances.to_vec();
    provenances.push(Provenance::new(agent_address, signature));

    Ok(ChainHeader::new(
        &entry.entry_type(),
        &entry.address(),
        &provenances,
        &agent_state
            .top_chain_header
            .clone()
            .map(|chain_header| chain_header.address()),
        &agent_state
            .chain_store()
            .iter_type(&agent_state.top_chain_header, &entry.entry_type())
            .nth(0)
            .map(|chain_header| chain_header.address()),
        crud_link,
        &Iso8601::from(duration_since_epoch.as_secs()),
    ))
}

/// Create an entry-with-header for a header.
/// Since published headers are treated as entries, the header must also
/// have its own header!
#[holochain_tracing_macros::newrelic_autotrace(HOLOCHAIN_CORE)]
pub fn create_entry_with_header_for_header(
    root_state: &StateWrapper,
    chain_header: ChainHeader,
) -> Result<EntryWithHeader, HolochainError> {
    let timestamp = chain_header.timestamp().clone();
    let entry = Entry::ChainHeader(chain_header);
    // This header entry needs its own header so we can publish it.
    // This is a bit delicate:
    //   * this virtual header needs to be signed
    //   * but we need to make sure that it is deterministic, i.e. that every call of this
    //     function creates the exact same header. Otherwise we end up in a endless loop of
    //     authoring new virtual headers because they have different aspect hashes due to the
    //     timestamp and the source chain link progressing over time.
    // So we first call this function that gives a new header as if it would be added to the
    // source chain...
    let proto =
        create_new_chain_header(&entry, &root_state.agent(), &root_state, &None, &Vec::new())?;
    // ... and then overwrite all links and the timestamp with static values:
    let header = ChainHeader::new(
        proto.entry_type(),
        proto.entry_address(),
        proto.provenances(),
        &None,
        &None,
        &None,
        &timestamp,
    );
    Ok(EntryWithHeader { entry, header })
}

/// Do a Commit Action against an agent state.
/// Intended for use inside the reducer, isolated for unit testing.
/// callback checks (e.g. validate_commit) happen elsewhere because callback functions cause
/// action reduction to hang
#[holochain_tracing_macros::newrelic_autotrace(HOLOCHAIN_CORE)]
fn reduce_commit_entry(
    agent_state: &mut AgentState,
    root_state: &State,
    action_wrapper: &ActionWrapper,
) {
    let action = action_wrapper.action();
    let (entry, maybe_link_update_delete, provenances) = unwrap_to!(action => Action::Commit);

    let result = create_new_chain_header(
        &entry,
        agent_state,
        &StateWrapper::from(root_state.clone()),
        &maybe_link_update_delete,
        provenances,
    )
    .and_then(|chain_header| {
        agent_state.chain_store.add(entry)?;
        agent_state.chain_store.add(&chain_header)?;
        Ok((chain_header, entry.address()))
    })
    .and_then(|(chain_header, address)| {
        agent_state.top_chain_header = Some(chain_header);
        Ok(address)
    });

    agent_state.actions.insert(
        action_wrapper.clone(),
        Response::from(AgentActionResponse::Commit(result)),
    );
}

#[holochain_tracing_macros::newrelic_autotrace(HOLOCHAIN_CORE)]
fn reduce_prune(agent_state: &mut AgentState, _root_state: &State, action_wrapper: &ActionWrapper) {
    assert_eq!(action_wrapper.action(), &Action::Prune);

    agent_state
        .actions
        .iter()
        .filter_map(|(action, response)| {
            if let Ok(elapsed) = response.created_at.elapsed() {
                if elapsed > Duration::from_millis(ACTION_PRUNE_MS) {
                    return Some(action);
                }
            }
            None
        })
        .cloned()
        .collect::<Vec<ActionWrapper>>()
        .into_iter()
        .for_each(|action| {
            agent_state.actions.remove(&action);
        });
}

#[holochain_tracing_macros::newrelic_autotrace(HOLOCHAIN_CORE)]
fn reduce_clear_action_response(
    agent_state: &mut AgentState,
    _root_state: &State,
    action_wrapper: &ActionWrapper,
) {
    let action = action_wrapper.action();
    let id = unwrap_to!(action => Action::ClearActionResponse);

    agent_state.actions = agent_state
        .actions
        .iter()
        .filter(|(action, _)| action.id() == id)
        .cloned()
        .collect();
}

/// maps incoming action to the correct handler
#[holochain_tracing_macros::newrelic_autotrace(HOLOCHAIN_CORE)]
fn resolve_reducer(action_wrapper: &ActionWrapper) -> Option<AgentReduceFn> {
    match action_wrapper.action() {
        Action::ClearActionResponse(_) => Some(reduce_clear_action_response),
        Action::Commit(_) => Some(reduce_commit_entry),
        Action::Prune => Some(reduce_prune),
        _ => None,
    }
}

/// Reduce Agent's state according to provided Action
#[holochain_tracing_macros::newrelic_autotrace(HOLOCHAIN_CORE)]
pub fn reduce(
    old_state: Arc<AgentState>,
    root_state: &State,
    action_wrapper: &ActionWrapper,
) -> Arc<AgentState> {
    let handler = resolve_reducer(action_wrapper);
    match handler {
        Some(f) => {
            let mut new_state: AgentState = (*old_state).clone();
            f(&mut new_state, root_state, &action_wrapper);
            Arc::new(new_state)
        }
        None => old_state,
    }
}

#[cfg(test)]
pub mod tests {
    use super::*;
    use crate::{
        action::tests::test_action_wrapper_commit, agent::chain_store::tests::test_chain_store,
        instance::tests::test_context, state::State,
    };
    use holochain_core_types::{
        chain_header::{test_chain_header, ChainHeader},
        entry::{expected_entry_address, test_entry, Entry},
        error::HolochainError,
        signature::Signature,
    };
    use holochain_json_api::json::JsonString;
    use holochain_persistence_api::cas::content::AddressableContent;
    use im::HashMap;
    use serde_json;
    use test_utils::mock_signing::mock_signer;

    /// dummy agent state
    pub fn test_agent_state(maybe_initial_agent_address: Option<Address>) -> AgentState {
        AgentState::new(
            test_chain_store(),
            maybe_initial_agent_address
                .or_else(|| Some(AgentId::generate_fake("test agent").address()))
                .unwrap(),
        )
    }

    /// dummy action response for a successful commit as test_entry()
    pub fn test_action_response_commit() -> AgentActionResponse {
        AgentActionResponse::Commit(Ok(expected_entry_address()))
    }

    #[test]
    /// smoke test for building a new AgentState
    fn agent_state_new() {
        test_agent_state(None);
    }

    #[test]
    /// test for the agent state actions getter
    fn agent_state_actions() {
        assert_eq!(HashMap::new(), test_agent_state(None).actions());
    }

    #[test]
    /// test for reducing commit entry
    fn test_reduce_commit_entry() {
        let netname = Some("test_reduce_commit_entry");
        let context = test_context("bob", netname);
        let mut agent_state = test_agent_state(Some(context.agent_id.address()));
        let state = State::new_with_agent(context, agent_state.clone());
        let action_wrapper = test_action_wrapper_commit();

        reduce_commit_entry(&mut agent_state, &state, &action_wrapper);

        let response = agent_state.actions().get(&action_wrapper).unwrap().clone();
        assert_eq!(response.response(), &test_action_response_commit(),);
    }

    #[test]
    /// test response to json
    fn test_commit_response_to_json() {
        assert_eq!(
            JsonString::from_json(&format!(
                "{{\"Commit\":{{\"Ok\":\"{}\"}}}}",
                expected_entry_address()
            )),
            JsonString::from(AgentActionResponse::Commit(Ok(expected_entry_address()))),
        );
        assert_eq!(
            JsonString::from_json("{\"Commit\":{\"Err\":{\"ErrorGeneric\":\"some error\"}}}"),
            JsonString::from(AgentActionResponse::Commit(Err(HolochainError::new(
                "some error"
            ))))
        );
    }

    #[test]
    fn test_get_response_to_json() {
        assert_eq!(
            JsonString::from_json(
                "{\"FetchEntry\":{\"App\":[\"testEntryType\",\"\\\"test entry value\\\"\"]}}"
            ),
            JsonString::from(AgentActionResponse::FetchEntry(Some(Entry::from(
                test_entry().clone()
            ))))
        );
        assert_eq!(
            JsonString::from_json("{\"FetchEntry\":null}"),
            JsonString::from(AgentActionResponse::FetchEntry(None)),
        )
    }

    #[test]
    fn test_get_links_response_to_json() {
        assert_eq!(
            JsonString::from_json(&format!(
                "{{\"GetLinks\":{{\"Ok\":[\"{}\"]}}}}",
                expected_entry_address()
            )),
            JsonString::from(AgentActionResponse::GetLinks(Ok(vec![
                test_entry().address()
            ]))),
        );
        assert_eq!(
            JsonString::from_json("{\"GetLinks\":{\"Err\":{\"ErrorGeneric\":\"some error\"}}}"),
            JsonString::from(AgentActionResponse::GetLinks(Err(HolochainError::new(
                "some error"
            )))),
        );
    }

    #[test]
    pub fn serialize_round_trip_agent_state() {
        let header = test_chain_header();
        let agent_snap = AgentStateSnapshot::new(Some(header));
        let json = serde_json::to_string(&agent_snap).unwrap();
        let agent_from_json = AgentStateSnapshot::from_json_str(&json).unwrap();
        assert_eq!(agent_snap.address(), agent_from_json.address());
    }

    #[test]
    fn test_link_entries_response_to_json() {
        assert_eq!(
            JsonString::from_json("{\"LinkEntries\":{\"Ok\":{\"App\":[\"testEntryType\",\"\\\"test entry value\\\"\"]}}}"),
            JsonString::from(AgentActionResponse::LinkEntries(Ok(Entry::from(
                test_entry(),
            )))),
        );
        assert_eq!(
            JsonString::from_json("{\"LinkEntries\":{\"Err\":{\"ErrorGeneric\":\"some error\"}}}"),
            JsonString::from(AgentActionResponse::LinkEntries(Err(HolochainError::new(
                "some error"
            )))),
        );
    }

    #[test]
    fn test_create_new_chain_header() {
        let netname = Some("test_create_new_chain_header");
        let context = test_context("bob", netname);
        let agent_state = test_agent_state(Some(context.agent_id.address()));
        let state = State::new_with_agent(context.clone(), agent_state.clone());

        let header = create_new_chain_header(
            &test_entry(),
            &agent_state,
            &StateWrapper::from(state),
            &None,
            &vec![],
        )
        .unwrap();
        let agent_id = context.agent_id.clone();
        assert_eq!(
            header,
            ChainHeader::new(
                &test_entry().entry_type(),
                &test_entry().address(),
                &[Provenance::new(
                    agent_id.address(),
                    Signature::from(mock_signer(test_entry().address().to_string(), &agent_id))
                )]
                .to_vec(),
                &None,
                &None,
                &None,
                &header.timestamp(),
            )
        );
    }
}<|MERGE_RESOLUTION|>--- conflicted
+++ resolved
@@ -39,11 +39,8 @@
     initial_agent_address: Address,
 }
 
-<<<<<<< HEAD
 #[autotrace]
-=======
-#[holochain_tracing_macros::newrelic_autotrace(HOLOCHAIN_CORE)]
->>>>>>> 72013bae
+#[holochain_tracing_macros::newrelic_autotrace(HOLOCHAIN_CORE)]
 impl AgentState {
     /// builds a new, empty AgentState
     pub fn new(chain_store: ChainStore, initial_agent_address: Address) -> AgentState {
