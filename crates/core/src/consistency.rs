use crate::{
    action::Action, context::Context, entry::CanPublish, network::chain_pair::ChainPair,
    nucleus::ZomeFnCall,
};
use holochain_core_types::{entry::Entry, link::link_data::LinkData};
use holochain_persistence_api::cas::content::{Address, AddressableContent};
use serde::Serialize;
use std::{collections::HashMap, sync::Arc};

#[derive(Clone, Debug, Serialize)]
pub struct ConsistencySignal<E: Serialize> {
    event: E,
    pending: Vec<PendingConsistency<E>>,
}

impl<E: Serialize> ConsistencySignal<E> {
    pub fn new_terminal(event: E) -> Self {
        Self {
            event,
            pending: Vec::new(),
        }
    }

    pub fn new_pending(event: E, group: ConsistencyGroup, pending_events: Vec<E>) -> Self {
        let pending = pending_events
            .into_iter()
            .map(|event| PendingConsistency {
                event,
                group: group.clone(),
            })
            .collect();
        Self { event, pending }
    }
}

impl From<ConsistencySignalE> for ConsistencySignal<String> {
    fn from(signal: ConsistencySignalE) -> ConsistencySignal<String> {
        let ConsistencySignalE { event, pending } = signal;
        ConsistencySignal {
            event: serde_json::to_string(&event)
                .expect("ConsistencySignal serialization cannot fail"),
            pending: pending
                .into_iter()
                .map(|p| PendingConsistency {
                    event: serde_json::to_string(&p.event)
                        .expect("ConsistencySignal serialization cannot fail"),
                    group: p.group,
                })
                .collect(),
        }
    }
}

type ConsistencySignalE = ConsistencySignal<ConsistencyEvent>;

#[derive(Clone, Debug, Serialize)]
#[allow(clippy::large_enum_variant)]
pub enum ConsistencyEvent {
    // CAUSES
    Publish(Address),                                           // -> Hold
    InitializeNetwork, // -> Hold (the AgentId if initialize chain happend)
    InitializeChain,   // -> prepare to hold AgentId
    SignalZomeFunctionCall(String, snowflake::ProcessUniqueId), // -> ReturnZomeFunctionResult

    // EFFECTS
    Hold(Address),                                                // <- Publish
    UpdateEntry(Address, Address),                                // <- Publish, entry_type=Update
    RemoveEntry(Address, Address),                                // <- Publish, entry_type=Deletion
    AddLink(LinkData),                                            // <- Publish, entry_type=LinkAdd
    RemoveLink(Entry), // <- Publish, entry_type=LinkRemove
    ReturnZomeFunctionResult(String, snowflake::ProcessUniqueId), // <- SignalZomeFunctionCall
}

#[derive(Clone, Debug, Serialize)]
struct PendingConsistency<E: Serialize> {
    event: E,
    group: ConsistencyGroup,
}

#[derive(Clone, Debug, Serialize)]
pub enum ConsistencyGroup {
    Source,
    Validators,
}

#[derive(Clone)]
pub struct ConsistencyModel {
    // upon Commit, caches the corresponding ConsistencySignal which will only be emitted
    // later, when the corresponding Publish has been processed
    commit_cache: HashMap<Address, ConsistencySignalE>,

    // store whether we have initialized the chain
    chain_initialized: bool,

    // Context needed to examine state and do logging
    context: Arc<Context>,
}

impl ConsistencyModel {
    pub fn new(context: Arc<Context>) -> Self {
        Self {
            commit_cache: HashMap::new(),
            chain_initialized: false,
            context,
        }
    }

    pub fn process_action(&mut self, action: &Action) -> Option<ConsistencySignalE> {
        use ConsistencyEvent::*;
        use ConsistencyGroup::*;
        match action {
            Action::Commit((entry, crud_link, _)) => {
                // XXX: Since can_publish relies on a properly initialized Context, there are a few ways
                // can_publish can fail. If we hit the possiblity of failure, just add the commit to the cache
                // anyway. The only reason to check is to avoid filling up the cache unnecessarily with
                // commits that will never be published.
                let do_cache = self.context.state().is_none()
                    || self.context.get_dna().is_none()
                    || entry.entry_type().can_publish(&self.context);

                // If entry is publishable, construct the ConsistencySignal that should be emitted
                // when the entry is finally published, and save it for later
                if do_cache {
                    let address = entry.address();
                    let hold = Hold(address.clone());
                    let meta = match entry {
                        Entry::App(_, _) => crud_link
                            .clone()
                            .and_then(|crud| Some(UpdateEntry(crud, address.clone()))),
                        Entry::Deletion(_) => crud_link
                            .clone()
                            .and_then(|crud| Some(RemoveEntry(crud, address.clone()))),
                        Entry::LinkAdd(link_data) => Some(AddLink(link_data.clone())),
                        Entry::LinkRemove(_) => Some(RemoveLink(entry.clone())),
                        // Question: Why does Entry::LinkAdd take LinkData instead of Link?
                        // as of now, link data contains more information than just the link
                        _ => None,
                    };
                    let mut pending = vec![hold];
                    if let Some(m) = meta {
                        pending.push(m)
                    }
                    let signal = ConsistencySignal::new_pending(
                        Publish(address.clone()),
                        Validators,
                        pending,
                    );
                    self.commit_cache.insert(address, signal);
                }
                None
            }
            Action::Publish(address) => {
                // Emit the signal that was created when observing the corresponding Commit
                let maybe_signal = self.commit_cache.remove(address);
                maybe_signal.or_else(|| {
                    log_warn!(
                        self.context,
                        "consistency: Publishing address that was not previously committed"
                    );
                    None
                })
            }
            Action::Hold(ChainPair(.., header)) => {
                Some(ConsistencySignal::new_terminal(Hold(entry.address())))
            }
            Action::UpdateEntry((old, new)) => Some(ConsistencySignal::new_terminal(
                ConsistencyEvent::UpdateEntry(old.clone(), new.clone()),
            )),
            Action::RemoveEntry((old, new)) => Some(ConsistencySignal::new_terminal(
                ConsistencyEvent::RemoveEntry(old.clone(), new.clone()),
            )),
            Action::AddLink(link) => Some(ConsistencySignal::new_terminal(
                ConsistencyEvent::AddLink(link.clone()),
            )),
            Action::RemoveLink(entry) => Some(ConsistencySignal::new_terminal(
                ConsistencyEvent::RemoveLink(entry.clone()),
            )),

<<<<<<< HEAD
            Action::AddPendingValidation(validation) => {
                let address = validation.chain_pair.entry().address();
                Some(ConsistencySignal::new_pending(
                    AddPendingValidation(address.clone()),
                    Source,
                    vec![RemovePendingValidation(address.clone())],
                ))
            }
            Action::RemovePendingValidation((address, _)) => Some(ConsistencySignal::new_terminal(
                RemovePendingValidation(address.clone()),
            )),

=======
>>>>>>> 9a8335c4
            Action::QueueZomeFunctionCall(call) => Some(ConsistencySignal::new_pending(
                SignalZomeFunctionCall(display_zome_fn_call(call), call.id()),
                Source,
                vec![ReturnZomeFunctionResult(
                    display_zome_fn_call(call),
                    call.id(),
                )],
            )),
            Action::ReturnZomeFunctionResult(result) => Some(ConsistencySignal::new_terminal(
                ReturnZomeFunctionResult(display_zome_fn_call(&result.call()), result.call().id()),
            )),
            Action::InitNetwork(settings) => {
                // If the chain was initialized earlier than we also should have
                // committed the agent and so we should be able to wait for the agent id
                // to propagate
                if self.chain_initialized {
                    Some(ConsistencySignal::new_pending(
                        InitializeChain,
                        Validators,
                        vec![Hold(Address::from(settings.agent_id.clone()))],
                    ))
                } else {
                    None
                }
            }
            Action::InitializeChain(_) => {
                self.chain_initialized = true;
                None
            }
            _ => None,
        }
    }
}

fn display_zome_fn_call(call: &ZomeFnCall) -> String {
    format!("{}/{}", call.zome_name, call.fn_name)
}<|MERGE_RESOLUTION|>--- conflicted
+++ resolved
@@ -1,5 +1,6 @@
 use crate::{
     action::Action, context::Context, entry::CanPublish, network::chain_pair::ChainPair,
+    network::chain_pair::ChainPair,
     nucleus::ZomeFnCall,
 };
 use holochain_core_types::{entry::Entry, link::link_data::LinkData};
@@ -160,7 +161,7 @@
                     None
                 })
             }
-            Action::Hold(ChainPair(.., header)) => {
+            Action::Hold(ChainPair(.., entry)) => {
                 Some(ConsistencySignal::new_terminal(Hold(entry.address())))
             }
             Action::UpdateEntry((old, new)) => Some(ConsistencySignal::new_terminal(
@@ -176,21 +177,6 @@
                 ConsistencyEvent::RemoveLink(entry.clone()),
             )),
 
-<<<<<<< HEAD
-            Action::AddPendingValidation(validation) => {
-                let address = validation.chain_pair.entry().address();
-                Some(ConsistencySignal::new_pending(
-                    AddPendingValidation(address.clone()),
-                    Source,
-                    vec![RemovePendingValidation(address.clone())],
-                ))
-            }
-            Action::RemovePendingValidation((address, _)) => Some(ConsistencySignal::new_terminal(
-                RemovePendingValidation(address.clone()),
-            )),
-
-=======
->>>>>>> 9a8335c4
             Action::QueueZomeFunctionCall(call) => Some(ConsistencySignal::new_pending(
                 SignalZomeFunctionCall(display_zome_fn_call(call), call.id()),
                 Source,
