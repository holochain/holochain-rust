--- conflicted
+++ resolved
@@ -1,12 +1,6 @@
-<<<<<<< HEAD
-use crate::{
-    action::Action, context::Context, entry::CanPublish,
-    nucleus::ZomeFnCall,
-=======
 use crate::{action::Action, context::Context, entry::CanPublish, nucleus::ZomeFnCall};
 use holochain_core_types::{
     entry::Entry, link::link_data::LinkData, network::entry_aspect::EntryAspect,
->>>>>>> 17bf1019
 };
 use holochain_persistence_api::cas::content::{Address, AddressableContent};
 use serde::Serialize;
@@ -165,10 +159,6 @@
                     None
                 })
             }
-<<<<<<< HEAD
-            Action::Hold(chain_pair) => {
-                Some(ConsistencySignal::new_terminal(Hold(chain_pair.entry().address())))
-=======
             Action::HoldAspect(aspect) => match aspect {
                 EntryAspect::Content(entry, _) => Some(ConsistencySignal::new_terminal(Hold(entry.address()))),
                 EntryAspect::Update(_, header) => {
@@ -203,7 +193,6 @@
                     error!("Got EntryAspect::Header type, unexpectedly");
                     None
                 }
->>>>>>> 17bf1019
             }
 
             Action::QueueZomeFunctionCall(call) => Some(ConsistencySignal::new_pending(
