use crate::{
    action::{Action, ActionWrapper},
    content_store::GetContent,
    instance::Observer,
    network::state::NetworkState,
    persister::Persister,
    signal::{Signal, SignalSender},
    state::StateWrapper,
    NEW_RELIC_LICENSE_KEY,
};
use crossbeam_channel::{unbounded, Receiver, Sender};
use futures::{
    executor::ThreadPool,
    task::{noop_waker_ref, Poll},
    Future,
};
use holochain_conductor_lib_api::ConductorApi;
use holochain_core_types::{
    agent::AgentId,
    dna::{wasm::DnaWasm, Dna},
    eav::Attribute,
    entry::{
        cap_entries::{CapabilityType, ReservedCapabilityId},
        entry_type::EntryType,
        Entry,
    },
    error::{HcResult, HolochainError},
};
use holochain_json_api::{error::JsonError, json::JsonString};
use holochain_locksmith::{Mutex, MutexGuard, RwLock, RwLockReadGuard};
use holochain_metrics::MetricPublisher;
use holochain_net::{p2p_config::P2pConfig, p2p_network::P2pNetwork};
use holochain_persistence_api::{
    cas::{
        content::{Address, AddressableContent},
        storage::ContentAddressableStorage,
    },
    eav::EntityAttributeValueStorage,
    txn::PersistenceManagerDyn,
};
use holochain_tracing as ht;
use jsonrpc_core::{self, IoHandler};
use std::{
    sync::{
        atomic::{AtomicBool, Ordering::Relaxed},
        Arc,
    },
    thread::sleep,
    time::Duration,
};

#[cfg(test)]
use test_utils::mock_signing::mock_conductor_api;

pub type ActionSender = ht::channel::SpanSender<ActionWrapper>;
pub type ActionReceiver = ht::channel::SpanReceiver<ActionWrapper>;

pub struct P2pNetworkWrapper(Arc<Mutex<Option<P2pNetwork>>>);

impl P2pNetworkWrapper {
    pub fn lock(&self) -> P2pNetworkMutexGuardWrapper<'_> {
        P2pNetworkMutexGuardWrapper(self.0.lock().expect("network accessible"))
    }
}

pub struct P2pNetworkMutexGuardWrapper<'a>(MutexGuard<'a, Option<P2pNetwork>>);

impl<'a> P2pNetworkMutexGuardWrapper<'a> {
    pub fn as_ref(&self) -> Result<&P2pNetwork, HolochainError> {
        match self.0.as_ref() {
            Some(s) => Ok(s),
            None => Err(HolochainError::ErrorGeneric("no network".into())),
        }
    }
}

#[derive(Clone, Debug, Serialize, Deserialize, DefaultJson, PartialEq)]
pub struct InstanceStats {
    pub number_held_entries: usize,
    pub number_held_aspects: usize,
    pub number_pending_validations: usize,
    pub number_delayed_validations: usize,
    pub number_running_zome_calls: usize,
    pub offline: bool,
}

/// Context holds the components that parts of a Holochain instance need in order to operate.
/// This includes components that are injected from the outside like persister
/// but also the store of the instance that gets injected before passing on the context
/// to inner components/reducers.
#[derive(Clone)]
pub struct Context {
    pub(crate) instance_name: String,
    pub agent_id: AgentId,
    pub persister: Arc<RwLock<dyn Persister>>,
    state: Option<Arc<RwLock<StateWrapper>>>,
    pub action_channel: Option<ActionSender>,
    pub observer_channel: Option<Sender<Observer>>,
    pub persistence_manager: Arc<dyn PersistenceManagerDyn<Attribute>>,
    pub p2p_config: P2pConfig,
    pub conductor_api: ConductorApi,
    pub(crate) signal_tx: Option<Sender<Signal>>,
    pub(crate) instance_is_alive: Arc<AtomicBool>,
    pub state_dump_logging: bool,
    thread_pool: ThreadPool,
    pub redux_wants_write: Arc<AtomicBool>,
    pub metric_publisher: Arc<RwLock<dyn MetricPublisher>>,
    pub tracer: Arc<ht::Tracer>,
}

#[holochain_tracing_macros::newrelic_autotrace(HOLOCHAIN_CORE)]
impl Context {
    // test_check_conductor_api() is used to inject a conductor_api with a working
    // mock of agent/sign to be used in tests.
    // There are two different implementations of this function below which get pulled
    // in depending on if "test" is in the build config, or not.
    // This allows unit tests of core to not have to deal with a conductor_api.
    #[cfg(not(test))]
    fn test_check_conductor_api(
        conductor_api: Option<Arc<RwLock<IoHandler>>>,
        _agent_id: AgentId,
    ) -> Arc<RwLock<IoHandler>> {
        // If you get here through this panic make sure that the context passed into the instance
        // gets created with a real conductor API. In test config it will be populated with mock API
        // that implements agent/sign with the mock_signer. We need this for testing but should
        // never use that code in production!
        // Hence the two different cases here.
        conductor_api.expect("Context can't be created without conductor API")
    }

    #[cfg(test)]
    fn test_check_conductor_api(
        conductor_api: Option<Arc<RwLock<IoHandler>>>,
        agent_id: AgentId,
    ) -> Arc<RwLock<IoHandler>> {
        conductor_api.unwrap_or_else(|| Arc::new(RwLock::new(mock_conductor_api(agent_id))))
    }

    #[allow(clippy::too_many_arguments)]
    pub fn new(
        instance_name: &str,
        agent_id: AgentId,
        persister: Arc<RwLock<dyn Persister>>,
        persistence_manager: Arc<dyn PersistenceManagerDyn<Attribute>>,
        p2p_config: P2pConfig,
        conductor_api: Option<Arc<RwLock<IoHandler>>>,
        signal_tx: Option<SignalSender>,
        state_dump_logging: bool,
        metric_publisher: Arc<RwLock<dyn MetricPublisher>>,
        tracer: Arc<ht::Tracer>,
    ) -> Self {
        Context {
            instance_name: instance_name.to_owned(),
            agent_id: agent_id.clone(),
            persister,
            state: None,
            action_channel: None,
            signal_tx,
            observer_channel: None,
            persistence_manager,
            p2p_config,
            conductor_api: ConductorApi::new(Self::test_check_conductor_api(
                conductor_api,
                agent_id,
            )),
            instance_is_alive: Arc::new(AtomicBool::new(true)),
            state_dump_logging,
            thread_pool: ThreadPool::new().expect("Could not create thread pool for futures"),
            redux_wants_write: Arc::new(AtomicBool::new(false)),
            metric_publisher,
            tracer,
        }
    }

    #[allow(clippy::too_many_arguments)]
    pub fn new_with_channels(
        instance_name: &str,
        agent_id: AgentId,
        persister: Arc<RwLock<dyn Persister>>,
<<<<<<< HEAD
        persistence_manager: Arc<dyn PersistenceManagerDyn<Attribute>>,
        action_channel: Option<Sender<ActionWrapper>>,
=======
        action_channel: Option<ActionSender>,
>>>>>>> 77e3b1a4
        signal_tx: Option<Sender<Signal>>,
        observer_channel: Option<Sender<Observer>>,
        p2p_config: P2pConfig,
        state_dump_logging: bool,
        metric_publisher: Arc<RwLock<dyn MetricPublisher>>,
        tracer: Arc<ht::Tracer>,
    ) -> Result<Context, HolochainError> {
        Ok(Context {
            instance_name: instance_name.to_owned(),
            agent_id: agent_id.clone(),
            persister,
            persistence_manager,
            state: None,
            action_channel,
            signal_tx,
            observer_channel,
            p2p_config,
            conductor_api: ConductorApi::new(Self::test_check_conductor_api(None, agent_id)),
            instance_is_alive: Arc::new(AtomicBool::new(true)),
            state_dump_logging,
            thread_pool: ThreadPool::new().expect("Could not create thread pool for futures"),
            redux_wants_write: Arc::new(AtomicBool::new(false)),
            metric_publisher,
            tracer,
        })
    }

    /// Returns the name of this context instance.
    pub fn get_instance_name(&self) -> String {
        self.instance_name.clone()
    }

    pub fn set_state(&mut self, state: Arc<RwLock<StateWrapper>>) {
        self.state = Some(state);
    }

    #[autotrace]
    pub fn state(&self) -> Option<StateWrapper> {
        self.state.as_ref().map(|s| {
            while self.redux_wants_write.load(Relaxed) {
                std::thread::sleep(Duration::from_millis(1));
            }
            (*s.read().unwrap().annotate("Context::state")).clone()
        })
    }

    /// Try to acquire read-lock on the state.
    /// Returns immediately either with the lock or with None if the lock
    /// is occupied already.
    /// Also returns None if the context was not initialized with a state.
    #[no_autotrace]
    pub fn try_state(&self) -> Option<RwLockReadGuard<StateWrapper>> {
        if self.redux_wants_write.load(Relaxed) {
            None
        } else {
            self.state
                .as_ref()
                .and_then(|s| s.try_read())
                .map(|lock| lock.annotate("Context::try_state"))
        }
    }

    pub fn network_state(&self) -> Option<Arc<NetworkState>> {
        self.state().map(move |state| state.network())
    }

    #[autotrace]
    pub fn get_dna(&self) -> Option<Dna> {
        // In the case of init we encounter race conditions with regards to setting the DNA.
        // Init gets called asynchronously right after dispatching an action that sets the DNA in
        // the state, which can result in this code being executed first.
        // But we can't run anything if there is no DNA which holds the WASM, so we have to wait here.
        // TODO: use a future here
        let mut dna = None;
        let mut done = false;
        let mut tries = 0;
        while !done {
            {
                let state = self
                    .state()
                    .expect("Callback called without application state!");
                dna = state.nucleus().dna();
            }
            match dna {
                Some(_) => done = true,
                None => {
                    if tries > 10 {
                        done = true;
                    } else {
                        sleep(Duration::from_millis(10));
                        tries += 1;
                    }
                }
            }
        }
        dna
    }

    #[autotrace]
    pub fn get_wasm(&self, zome: &str) -> Option<DnaWasm> {
        let dna = self.get_dna().expect("Callback called without DNA set!");
        dna.get_wasm_from_zome_name(zome)
            .cloned()
            .filter(|wasm| !wasm.code.is_empty())
    }

    // @NB: these three getters smell bad because previously Instance and Context had SyncSenders
    // rather than Option<SyncSenders>, but these would be initialized by default to broken channels
    // which would panic if `send` was called upon them. These `expect`s just bring more visibility to
    // that potential failure mode.
    // @see https://github.com/holochain/holochain-rust/issues/739
    pub fn action_channel(&self) -> &ActionSender {
        self.action_channel
            .as_ref()
            .expect("Action channel not initialized")
    }

    pub fn is_action_channel_open(&self) -> bool {
        self.action_channel
            .clone()
            .map(|tx| tx.send_wrapped(ActionWrapper::new(Action::Ping)).is_ok())
            .unwrap_or(false)
    }

    pub fn action_channel_error(&self, msg: &str) -> Option<HolochainError> {
        match &self.action_channel {
            Some(tx) => match tx.send_wrapped(ActionWrapper::new(Action::Ping)) {
                Ok(()) => None,
                Err(_) => Some(HolochainError::LifecycleError(msg.into())),
            },
            None => Some(HolochainError::InitializationFailed(msg.into())),
        }
    }

    pub fn signal_tx(&self) -> Option<&Sender<Signal>> {
        self.signal_tx.as_ref()
    }

    pub fn observer_channel(&self) -> &Sender<Observer> {
        self.observer_channel
            .as_ref()
            .expect("Observer channel not initialized")
    }

    pub fn instance_still_alive(&self) -> bool {
        self.instance_is_alive.load(Relaxed)
    }

    pub fn reset_instance(&mut self) {
        self.instance_is_alive = Arc::new(AtomicBool::new(true));
    }

    /// This creates an observer for the instance's redux loop and installs it.
    /// The returned receiver gets sent ticks from the instance every time the state
    /// got mutated.
    /// This enables blocking/parking the calling thread until the application state got changed.
    pub fn create_observer(&self) -> Receiver<()> {
        let (tick_tx, tick_rx) = unbounded();
        self.observer_channel()
            .send(Observer { ticker: tick_tx })
            .expect("Observer channel not initialized");
        tick_rx
    }

    /// Custom future executor that enables nested futures and nested calls of `block_on`.
    /// This makes use of the redux action loop and the observers.
    /// The given future gets polled everytime the instance's state got changed.
    #[autotrace]
    pub fn block_on<F: Future>(&self, future: F) -> <F as Future>::Output {
        let tick_rx = self.create_observer();
        pin_utils::pin_mut!(future);

        let mut cx = std::task::Context::from_waker(noop_waker_ref());

        loop {
            let _ = match future.as_mut().poll(&mut cx) {
                Poll::Ready(result) => return result,
                _ => tick_rx.recv_timeout(Duration::from_millis(10)),
            };
            if !self.instance_still_alive() {
                panic!("Context::block_on() waiting for future but instance is not alive anymore => we gotta let this thread panic!")
            }
            if let Some(err) = self.action_channel_error("Context::block_on") {
                panic!("Context::block_on() waiting for future but Redux loop got stopped => we gotta let this thread panic!\nError was: {:?}", err)
            }
        }
    }

    pub fn spawn_task<Fut>(&self, f: Fut)
    where
        Fut: Future<Output = ()> + Send + 'static,
    {
        self.thread_pool.spawn_ok(f);
    }

    /// returns the public capability token (if any)
    #[autotrace]
    pub fn get_public_token(&self) -> Result<Address, HolochainError> {
        let state = self.state().ok_or("State uninitialized!")?;
        let top = state
            .agent()
            .top_chain_header()
            .ok_or_else(|| HolochainError::from("No top chain header"))?;

        // Get address of first Token Grant entry (return early if none)
        let grants = state
            .agent()
            .chain_store()
            .iter_type(&Some(top), &EntryType::CapTokenGrant);

        for grant in grants {
            let addr = grant.entry_address().to_owned();
            let entry =
                state.agent().chain_store().get(&addr)?.ok_or_else(|| {
                    HolochainError::from("Can't get CapTokenGrant entry from CAS")
                })?;
            // if entry is the public grant return it
            if let Entry::CapTokenGrant(grant) = entry {
                if grant.cap_type() == CapabilityType::Public
                    && grant.id() == ReservedCapabilityId::Public.as_str()
                {
                    return Ok(addr);
                }
            }
        }

        Err(HolochainError::ErrorGeneric(
            "No public CapTokenGrant entry type in chain".into(),
        ))
    }

    pub fn get_stats(&self) -> HcResult<InstanceStats> {
        let state = self
            .state()
            .ok_or_else(|| "Couldn't get instance state".to_string())?;
        let dht_store = state.dht();
        let holding_map = dht_store.get_holding_map().bare();
        Ok(InstanceStats {
            number_held_entries: holding_map.keys().count(),
            number_held_aspects: holding_map
                .values()
                .fold(0, |acc, aspect_set| acc + aspect_set.len()),
            number_pending_validations: dht_store.queued_holding_workflows().len(),
            number_delayed_validations: dht_store
                .queued_holding_workflows
                .iter()
                .filter(|p| p.timeout.is_some())
                .count(),
            number_running_zome_calls: state.nucleus().running_zome_calls.len(),
            offline: false,
        })
    }

    pub fn chain_storage(&self) -> Arc<dyn ContentAddressableStorage> {
        self.persistence_manager.cas()
    }

    pub fn dht_storage(&self) -> Arc<dyn ContentAddressableStorage> {
        self.persistence_manager.cas()
    }

    pub fn eav_storage(&self) -> Arc<dyn EntityAttributeValueStorage<Attribute>> {
        self.persistence_manager.eav()
    }
}

#[autotrace]
pub async fn get_dna_and_agent(context: &Arc<Context>) -> HcResult<(Address, String)> {
    let state = context
        .state()
        .ok_or_else(|| "Network::start() could not get application state".to_string())?;
    let agent_state = state.agent();
    let agent = agent_state.get_agent()?;
    let agent_id = agent.pub_sign_key;

    let dna = state
        .nucleus()
        .dna()
        .ok_or_else(|| "Network::start() called without DNA".to_string())?;
    Ok((dna.address(), agent_id))
}

/// Create an in-memory network config with the provided name,
/// otherwise create a unique name and thus network using snowflake.
/// This is the base function that many other `text_context*` functions use, and hence they also
/// require an optional network name. The reasoning for this is that tests which only require a
/// single instance may simply pass None and get a unique network name, but tests which require two
/// instances to be on the same network need to ensure both contexts use the same network name.
#[cfg_attr(tarpaulin, skip)]
pub fn test_memory_network_config(network_name: Option<&str>) -> P2pConfig {
    network_name
        .map(|name| P2pConfig::new_with_memory_backend(name))
        .unwrap_or_else(P2pConfig::new_with_unique_memory_backend)
}

#[cfg(test)]
pub mod tests {
    use super::*;
    use crate::persister::SimplePersister;
    use holochain_core_types::agent::AgentId;
    use holochain_locksmith::RwLock;
    use std::sync::Arc;

    #[test]
    fn context_log_macro_test_from_context() {
        use crate::*;

        let persistence_manager = Arc::new(holochain_persistence_file::txn::default_manager());

        let ctx = Context::new(
            "LOG-TEST-ID",
            AgentId::generate_fake("Bilbo"),
            Arc::new(RwLock::new(SimplePersister::new(
                persistence_manager.clone(),
            ))),
            persistence_manager.clone(),
            P2pConfig::new_with_unique_memory_backend(),
            None,
            None,
            false,
            Arc::new(RwLock::new(
                holochain_metrics::DefaultMetricPublisher::default(),
            )),
            Arc::new(ht::null_tracer()),
        );

        // Somehow we need to build our own logging instance for this test to show logs
        use holochain_logging::prelude::*;
        let guard = FastLoggerBuilder::new()
            .set_level_from_str("Trace")
            .build()
            .expect("Fail to init logger.");

        // Tests if the context logger can be customized by poassing a target value
        log_info!(target: "holochain-custom-log-target", "Custom target & '{}' log level.", "Info");

        // Tests if the context logger fills its target with the instance ID
        log_trace!(ctx, "'{}' log level with Context target.", "Trace");
        log_debug!(ctx, "'{}' log level with Context target.", "Debug");
        log_info!(ctx, "'{}' log level with Context target.", "Info");
        log_warn!(ctx, "'{}' log level with Context target.", "Warning");
        log_error!(ctx, "'{}' log level with Context target.", "Error");

        guard.flush();
    }
}<|MERGE_RESOLUTION|>--- conflicted
+++ resolved
@@ -177,12 +177,8 @@
         instance_name: &str,
         agent_id: AgentId,
         persister: Arc<RwLock<dyn Persister>>,
-<<<<<<< HEAD
         persistence_manager: Arc<dyn PersistenceManagerDyn<Attribute>>,
         action_channel: Option<Sender<ActionWrapper>>,
-=======
-        action_channel: Option<ActionSender>,
->>>>>>> 77e3b1a4
         signal_tx: Option<Sender<Signal>>,
         observer_channel: Option<Sender<Observer>>,
         p2p_config: P2pConfig,
