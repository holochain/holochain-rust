//! all DHT reducers

use crate::{
    action::{Action, ActionWrapper},
    dht::dht_store::DhtStore,
};
use std::sync::Arc;

use super::dht_inner_reducers::{
    reduce_add_remove_link_inner, reduce_remove_entry_inner, reduce_store_entry_inner,
    reduce_update_entry_inner, LinkModification,
};

use holochain_core_types::{entry::Entry, network::entry_aspect::EntryAspect};
use holochain_persistence_api::cas::content::AddressableContent;

// A function that might return a mutated DhtStore
type DhtReducer = fn(&DhtStore, &ActionWrapper) -> Option<DhtStore>;

/// DHT state-slice Reduce entry point.
/// Note: Can't block when dispatching action here because we are inside the reduce's mutex
pub fn reduce(old_store: Arc<DhtStore>, action_wrapper: &ActionWrapper) -> Arc<DhtStore> {
    // Get reducer
    let reducer = match resolve_reducer(action_wrapper) {
        Some(reducer) => reducer,
        None => {
            return old_store;
        }
    };
    // Reduce
    match reducer(&old_store.clone(), &action_wrapper) {
        None => old_store,
        Some(new_store) => Arc::new(new_store),
    }
}

/// Maps incoming action to the correct reducer
fn resolve_reducer(action_wrapper: &ActionWrapper) -> Option<DhtReducer> {
    match action_wrapper.action() {
        Action::Commit(_) => Some(reduce_commit_entry),
        Action::HoldAspect(_) => Some(reduce_hold_aspect),
        Action::QueueHoldingWorkflow(_) => Some(reduce_queue_holding_workflow),
        Action::RemoveQueuedHoldingWorkflow(_) => Some(reduce_remove_queued_holding_workflow),
        _ => None,
    }
}

pub(crate) fn reduce_commit_entry(
    old_store: &DhtStore,
    action_wrapper: &ActionWrapper,
) -> Option<DhtStore> {
    let (entry, _, _) = unwrap_to!(action_wrapper.action() => Action::Commit);
    let mut new_store = (*old_store).clone();
    match reduce_store_entry_inner(&mut new_store, entry) {
        Ok(()) => Some(new_store),
        Err(e) => {
            println!("{}", e);
            None
        }
    }
}

pub(crate) fn reduce_hold_aspect(
    old_store: &DhtStore,
    action_wrapper: &ActionWrapper,
) -> Option<DhtStore> {
    let aspect = unwrap_to!(action_wrapper.action() => Action::HoldAspect);
    let mut new_store = (*old_store).clone();
    new_store.mark_aspect_as_held(&aspect);

    // TODO: we think we don't need this but not 100%
    // new_store.actions_mut().insert(
    //     action_wrapper.clone(),
    //     Ok("TODO: nico, do we need this?".into()),
    // );
    match aspect {
        EntryAspect::Content(entry, header) => {
            match reduce_store_entry_inner(&mut new_store, entry) {
                Ok(()) => {
                    new_store.add_header_for_entry(&entry, &header).ok()?;
                    Some(new_store)
                }
                Err(e) => {
                    error!("{}", e);
                    None
                }
            }
        }
        EntryAspect::LinkAdd(link_data, _header) => {
            let entry = Entry::LinkAdd(link_data.clone());
            match reduce_add_remove_link_inner(
                &mut new_store,
                link_data.link(),
                &entry.address(),
                LinkModification::Add,
            ) {
                Ok(_) => Some(new_store),
                Err(e) => {
                    error!("{}", e);
                    None
                }
            }
        }
        EntryAspect::LinkRemove((link_data, links_to_remove), _header) => Some(
            links_to_remove
                .iter()
                .fold(new_store, |mut store, link_addresses| {
                    let link = link_data.link();
                    let _ = reduce_add_remove_link_inner(
                        &mut store,
                        link,
                        link_addresses,
                        LinkModification::Remove,
                    );
                    store.clone()
                }),
        ),
        EntryAspect::Update(entry, header) => {
            if let Some(crud_link) = header.link_update_delete() {
                let _ = reduce_update_entry_inner(&mut new_store, &crud_link, &entry.address());
                Some(new_store)
            } else {
                error!("EntryAspect::Update without crud_link in header received!");
                None
            }
        }
        EntryAspect::Deletion(header) => {
            if let Some(crud_link) = header.link_update_delete() {
                let _ =
                    reduce_remove_entry_inner(&mut new_store, &crud_link, &header.entry_address());
                Some(new_store)
            } else {
                error!("EntryAspect::Update without crud_link in header received!");
                None
            }
        }
        EntryAspect::Header(_) => {
            error!("Got EntryAspect::Header which is not implemented.");
            None
        }
    }
}

#[allow(dead_code)]
pub(crate) fn reduce_get_links(
    _old_store: &DhtStore,
    _action_wrapper: &ActionWrapper,
) -> Option<DhtStore> {
    // FIXME
    None
}

#[allow(unknown_lints)]
#[allow(clippy::needless_pass_by_value)]
pub fn reduce_queue_holding_workflow(
    old_store: &DhtStore,
    action_wrapper: &ActionWrapper,
) -> Option<DhtStore> {
    let action = action_wrapper.action();
    let (pending, maybe_delay) = unwrap_to!(action => Action::QueueHoldingWorkflow);
    let entry_aspect = EntryAspect::from((**pending).clone());
    if old_store.get_holding_map().contains(&entry_aspect) {
        error!("Tried to add pending validation to queue which is already held!");
        None
    } else {
        let mut new_store = (*old_store).clone();
        new_store
            .queued_holding_workflows
            .push_back((pending.clone(), *maybe_delay));
        Some(new_store)
    }
}

#[allow(unknown_lints)]
#[allow(clippy::needless_pass_by_value)]
pub fn reduce_remove_queued_holding_workflow(
    old_store: &DhtStore,
    action_wrapper: &ActionWrapper,
) -> Option<DhtStore> {
    let action = action_wrapper.action();
    let pending = unwrap_to!(action => Action::RemoveQueuedHoldingWorkflow);
    let mut new_store = (*old_store).clone();
    if let Some((front, _)) = new_store.queued_holding_workflows.front() {
        if front == pending {
            let _ = new_store.queued_holding_workflows.pop_front();
        } else {
            // The first item in the queue could be a delayed one which will result
            // in the holding thread seeing another item as the next one.
            // The holding thread will still try to pop that next item, so we need
            // this else case where we just remove an item from some position inside the queue:
            new_store
                .queued_holding_workflows
                .retain(|(item, _)| item != pending);
        }
    } else {
        error!("Got Action::PopNextHoldingWorkflow on an empty holding queue!");
    }

    Some(new_store)
}

#[cfg(test)]
pub mod tests {

    use crate::{
        action::{Action, ActionWrapper},
        content_store::{AddContent, GetContent},
        dht::{
            dht_reducers::{
                reduce, reduce_hold_aspect, reduce_queue_holding_workflow,
                reduce_remove_queued_holding_workflow,
            },
            dht_store::{create_get_links_eavi_query, DhtStore},
            pending_validations::{PendingValidation, PendingValidationStruct, ValidatingWorkflow},
        },
        instance::tests::test_context,
        network::chain_pair::ChainPair,
        state::test_store,
    };
    use bitflags::_core::time::Duration;
    use holochain_core_types::{
        agent::{test_agent_id, test_agent_id_with_name},
        chain_header::test_chain_header,
        eav::Attribute,
        entry::{test_entry, test_sys_entry, Entry},
        link::{link_data::LinkData, Link, LinkActionKind},
        network::entry_aspect::EntryAspect,
    };
    use holochain_persistence_api::cas::content::AddressableContent;
    use std::{sync::Arc, time::SystemTime};
    // TODO do this for all crate tests somehow
    #[allow(dead_code)]
    fn enable_logging_for_test() {
        if std::env::var("RUST_LOG").is_err() {
            std::env::set_var("RUST_LOG", "trace");
        }
        let _ = env_logger::builder()
            .default_format_timestamp(false)
            .default_format_module_path(false)
            .is_test(true)
            .try_init();
    }

    #[test]
    fn reduce_hold_aspect_test() {
        let context = test_context("bob", None);
        let store = test_store(context);

        // test_entry is not sys so should do nothing
        let sys_entry = test_sys_entry();

        let new_dht_store = reduce_hold_aspect(
            &store.dht(),
            &ActionWrapper::new(Action::HoldAspect(EntryAspect::Content(
                sys_entry.clone(),
                test_chain_header(),
            ))),
        )
        .expect("there should be a new store for committing a sys entry");

        assert_eq!(
            Some(sys_entry.clone()),
            store.dht().get(&sys_entry.address()).unwrap()
        );

        assert_eq!(
            Some(sys_entry.clone()),
            new_dht_store
                .get(&sys_entry.address())
                .expect("could not fetch from cas")
        );
    }

    #[test]
    fn can_add_links() {
        enable_logging_for_test();
        let context = test_context("bob", None);
        let store = test_store(context.clone());
        let entry = test_entry();

        let _ = (*store.dht()).clone().add(&entry);
        let test_link = String::from("test_link");
        let test_tag = String::from("test-tag");
        let link = Link::new(
            &entry.address(),
            &entry.address(),
            &test_link.clone(),
            &test_tag.clone(),
        );
        let link_data = LinkData::from_link(
            &link,
            LinkActionKind::ADD,
            test_chain_header(),
            test_agent_id(),
        );
        let action = ActionWrapper::new(Action::HoldAspect(EntryAspect::LinkAdd(
            link_data.clone(),
            test_chain_header(),
        )));
        let link_entry = Entry::LinkAdd(link_data.clone());

        let new_dht_store = (*reduce(store.dht(), &action)).clone();

        let get_links_query = create_get_links_eavi_query(entry.address(), test_link, test_tag)
            .expect("supposed to create link query");
        let fetched = new_dht_store.fetch_eavi(&get_links_query);
        assert!(fetched.is_ok());
        let hash_set = fetched.unwrap();
        assert_eq!(hash_set.len(), 1);
        let eav = hash_set.iter().nth(0).unwrap();
        assert_eq!(eav.entity(), *link.base());
        assert_eq!(eav.value(), link_entry.address());
        assert_eq!(
            eav.attribute(),
            Attribute::LinkTag(link.link_type().to_owned(), link.tag().to_owned())
        );
    }

    #[test]
    fn can_remove_links() {
        let context = test_context("bob", None);
        let store = test_store(context.clone());
        let entry = test_entry();

        let _ = (*store.dht()).clone().add(&entry);
        let test_link = String::from("test_link");
        let test_tag = String::from("test-tag");
        let link = Link::new(
            &entry.address(),
            &entry.address(),
            &test_link.clone(),
            &test_tag.clone(),
        );
        let link_data = LinkData::from_link(
            &link,
            LinkActionKind::ADD,
            test_chain_header(),
            test_agent_id(),
        );

        //add link to dht
        let entry_link_add = Entry::LinkAdd(link_data.clone());
        let action_link_add = ActionWrapper::new(Action::HoldAspect(EntryAspect::LinkAdd(
            link_data.clone(),
            test_chain_header(),
        )));

        let new_dht_store = reduce(store.dht(), &action_link_add);

        let link_remove_data = LinkData::from_link(
            &link.clone(),
            LinkActionKind::REMOVE,
            test_chain_header(),
            test_agent_id(),
        );

        //remove added link from dht
        let action_link_remove = ActionWrapper::new(Action::HoldAspect(EntryAspect::LinkRemove(
            (
                link_remove_data.clone(),
                vec![entry_link_add.clone().address()],
            ),
            test_chain_header(),
        )));
        let new_dht_store = reduce(new_dht_store, &action_link_remove);

        //fetch from dht and when tombstone is found return tombstone
        let get_links_query =
            create_get_links_eavi_query(entry.address(), test_link.clone(), test_tag.clone())
                .expect("supposed to create link query");
        let fetched = new_dht_store.fetch_eavi(&get_links_query);

        //fetch call should be okay and remove_link tombstone should be the one that should be returned
        assert!(fetched.is_ok());
        let hash_set = fetched.unwrap();
        assert_eq!(hash_set.len(), 1);
        let eav = hash_set.iter().nth(0).unwrap();
        assert_eq!(eav.entity(), *link.base());
        let link_entry = link.add_entry(test_chain_header(), test_agent_id());
        assert_eq!(eav.value(), link_entry.address());
        assert_eq!(
            eav.attribute(),
            Attribute::RemovedLink(link.link_type().to_string(), link.tag().to_string())
        );

        //add new link with same chain header
        let action_link_add = ActionWrapper::new(Action::HoldAspect(EntryAspect::LinkAdd(
            link_data.clone(),
            test_chain_header(),
        )));
        let new_dht_store = reduce(store.dht(), &action_link_add);

        //fetch from dht after link with same chain header is added
        let get_links_query =
            create_get_links_eavi_query(entry.address(), test_link.clone(), test_tag.clone())
                .expect("supposed to create link query");
        let fetched = new_dht_store.fetch_eavi(&get_links_query);

        //fetch call should be okay and remove_link tombstone should be the one that should be returned since tombstone is applied to target hashes that are the same
        assert!(fetched.is_ok());
        let hash_set = fetched.unwrap();
        assert_eq!(hash_set.len(), 1);
        let eav = hash_set.iter().nth(0).unwrap();
        assert_eq!(eav.entity(), *link.base());
        let link_entry = link.add_entry(test_chain_header(), test_agent_id());
        assert_eq!(eav.value(), link_entry.address());
        assert_eq!(
            eav.attribute(),
            Attribute::RemovedLink(link.link_type().to_string(), link.tag().to_string())
        );

        //add new link after tombstone has been added with different chain_header which will produce different hash
        let link_data = LinkData::from_link(
            &link.clone(),
            LinkActionKind::ADD,
            test_chain_header(),
            test_agent_id_with_name("new_agent"),
        );
        let entry_link_add = Entry::LinkAdd(link_data.clone());
        let action_link_add = ActionWrapper::new(Action::HoldAspect(EntryAspect::LinkAdd(
            link_data.clone(),
            test_chain_header(),
        )));
        let new_dht_store_2 = reduce(store.dht(), &action_link_add);

        //after new link has been added return from fetch and make sure tombstone and new link is added
        let get_links_query = create_get_links_eavi_query(entry.address(), test_link, test_tag)
            .expect("supposed to create link query");
        let fetched = new_dht_store_2.fetch_eavi(&get_links_query);

        //two entries should be returned which is the new_link and the tombstone since the tombstone doesn't apply for the new link
        assert!(fetched.is_ok());
        let hash_set = fetched.unwrap();
        assert_eq!(hash_set.len(), 2);
        let eav = hash_set.iter().nth(1).unwrap();
        assert_eq!(eav.entity(), *link.base());
        let _link_entry = link.add_entry(test_chain_header(), test_agent_id());
        assert_eq!(eav.value(), entry_link_add.address());
        assert_eq!(
            eav.attribute(),
            Attribute::LinkTag(link.link_type().to_string(), link.tag().to_string())
        );
    }

    #[test]
    fn does_not_add_link_for_missing_base() {
        let context = test_context("bob", None);
        let store = test_store(context.clone());
        let entry = test_entry();
        let test_link = String::from("test-link-type");
        let test_tag = String::from("test-tag");
        let link = Link::new(
            &entry.address(),
            &entry.address(),
            &test_link.clone(),
            &test_tag.clone(),
        );

        let link_data = LinkData::from_link(
            &link.clone(),
            LinkActionKind::ADD,
            test_chain_header(),
            test_agent_id(),
        );
        let action = ActionWrapper::new(Action::HoldAspect(EntryAspect::LinkAdd(
            link_data.clone(),
            test_chain_header(),
        )));

        let new_dht_store = reduce(store.dht(), &action);

        let get_links_query = create_get_links_eavi_query(entry.address(), test_link, test_tag)
            .expect("supposed to create link query");
        let fetched = new_dht_store.fetch_eavi(&get_links_query);
        assert!(fetched.is_ok());
        let hash_set = fetched.unwrap();
        assert_eq!(hash_set.len(), 0);
    }

    // TODO: Bring the old in-memory network up to speed and turn on this test again!
    #[cfg(feature = "broken-tests")]
    #[test]
    #[cfg(feature = "broken-tests")]
    pub fn reduce_hold_test() {
        let context = test_context("bill", None);
        let store = test_store(context.clone());

        let entry = test_entry();
        let action_wrapper = ActionWrapper::new(Action::HoldAspect(EntryAspect::Content(
            entry.clone(),
            test_chain_header(),
        )));

        store.reduce(action_wrapper);

        let cas = context.dht_storage.read().unwrap();

        let maybe_json = cas.fetch(&entry.address()).unwrap();
        let result_entry = match maybe_json {
            Some(content) => Entry::try_from(content).unwrap(),
            None => panic!("Could not find received entry in CAS"),
        };

        assert_eq!(&entry, &result_entry,);
    }

<<<<<<< HEAD
    fn create_pending_validation(workflow: ValidatingWorkflow) -> PendingValidation {
        let entry = test_entry();
        let chain_pair = ChainPair::try_from_header_and_entry(test_chain_header(), entry.clone());

        Arc::new(PendingValidationStruct::new(chain_pair, workflow))
=======
    fn create_pending_validation(entry: Entry, workflow: ValidatingWorkflow) -> PendingValidation {
        match ChainPair::try_from_header_and_entry(test_chain_header(), entry.clone()) {
            Ok(chain_pair) => Arc::new(PendingValidationStruct::new(chain_pair, workflow)),
            Err(err) => {
                let err_msg = format!("Tried to create a pending validation, got an error: {}", err);
                panic!(err_msg);
            }
        }
>>>>>>> 30263e22
    }

    #[test]
    pub fn test_holding_queue() {
        let context = test_context("test", None);
        let store = DhtStore::new(context.dht_storage.clone(), context.eav_storage.clone());
        assert_eq!(store.queued_holding_workflows().len(), 0);

        let test_entry = test_entry();
        let hold = create_pending_validation(test_entry, ValidatingWorkflow::HoldEntry);
        let action = ActionWrapper::new(Action::QueueHoldingWorkflow((
            hold.clone(),
            Some((SystemTime::now(), Duration::from_secs(10000))),
        )));
        let store = reduce_queue_holding_workflow(&store, &action).unwrap();

        assert_eq!(store.queued_holding_workflows().len(), 1);
        assert!(store.has_queued_holding_workflow(&hold));

        let test_link = String::from("test_link");
        let test_tag = String::from("test-tag");
        let link = Link::new(
            &test_entry.address(),
            &test_entry.address(),
            &test_link.clone(),
            &test_tag.clone(),
        );
        let link_data = LinkData::from_link(
            &link,
            LinkActionKind::ADD,
            test_chain_header(),
            test_agent_id(),
        );

        let link_entry = Entry::LinkAdd(link_data.clone());
        let hold_link = create_pending_validation(link_entry, ValidatingWorkflow::HoldLink);
        let action = ActionWrapper::new(Action::QueueHoldingWorkflow((hold_link.clone(), None)));
        let store = reduce_queue_holding_workflow(&store, &action).unwrap();

        assert_eq!(store.queued_holding_workflows().len(), 2);
        assert!(store.has_queued_holding_workflow(&hold_link));

        let update = create_pending_validation(test_entry.clone(), ValidatingWorkflow::UpdateEntry);
        let action = ActionWrapper::new(Action::QueueHoldingWorkflow((update.clone(), None)));
        let store = reduce_queue_holding_workflow(&store, &action).unwrap();

        assert_eq!(store.queued_holding_workflows().len(), 3);
        assert!(store.has_queued_holding_workflow(&update));

        let (next_pending, _) = store.next_queued_holding_workflow().unwrap();
        assert_eq!(hold_link, *next_pending);

        let action = ActionWrapper::new(Action::RemoveQueuedHoldingWorkflow(hold_link.clone()));
        let store = reduce_remove_queued_holding_workflow(&store, &action).unwrap();

        assert_eq!(store.queued_holding_workflows().len(), 2);
        assert!(!store.has_queued_holding_workflow(&hold_link));

        assert!(store.has_queued_holding_workflow(&hold));
        assert!(store.has_queued_holding_workflow(&update));

        let (next_pending, _) = store.next_queued_holding_workflow().unwrap();
        assert_eq!(update, *next_pending);

        let action = ActionWrapper::new(Action::RemoveQueuedHoldingWorkflow(hold.clone()));
        let store = reduce_remove_queued_holding_workflow(&store, &action).unwrap();

        assert_eq!(store.queued_holding_workflows().len(), 1);
        assert!(!store.has_queued_holding_workflow(&hold));
        assert!(store.has_queued_holding_workflow(&update));

        let (next_pending, _) = store.next_queued_holding_workflow().unwrap();
        assert_eq!(update, *next_pending);
    }
}<|MERGE_RESOLUTION|>--- conflicted
+++ resolved
@@ -504,13 +504,6 @@
         assert_eq!(&entry, &result_entry,);
     }
 
-<<<<<<< HEAD
-    fn create_pending_validation(workflow: ValidatingWorkflow) -> PendingValidation {
-        let entry = test_entry();
-        let chain_pair = ChainPair::try_from_header_and_entry(test_chain_header(), entry.clone());
-
-        Arc::new(PendingValidationStruct::new(chain_pair, workflow))
-=======
     fn create_pending_validation(entry: Entry, workflow: ValidatingWorkflow) -> PendingValidation {
         match ChainPair::try_from_header_and_entry(test_chain_header(), entry.clone()) {
             Ok(chain_pair) => Arc::new(PendingValidationStruct::new(chain_pair, workflow)),
@@ -519,7 +512,6 @@
                 panic!(err_msg);
             }
         }
->>>>>>> 30263e22
     }
 
     #[test]
