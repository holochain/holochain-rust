//! all DHT reducers

use crate::{
    action::{Action, ActionWrapper},
    dht::dht_store::DhtStore,
};
use std::sync::Arc;

use super::dht_inner_reducers::{
    reduce_add_remove_link_inner, reduce_remove_entry_inner, reduce_store_entry_inner,
    reduce_update_entry_inner, LinkModification,
};

use holochain_core_types::{entry::Entry, network::entry_aspect::EntryAspect};
use holochain_persistence_api::cas::content::AddressableContent;

// A function that might return a mutated DhtStore
type DhtReducer = fn(&DhtStore, &ActionWrapper) -> Option<DhtStore>;

/// DHT state-slice Reduce entry point.
/// Note: Can't block when dispatching action here because we are inside the reduce's mutex
pub fn reduce(old_store: Arc<DhtStore>, action_wrapper: &ActionWrapper) -> Arc<DhtStore> {
    // Get reducer
    let reducer = match resolve_reducer(action_wrapper) {
        Some(reducer) => reducer,
        None => {
            return old_store;
        }
    };
    // Reduce
    match reducer(&old_store.clone(), &action_wrapper) {
        None => old_store,
        Some(new_store) => Arc::new(new_store),
    }
}

/// Maps incoming action to the correct reducer
fn resolve_reducer(action_wrapper: &ActionWrapper) -> Option<DhtReducer> {
    match action_wrapper.action() {
        Action::Commit(_) => Some(reduce_commit_entry),
        Action::HoldAspect(_) => Some(reduce_hold_aspect),
        Action::QueueHoldingWorkflow(_) => Some(reduce_queue_holding_workflow),
        Action::RemoveQueuedHoldingWorkflow(_) => Some(reduce_remove_queued_holding_workflow),
        _ => None,
    }
}

pub(crate) fn reduce_commit_entry(
    old_store: &DhtStore,
    action_wrapper: &ActionWrapper,
) -> Option<DhtStore> {
    let (entry, _, _) = unwrap_to!(action_wrapper.action() => Action::Commit);
    let mut new_store = (*old_store).clone();
    match reduce_store_entry_inner(&mut new_store, entry) {
        Ok(()) => Some(new_store),
        Err(e) => {
            println!("{}", e);
            None
        }
    }
}

pub(crate) fn reduce_hold_aspect(
    old_store: &DhtStore,
    action_wrapper: &ActionWrapper,
) -> Option<DhtStore> {
<<<<<<< HEAD
    let chain_pair = unwrap_to!(action_wrapper.action() => Action::Hold);
    let entry = chain_pair.entry();
    let header = chain_pair.header();
    let mut new_store = (*old_store).clone();
    match reduce_store_entry_inner(&mut new_store, &entry) {
        Ok(()) => {
            new_store.mark_entry_as_held(&entry);
            new_store.add_header_for_entry(entry, header).ok()?;
            Some(new_store)
=======
    let aspect = unwrap_to!(action_wrapper.action() => Action::HoldAspect);
    let mut new_store = (*old_store).clone();
    new_store.mark_aspect_as_held(&aspect);

    // TODO: we think we don't need this but not 100%
    // new_store.actions_mut().insert(
    //     action_wrapper.clone(),
    //     Ok("TODO: nico, do we need this?".into()),
    // );
    match aspect {
        EntryAspect::Content(entry, header) => {
            match reduce_store_entry_inner(&mut new_store, entry) {
                Ok(()) => {
                    new_store.add_header_for_entry(&entry, &header).ok()?;
                    Some(new_store)
                }
                Err(e) => {
                    error!("{}", e);
                    None
                }
            }
>>>>>>> 17bf1019
        }
        EntryAspect::LinkAdd(link_data, _header) => {
            let entry = Entry::LinkAdd(link_data.clone());
            match reduce_add_remove_link_inner(
                &mut new_store,
                link_data.link(),
                &entry.address(),
                LinkModification::Add,
            ) {
                Ok(_) => Some(new_store),
                Err(e) => {
                    error!("{}", e);
                    None
                }
            }
        }
        EntryAspect::LinkRemove((link_data, links_to_remove), _header) => Some(
            links_to_remove
                .iter()
                .fold(new_store, |mut store, link_addresses| {
                    let link = link_data.link();
                    let _ = reduce_add_remove_link_inner(
                        &mut store,
                        link,
                        link_addresses,
                        LinkModification::Remove,
                    );
                    store.clone()
                }),
        ),
        EntryAspect::Update(entry, header) => {
            if let Some(crud_link) = header.link_update_delete() {
                let _ = reduce_update_entry_inner(&mut new_store, &crud_link, &entry.address());
                Some(new_store)
            } else {
                error!("EntryAspect::Update without crud_link in header received!");
                None
            }
        }
        EntryAspect::Deletion(header) => {
            if let Some(crud_link) = header.link_update_delete() {
                let _ =
                    reduce_remove_entry_inner(&mut new_store, &crud_link, &header.entry_address());
                Some(new_store)
            } else {
                error!("EntryAspect::Update without crud_link in header received!");
                None
            }
        }
        EntryAspect::Header(_) => {
            error!("Got EntryAspect::Header which is not implemented.");
            None
        }
    }
}

#[allow(dead_code)]
pub(crate) fn reduce_get_links(
    _old_store: &DhtStore,
    _action_wrapper: &ActionWrapper,
) -> Option<DhtStore> {
    // FIXME
    None
}

#[allow(unknown_lints)]
#[allow(clippy::needless_pass_by_value)]
pub fn reduce_queue_holding_workflow(
    old_store: &DhtStore,
    action_wrapper: &ActionWrapper,
) -> Option<DhtStore> {
    let action = action_wrapper.action();
    let (pending, maybe_delay) = unwrap_to!(action => Action::QueueHoldingWorkflow);
    let entry_aspect = EntryAspect::from((**pending).clone());
    if old_store.get_holding_map().contains(&entry_aspect) {
        error!("Tried to add pending validation to queue which is already held!");
        None
    } else {
        let mut new_store = (*old_store).clone();
        new_store
            .queued_holding_workflows
            .push_back((pending.clone(), *maybe_delay));
        Some(new_store)
    }
}

#[allow(unknown_lints)]
#[allow(clippy::needless_pass_by_value)]
pub fn reduce_remove_queued_holding_workflow(
    old_store: &DhtStore,
    action_wrapper: &ActionWrapper,
) -> Option<DhtStore> {
    let action = action_wrapper.action();
    let pending = unwrap_to!(action => Action::RemoveQueuedHoldingWorkflow);
    let mut new_store = (*old_store).clone();
    if let Some((front, _)) = new_store.queued_holding_workflows.front() {
        if front == pending {
            let _ = new_store.queued_holding_workflows.pop_front();
        } else {
            // The first item in the queue could be a delayed one which will result
            // in the holding thread seeing another item as the next one.
            // The holding thread will still try to pop that next item, so we need
            // this else case where we just remove an item from some position inside the queue:
            new_store
                .queued_holding_workflows
                .retain(|(item, _)| item != pending);
        }
    } else {
        error!("Got Action::PopNextHoldingWorkflow on an empty holding queue!");
    }

    Some(new_store)
}

#[cfg(test)]
pub mod tests {

    use crate::{
        action::{Action, ActionWrapper},
        content_store::{AddContent, GetContent},
        dht::{
            dht_reducers::{
                reduce, reduce_hold_aspect, reduce_queue_holding_workflow,
                reduce_remove_queued_holding_workflow,
            },
            dht_store::{create_get_links_eavi_query, DhtStore},
            pending_validations::{PendingValidation, PendingValidationStruct, ValidatingWorkflow},
        },
        instance::tests::test_context,
        network::chain_pair::ChainPair,
        state::test_store,
    };
    use bitflags::_core::time::Duration;
    use holochain_core_types::{
        agent::{test_agent_id, test_agent_id_with_name},
        chain_header::test_chain_header,
        eav::Attribute,
        entry::{test_entry, test_sys_entry, Entry},
        link::{link_data::LinkData, Link, LinkActionKind},
        network::entry_aspect::EntryAspect,
    };
    use holochain_persistence_api::cas::content::AddressableContent;
    use std::{sync::Arc, time::SystemTime};
    // TODO do this for all crate tests somehow
    #[allow(dead_code)]
    fn enable_logging_for_test() {
        if std::env::var("RUST_LOG").is_err() {
            std::env::set_var("RUST_LOG", "trace");
        }
        let _ = env_logger::builder()
            .default_format_timestamp(false)
            .default_format_module_path(false)
            .is_test(true)
            .try_init();
    }

    #[test]
    fn reduce_hold_aspect_test() {
        let context = test_context("bob", None);
        let store = test_store(context);

        // test_entry is not sys so should do nothing
        let sys_entry = test_sys_entry();
<<<<<<< HEAD
        let chain_pair =
            ChainPair::try_from_header_and_entry(test_chain_header(), sys_entry.clone())?;

        let new_dht_store =
            reduce_hold_entry(&store.dht(), &ActionWrapper::new(Action::Hold(chain_pair)))
                .expect("there should be a new store for committing a sys entry");
=======

        let new_dht_store = reduce_hold_aspect(
            &store.dht(),
            &ActionWrapper::new(Action::HoldAspect(EntryAspect::Content(
                sys_entry.clone(),
                test_chain_header(),
            ))),
        )
        .expect("there should be a new store for committing a sys entry");
>>>>>>> 17bf1019

        assert_eq!(
            Some(sys_entry.clone()),
            store.dht().get(&sys_entry.address()).unwrap()
        );

        assert_eq!(
            Some(sys_entry.clone()),
            new_dht_store
                .get(&sys_entry.address())
                .expect("could not fetch from cas")
        );
    }

    #[test]
    fn can_add_links() {
        enable_logging_for_test();
        let context = test_context("bob", None);
        let store = test_store(context.clone());
        let entry = test_entry();

        let _ = (*store.dht()).clone().add(&entry);
        let test_link = String::from("test_link");
        let test_tag = String::from("test-tag");
        let link = Link::new(
            &entry.address(),
            &entry.address(),
            &test_link.clone(),
            &test_tag.clone(),
        );
        let link_data = LinkData::from_link(
            &link,
            LinkActionKind::ADD,
            test_chain_header(),
            test_agent_id(),
        );
        let action = ActionWrapper::new(Action::HoldAspect(EntryAspect::LinkAdd(
            link_data.clone(),
            test_chain_header(),
        )));
        let link_entry = Entry::LinkAdd(link_data.clone());

        let new_dht_store = (*reduce(store.dht(), &action)).clone();

        let get_links_query = create_get_links_eavi_query(entry.address(), test_link, test_tag)
            .expect("supposed to create link query");
        let fetched = new_dht_store.fetch_eavi(&get_links_query);
        assert!(fetched.is_ok());
        let hash_set = fetched.unwrap();
        assert_eq!(hash_set.len(), 1);
        let eav = hash_set.iter().nth(0).unwrap();
        assert_eq!(eav.entity(), *link.base());
        assert_eq!(eav.value(), link_entry.address());
        assert_eq!(
            eav.attribute(),
            Attribute::LinkTag(link.link_type().to_owned(), link.tag().to_owned())
        );
    }

    #[test]
    fn can_remove_links() {
        let context = test_context("bob", None);
        let store = test_store(context.clone());
        let entry = test_entry();

        let _ = (*store.dht()).clone().add(&entry);
        let test_link = String::from("test_link");
        let test_tag = String::from("test-tag");
        let link = Link::new(
            &entry.address(),
            &entry.address(),
            &test_link.clone(),
            &test_tag.clone(),
        );
        let link_data = LinkData::from_link(
            &link,
            LinkActionKind::ADD,
            test_chain_header(),
            test_agent_id(),
        );

        //add link to dht
        let entry_link_add = Entry::LinkAdd(link_data.clone());
        let action_link_add = ActionWrapper::new(Action::HoldAspect(EntryAspect::LinkAdd(
            link_data.clone(),
            test_chain_header(),
        )));

        let new_dht_store = reduce(store.dht(), &action_link_add);

        let link_remove_data = LinkData::from_link(
            &link.clone(),
            LinkActionKind::REMOVE,
            test_chain_header(),
            test_agent_id(),
        );

        //remove added link from dht
        let action_link_remove = ActionWrapper::new(Action::HoldAspect(EntryAspect::LinkRemove(
            (
                link_remove_data.clone(),
                vec![entry_link_add.clone().address()],
            ),
            test_chain_header(),
        )));
        let new_dht_store = reduce(new_dht_store, &action_link_remove);

        //fetch from dht and when tombstone is found return tombstone
        let get_links_query =
            create_get_links_eavi_query(entry.address(), test_link.clone(), test_tag.clone())
                .expect("supposed to create link query");
        let fetched = new_dht_store.fetch_eavi(&get_links_query);

        //fetch call should be okay and remove_link tombstone should be the one that should be returned
        assert!(fetched.is_ok());
        let hash_set = fetched.unwrap();
        assert_eq!(hash_set.len(), 1);
        let eav = hash_set.iter().nth(0).unwrap();
        assert_eq!(eav.entity(), *link.base());
        let link_entry = link.add_entry(test_chain_header(), test_agent_id());
        assert_eq!(eav.value(), link_entry.address());
        assert_eq!(
            eav.attribute(),
            Attribute::RemovedLink(link.link_type().to_string(), link.tag().to_string())
        );

        //add new link with same chain header
        let action_link_add = ActionWrapper::new(Action::HoldAspect(EntryAspect::LinkAdd(
            link_data.clone(),
            test_chain_header(),
        )));
        let new_dht_store = reduce(store.dht(), &action_link_add);

        //fetch from dht after link with same chain header is added
        let get_links_query =
            create_get_links_eavi_query(entry.address(), test_link.clone(), test_tag.clone())
                .expect("supposed to create link query");
        let fetched = new_dht_store.fetch_eavi(&get_links_query);

        //fetch call should be okay and remove_link tombstone should be the one that should be returned since tombstone is applied to target hashes that are the same
        assert!(fetched.is_ok());
        let hash_set = fetched.unwrap();
        assert_eq!(hash_set.len(), 1);
        let eav = hash_set.iter().nth(0).unwrap();
        assert_eq!(eav.entity(), *link.base());
        let link_entry = link.add_entry(test_chain_header(), test_agent_id());
        assert_eq!(eav.value(), link_entry.address());
        assert_eq!(
            eav.attribute(),
            Attribute::RemovedLink(link.link_type().to_string(), link.tag().to_string())
        );

        //add new link after tombstone has been added with different chain_header which will produce different hash
        let link_data = LinkData::from_link(
            &link.clone(),
            LinkActionKind::ADD,
            test_chain_header(),
            test_agent_id_with_name("new_agent"),
        );
        let entry_link_add = Entry::LinkAdd(link_data.clone());
        let action_link_add = ActionWrapper::new(Action::HoldAspect(EntryAspect::LinkAdd(
            link_data.clone(),
            test_chain_header(),
        )));
        let new_dht_store_2 = reduce(store.dht(), &action_link_add);

        //after new link has been added return from fetch and make sure tombstone and new link is added
        let get_links_query = create_get_links_eavi_query(entry.address(), test_link, test_tag)
            .expect("supposed to create link query");
        let fetched = new_dht_store_2.fetch_eavi(&get_links_query);

        //two entries should be returned which is the new_link and the tombstone since the tombstone doesn't apply for the new link
        assert!(fetched.is_ok());
        let hash_set = fetched.unwrap();
        assert_eq!(hash_set.len(), 2);
        let eav = hash_set.iter().nth(1).unwrap();
        assert_eq!(eav.entity(), *link.base());
        let _link_entry = link.add_entry(test_chain_header(), test_agent_id());
        assert_eq!(eav.value(), entry_link_add.address());
        assert_eq!(
            eav.attribute(),
            Attribute::LinkTag(link.link_type().to_string(), link.tag().to_string())
        );
    }

    #[test]
    fn does_not_add_link_for_missing_base() {
        let context = test_context("bob", None);
        let store = test_store(context.clone());
        let entry = test_entry();
        let test_link = String::from("test-link-type");
        let test_tag = String::from("test-tag");
        let link = Link::new(
            &entry.address(),
            &entry.address(),
            &test_link.clone(),
            &test_tag.clone(),
        );

        let link_data = LinkData::from_link(
            &link.clone(),
            LinkActionKind::ADD,
            test_chain_header(),
            test_agent_id(),
        );
        let action = ActionWrapper::new(Action::HoldAspect(EntryAspect::LinkAdd(
            link_data.clone(),
            test_chain_header(),
        )));

        let new_dht_store = reduce(store.dht(), &action);

        let get_links_query = create_get_links_eavi_query(entry.address(), test_link, test_tag)
            .expect("supposed to create link query");
        let fetched = new_dht_store.fetch_eavi(&get_links_query);
        assert!(fetched.is_ok());
        let hash_set = fetched.unwrap();
        assert_eq!(hash_set.len(), 0);
    }

    // TODO: Bring the old in-memory network up to speed and turn on this test again!
    #[cfg(feature = "broken-tests")]
    #[test]
    #[cfg(feature = "broken-tests")]
    pub fn reduce_hold_test() {
        let context = test_context("bill", None);
        let store = test_store(context.clone());

        let entry = test_entry();
<<<<<<< HEAD
        let chain_pair = ChainPair::try_from_header_and_entry(test_chain_header(), entry.clone())?;
        let action_wrapper = ActionWrapper::new(Action::Hold(chain_pair.clone()));
=======
        let action_wrapper = ActionWrapper::new(Action::HoldAspect(EntryAspect::Content(
            entry.clone(),
            test_chain_header(),
        )));
>>>>>>> 17bf1019

        store.reduce(action_wrapper);

        let cas = context.dht_storage.read().unwrap();

        let maybe_json = cas.fetch(&entry.address()).unwrap();
        let result_entry = match maybe_json {
            Some(content) => Entry::try_from(content).unwrap(),
            None => panic!("Could not find received entry in CAS"),
        };

        assert_eq!(&entry, &result_entry,);
    }

<<<<<<< HEAD
    fn create_pending_validation(workflow: ValidatingWorkflow) -> PendingValidation {
        let entry = test_entry();
        let chain_pair = ChainPair::try_from_header_and_entry(
            test_chain_header(),
            entry.clone(),
        );
=======
    fn create_pending_validation(entry: Entry, workflow: ValidatingWorkflow) -> PendingValidation {
        let entry_with_header = EntryWithHeader {
            entry: entry.clone(),
            header: test_chain_header(),
        };
>>>>>>> 17bf1019

        Arc::new(PendingValidationStruct::new(chain_pair, workflow))
    }

    #[test]
    pub fn test_holding_queue() {
        let context = test_context("test", None);
        let store = DhtStore::new(context.dht_storage.clone(), context.eav_storage.clone());
        assert_eq!(store.queued_holding_workflows().len(), 0);

        let test_entry = test_entry();
        let hold = create_pending_validation(test_entry.clone(), ValidatingWorkflow::HoldEntry);
        let action = ActionWrapper::new(Action::QueueHoldingWorkflow((
            hold.clone(),
            Some((SystemTime::now(), Duration::from_secs(10000))),
        )));
        let store = reduce_queue_holding_workflow(&store, &action).unwrap();

        assert_eq!(store.queued_holding_workflows().len(), 1);
        assert!(store.has_queued_holding_workflow(&hold));

        let test_link = String::from("test_link");
        let test_tag = String::from("test-tag");
        let link = Link::new(
            &test_entry.address(),
            &test_entry.address(),
            &test_link.clone(),
            &test_tag.clone(),
        );
        let link_data = LinkData::from_link(
            &link,
            LinkActionKind::ADD,
            test_chain_header(),
            test_agent_id(),
        );

        let link_entry = Entry::LinkAdd(link_data.clone());
        let hold_link = create_pending_validation(link_entry, ValidatingWorkflow::HoldLink);
        let action = ActionWrapper::new(Action::QueueHoldingWorkflow((hold_link.clone(), None)));
        let store = reduce_queue_holding_workflow(&store, &action).unwrap();

        assert_eq!(store.queued_holding_workflows().len(), 2);
        assert!(store.has_queued_holding_workflow(&hold_link));

        let update = create_pending_validation(test_entry.clone(), ValidatingWorkflow::UpdateEntry);
        let action = ActionWrapper::new(Action::QueueHoldingWorkflow((update.clone(), None)));
        let store = reduce_queue_holding_workflow(&store, &action).unwrap();

        assert_eq!(store.queued_holding_workflows().len(), 3);
        assert!(store.has_queued_holding_workflow(&update));

        let (next_pending, _) = store.next_queued_holding_workflow().unwrap();
        assert_eq!(hold_link, *next_pending);

        let action = ActionWrapper::new(Action::RemoveQueuedHoldingWorkflow(hold_link.clone()));
        let store = reduce_remove_queued_holding_workflow(&store, &action).unwrap();

        assert_eq!(store.queued_holding_workflows().len(), 2);
        assert!(!store.has_queued_holding_workflow(&hold_link));

        assert!(store.has_queued_holding_workflow(&hold));
        assert!(store.has_queued_holding_workflow(&update));

        let (next_pending, _) = store.next_queued_holding_workflow().unwrap();
        assert_eq!(update, *next_pending);

        let action = ActionWrapper::new(Action::RemoveQueuedHoldingWorkflow(hold.clone()));
        let store = reduce_remove_queued_holding_workflow(&store, &action).unwrap();

        assert_eq!(store.queued_holding_workflows().len(), 1);
        assert!(!store.has_queued_holding_workflow(&hold));
        assert!(store.has_queued_holding_workflow(&update));

        let (next_pending, _) = store.next_queued_holding_workflow().unwrap();
        assert_eq!(update, *next_pending);
    }
}<|MERGE_RESOLUTION|>--- conflicted
+++ resolved
@@ -64,17 +64,6 @@
     old_store: &DhtStore,
     action_wrapper: &ActionWrapper,
 ) -> Option<DhtStore> {
-<<<<<<< HEAD
-    let chain_pair = unwrap_to!(action_wrapper.action() => Action::Hold);
-    let entry = chain_pair.entry();
-    let header = chain_pair.header();
-    let mut new_store = (*old_store).clone();
-    match reduce_store_entry_inner(&mut new_store, &entry) {
-        Ok(()) => {
-            new_store.mark_entry_as_held(&entry);
-            new_store.add_header_for_entry(entry, header).ok()?;
-            Some(new_store)
-=======
     let aspect = unwrap_to!(action_wrapper.action() => Action::HoldAspect);
     let mut new_store = (*old_store).clone();
     new_store.mark_aspect_as_held(&aspect);
@@ -96,7 +85,6 @@
                     None
                 }
             }
->>>>>>> 17bf1019
         }
         EntryAspect::LinkAdd(link_data, _header) => {
             let entry = Entry::LinkAdd(link_data.clone());
@@ -260,14 +248,6 @@
 
         // test_entry is not sys so should do nothing
         let sys_entry = test_sys_entry();
-<<<<<<< HEAD
-        let chain_pair =
-            ChainPair::try_from_header_and_entry(test_chain_header(), sys_entry.clone())?;
-
-        let new_dht_store =
-            reduce_hold_entry(&store.dht(), &ActionWrapper::new(Action::Hold(chain_pair)))
-                .expect("there should be a new store for committing a sys entry");
-=======
 
         let new_dht_store = reduce_hold_aspect(
             &store.dht(),
@@ -277,7 +257,6 @@
             ))),
         )
         .expect("there should be a new store for committing a sys entry");
->>>>>>> 17bf1019
 
         assert_eq!(
             Some(sys_entry.clone()),
@@ -507,15 +486,10 @@
         let store = test_store(context.clone());
 
         let entry = test_entry();
-<<<<<<< HEAD
-        let chain_pair = ChainPair::try_from_header_and_entry(test_chain_header(), entry.clone())?;
-        let action_wrapper = ActionWrapper::new(Action::Hold(chain_pair.clone()));
-=======
         let action_wrapper = ActionWrapper::new(Action::HoldAspect(EntryAspect::Content(
             entry.clone(),
             test_chain_header(),
         )));
->>>>>>> 17bf1019
 
         store.reduce(action_wrapper);
 
@@ -530,20 +504,12 @@
         assert_eq!(&entry, &result_entry,);
     }
 
-<<<<<<< HEAD
     fn create_pending_validation(workflow: ValidatingWorkflow) -> PendingValidation {
         let entry = test_entry();
         let chain_pair = ChainPair::try_from_header_and_entry(
             test_chain_header(),
             entry.clone(),
         );
-=======
-    fn create_pending_validation(entry: Entry, workflow: ValidatingWorkflow) -> PendingValidation {
-        let entry_with_header = EntryWithHeader {
-            entry: entry.clone(),
-            header: test_chain_header(),
-        };
->>>>>>> 17bf1019
 
         Arc::new(PendingValidationStruct::new(chain_pair, workflow))
     }
