--- conflicted
+++ resolved
@@ -2,11 +2,7 @@
 
 #[autotrace]
 pub mod actions;
-<<<<<<< HEAD
-// #[autotrace]
-=======
 pub mod aspect_map;
->>>>>>> 5d5b0523
 pub mod dht_reducers;
 #[autotrace]
 pub mod dht_store;
