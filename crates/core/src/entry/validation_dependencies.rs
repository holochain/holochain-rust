--- conflicted
+++ resolved
@@ -47,16 +47,10 @@
 #[cfg(test)]
 pub mod tests {
     use super::*;
-<<<<<<< HEAD
-    use crate::chain_pair::ChainPair;
-    use holochain_core_types::{
-        agent::AgentId, chain_header::ChainHeader, error::HolochainError,link::link_data::LinkData, time::Iso8601,
-=======
     use crate::network::chain_pair::ChainPair;
     use holochain_core_types::{
         agent::AgentId, chain_header::ChainHeader, error::HolochainError,
         link::link_data::LinkData, time::Iso8601,
->>>>>>> 9e58119d
     };
     use holochain_persistence_api::cas::content::AddressableContent;
 
@@ -74,23 +68,14 @@
 
     fn try_chain_pair_from_entry(entry: Entry) -> Result<ChainPair, HolochainError> {
         let header = test_header_for_entry(&entry);
-<<<<<<< HEAD
-        ChainPair::try_from_header_and_entry(entry, header)
-=======
         ChainPair::try_from_header_and_entry(header, entry)
->>>>>>> 9e58119d
     }
 
     #[test]
     fn test_get_validation_dependencies_app_entry() -> Result<(), HolochainError> {
         let entry = Entry::App("entry_type".into(), "content".into());
-<<<<<<< HEAD
-        let Ok(chain_pair) = try_chain_pair_from_entry(entry)?;
-        assert_eq!(chain_pair.get_validation_dependencies(), Vec::new(),)
-=======
         try_chain_pair_from_entry(entry)
             .map(|chain_pair| assert_eq!(chain_pair.get_validation_dependencies(), Vec::new()))
->>>>>>> 9e58119d
     }
 
     #[test]
@@ -103,20 +88,6 @@
             test_header_for_entry(&Entry::App("".into(), "".into())),
             AgentId::new("HcAgentId", "key".into()),
         ));
-<<<<<<< HEAD
-        let Ok(chain_pair) = try_chain_pair_from_entry(entry)?;
-        assert_eq!(
-            chain_pair.get_validation_dependencies(),
-            vec![
-                Address::from("QmBaseAddress"),
-                Address::from("QmTargetAddress")
-            ],
-        )
-    }
-
-    #[test]
-    fn test_get_validation_dependencies_header_entry() {
-=======
         try_chain_pair_from_entry(entry).map(|chain_pair| {
             assert_eq!(
                 chain_pair.get_validation_dependencies(),
@@ -130,7 +101,6 @@
 
     #[test]
     fn test_get_validation_dependencies_header_entry() -> Result<(), HolochainError> {
->>>>>>> 9e58119d
         let header_entry_content = ChainHeader::new(
             &"some type".into(),
             &Address::from("QmAddressOfEntry"),
@@ -141,19 +111,11 @@
             &Iso8601::from(0),
         );
         let entry = Entry::ChainHeader(header_entry_content);
-<<<<<<< HEAD
-        let Ok(chain_pair) = try_chain_pair_from_entry(entry)?;
-        assert_eq!(
-            chain_pair.get_validation_dependencies(),
-            vec![Address::from("QmPreviousHeaderAddress")],
-        )
-=======
         try_chain_pair_from_entry(entry).map(|chain_pair| {
             assert_eq!(
                 chain_pair.get_validation_dependencies(),
                 vec![Address::from("QmPreviousHeaderAddress")],
             )
         })
->>>>>>> 9e58119d
     }
 }