use crate::{
    action::{Action, ActionWrapper},
    consistency::ConsistencyModel,
    context::Context,
    dht::actions::{
        queue_holding_workflow::queue_holding_workflow,
        remove_queued_holding_workflow::remove_queued_holding_workflow,
    },
    network,
    persister::Persister,
    scheduled_jobs,
    signal::Signal,
    state::{State, StateWrapper},
    workflows::{application, run_holding_workflow},
};
#[cfg(test)]
use crate::{
    network::actions::initialize_network::initialize_network_with_spoofed_dna,
    nucleus::actions::initialize::initialize_chain,
};
use clokwerk::{ScheduleHandle, Scheduler, TimeUnits};
use crossbeam_channel::{unbounded, Receiver, Sender};
use holochain_core_types::{
    dna::Dna,
    error::{HcResult, HolochainError},
    ugly::lax_send_sync,
};
use holochain_locksmith::RwLock;
#[cfg(test)]
use holochain_persistence_api::cas::content::Address;
use snowflake::ProcessUniqueId;
use std::{
    sync::{
        atomic::Ordering::{self, Relaxed},
        Arc,
    },
    thread,
    time::{Duration, Instant},
};

<<<<<<< HEAD
//const HOLDING_WORKFLOW_THREADS: usize = 10;
=======
>>>>>>> f174dcac
pub const RECV_DEFAULT_TIMEOUT_MS: Duration = Duration::from_millis(10000);
pub const RETRY_VALIDATION_DURATION_MIN: Duration = Duration::from_millis(500);
pub const RETRY_VALIDATION_DURATION_MAX: Duration = Duration::from_secs(60 * 60);

/// Object representing a Holochain instance, i.e. a running holochain (DNA + DHT + source-chain)
/// Holds the Event loop and processes it with the redux pattern.
#[derive(Clone)]
pub struct Instance {
    /// The object holding the state. Actions go through the store sequentially.
    state: Arc<RwLock<StateWrapper>>,
    action_channel: Option<Sender<ActionWrapper>>,
    observer_channel: Option<Sender<Observer>>,
    scheduler_handle: Option<Arc<ScheduleHandle>>,
    persister: Option<Arc<RwLock<dyn Persister>>>,
    consistency_model: ConsistencyModel,
    kill_switch: Option<Sender<()>>,
    kill_switch_holding: Option<Sender<()>>,
}

/// State Observer that executes a closure everytime the State changes.
pub struct Observer {
    pub ticker: Sender<()>,
}

pub static DISPATCH_WITHOUT_CHANNELS: &str = "dispatch called without channels open";

impl Instance {
    /// This is initializing and starting the redux action loop and adding channels to dispatch
    /// actions and observers to the context
    pub(in crate::instance) fn inner_setup(&mut self, context: Arc<Context>) -> Arc<Context> {
        let (rx_action, rx_observer) = self.initialize_channels();
        let context = self.initialize_context(context);
        let mut scheduler = Scheduler::new();
        scheduler
            .every(10.seconds())
            .run(scheduled_jobs::create_state_dump_callback(context.clone()));
        scheduler
<<<<<<< HEAD
            .every(1.second())
            .run(scheduled_jobs::create_timeout_callback(context.clone()));
        scheduler
=======
>>>>>>> f174dcac
            .every(5.seconds())
            .run(scheduled_jobs::create_state_pruning_callback(
                context.clone(),
            ));
        self.scheduler_handle = Some(Arc::new(scheduler.watch_thread(Duration::from_millis(10))));

        self.persister = Some(context.persister.clone());

        self.start_action_loop(context.clone(), rx_action, rx_observer);
        self.start_holding_loop(context.clone());

        context
    }

    /// This is calling inner_setup and running the initialization workflow which makes sure that
    /// the chain gets initialized if dna is Some.
    /// If dna is None it is assumed the chain is already initialized, i.e. we are loading a chain.
    pub fn initialize(
        &mut self,
        dna: Option<Dna>,
        context: Arc<Context>,
    ) -> HcResult<Arc<Context>> {
        let context = self.inner_setup(context);
        context.block_on(application::initialize(self, dna, context.clone()))
    }

    /// This function is only needed in tests to create integration tests in which an instance
    /// tries to publish invalid entries.
    /// The DNA needs to be spoofed then so that we can emulate a hacked node that does not
    /// run the right validation checks locally but actually commits and publishes invalid data.
    #[cfg(test)]
    pub fn initialize_with_spoofed_dna(
        &mut self,
        dna: Dna,
        spoofed_dna_address: Address,
        context: Arc<Context>,
    ) -> HcResult<Arc<Context>> {
        let context = self.inner_setup(context);
        context.block_on(async {
            initialize_chain(dna.clone(), &context).await?;
            initialize_network_with_spoofed_dna(spoofed_dna_address, &context).await
        })?;
        Ok(context)
    }

    /// Only needed in tests to check that the initialization (and other workflows) fail
    /// with the right error message if no DNA is present.
    #[cfg(test)]
    pub fn initialize_without_dna(&mut self, context: Arc<Context>) -> Arc<Context> {
        self.inner_setup(context)
    }

    // @NB: these three getters smell bad because previously Instance and Context had SyncSenders
    // rather than Option<SyncSenders>, but these would be initialized by default to broken channels
    // which would panic if `send` was called upon them. These `expect`s just bring more visibility to
    // that potential failure mode.
    // @see https://github.com/holochain/holochain-rust/issues/739
    fn action_channel(&self) -> &Sender<ActionWrapper> {
        self.action_channel
            .as_ref()
            .expect("Action channel not initialized")
    }

    pub fn observer_channel(&self) -> &Sender<Observer> {
        self.observer_channel
            .as_ref()
            .expect("Observer channel not initialized")
    }

    /// Stack an Action in the Event Queue
    ///
    /// # Panics
    ///
    /// Panics if called before `start_action_loop`.
    pub fn dispatch(&mut self, action_wrapper: ActionWrapper) {
        dispatch_action(self.action_channel(), action_wrapper)
    }

    /// Returns recievers for actions and observers that get added to this instance
    fn initialize_channels(&mut self) -> (Receiver<ActionWrapper>, Receiver<Observer>) {
        let (tx_action, rx_action) = unbounded::<ActionWrapper>();
        let (tx_observer, rx_observer) = unbounded::<Observer>();
        self.action_channel = Some(tx_action.clone());
        self.observer_channel = Some(tx_observer.clone());

        (rx_action, rx_observer)
    }

    pub fn initialize_context(&self, context: Arc<Context>) -> Arc<Context> {
        let mut sub_context = (*context).clone();
        sub_context.set_state(self.state.clone());
        sub_context.action_channel = self.action_channel.clone();
        sub_context.observer_channel = self.observer_channel.clone();
        Arc::new(sub_context)
    }

    /// Start the Event Loop on a separate thread
    pub fn start_action_loop(
        &mut self,
        context: Arc<Context>,
        rx_action: Receiver<ActionWrapper>,
        rx_observer: Receiver<Observer>,
    ) {
        self.stop_action_loop();

        let mut sync_self = self.clone();
        let sub_context = self.initialize_context(context);

        let (kill_sender, kill_receiver) = crossbeam_channel::unbounded();
        self.kill_switch = Some(kill_sender);
        let instance_is_alive = sub_context.instance_is_alive.clone();
        instance_is_alive.store(true, Ordering::Relaxed);
        let _ = thread::Builder::new()
            .name(format!(
                "action_loop/{}",
                ProcessUniqueId::new().to_string()
            ))
            .spawn(move || {
                let mut state_observers: Vec<Observer> = Vec::new();
                let mut unprocessed_action: Option<ActionWrapper> = None;
                while kill_receiver.try_recv().is_err() {
                    if let Some(action_wrapper) = unprocessed_action.clone().or_else(|| rx_action.recv_timeout(Duration::from_secs(1)).ok()) {
                        // Add new observers
                        state_observers.extend(rx_observer.try_iter());
                        // Ping can happen often, and should be as lightweight as possible
                        let should_process = *action_wrapper.action() != Action::Ping;
                        if should_process {
                            match sync_self.process_action(&action_wrapper, &sub_context) {
                                Ok(()) => {
                                    sync_self.emit_signals(&sub_context, &action_wrapper);
                                    // Tick all observers and remove those that have lost their receiving part
                                    state_observers= state_observers
                                        .into_iter()
                                        .filter(|observer| observer.ticker.send(()).is_ok())
                                        .collect();
                                },
                                Err(HolochainError::Timeout) => {
                                    warn!("Instance::process_action() couldn't get lock on state. Trying again next loop.");
                                    unprocessed_action = Some(action_wrapper);
                                },
                                Err(e) => {
                                    error!("Instance::process_action() returned unexpected error: {:?}", e);
                                    unprocessed_action = Some(action_wrapper);
                                }
                            };

                        }
                    }
                }
                instance_is_alive.store(false, Relaxed);
            });
    }

    pub fn stop_action_loop(&self) {
        if let Some(ref kill_switch) = self.kill_switch {
            let _ = kill_switch.send(());
        }
        if let Some(ref kill_switch) = self.kill_switch_holding {
            let _ = kill_switch.send(());
        }
    }

    /// Calls the reducers for an action and calls the observers with the new state
    /// returns the new vector of observers
    pub(crate) fn process_action(
        &self,
        action_wrapper: &ActionWrapper,
        context: &Arc<Context>,
    ) -> Result<(), HolochainError> {
        context.redux_wants_write.store(true, Relaxed);
        // Mutate state
        {
            let new_state: StateWrapper;

            // Get write lock
            let mut state = self
                .state
                .try_write_until(Instant::now().checked_add(Duration::from_secs(10)).unwrap())
                .ok_or_else(|| HolochainError::Timeout)?;

            new_state = state.reduce(action_wrapper.clone());

            // Change the state
            *state = new_state;

            if let Err(e) = self.save(&state) {
                log_error!(
                    context,
                    "instance/process_action: could not save state: {:?}",
                    e
                );
            } else {
                log_trace!(
                    context,
                    "reduce/process_actions: reducing {:?}",
                    action_wrapper
                );
            }
        }

        context.redux_wants_write.store(false, Relaxed);

        Ok(())
    }

    fn start_holding_loop(&mut self, context: Arc<Context>) {
        let (kill_sender, kill_receiver) = crossbeam_channel::unbounded();
        self.kill_switch_holding = Some(kill_sender);
        thread::Builder::new()
            .name(format!(
                "holding_loop/{}",
                ProcessUniqueId::new().to_string()
            ))
            .spawn(move || {
                while kill_receiver.try_recv().is_err() {
                    log_trace!(context, "Checking holding queue...");
                    loop {
                        let dht_store = context
                            .state()
                            .expect("Couldn't get state in run_pending_validations")
                            .dht();
                        let maybe_holding_workflow = dht_store.next_queued_holding_workflow();
                        if let Some((pending, maybe_delay)) = maybe_holding_workflow {
                            log_debug!(context, "Found queued validation: {:?}", pending);
                            // NB: If for whatever reason we pop_next_holding_workflow anywhere else other than here,
                            // we can run into a race condition.
                            context.block_on(remove_queued_holding_workflow(
                                pending.clone(),
                                context.clone(),
                            ));

                            let c = context.clone();
                            let pending = pending.clone();
                            let closure = async move || {
                                match run_holding_workflow(pending.clone(), c.clone()).await {
                                    // If we couldn't run the validation due to unresolved dependencies,
                                    // we have to re-add this entry at the end of the queue:
                                    Err(HolochainError::ValidationPending) => {
                                        // And with a delay so we are not trying to re-validate many times per second.
                                        let mut delay = maybe_delay
                                            .map(|old_delay| {
                                                // Exponential back-off:
                                                // If this was delayed before we double the delay.
                                                old_delay * 2
                                            })
                                            .unwrap_or(RETRY_VALIDATION_DURATION_MIN);

                                        // Cap delay with max duration
                                        if delay > RETRY_VALIDATION_DURATION_MAX {
                                            delay = RETRY_VALIDATION_DURATION_MAX
                                        }

                                        queue_holding_workflow(
                                            Arc::new(pending.same()),
                                            Some(delay),
                                            c.clone(),
                                        )
                                        .await
                                    }
                                    Err(e) => log_error!(
                                        c,
                                        "Error running holding workflow for {:?}: {:?}",
                                        pending,
                                        e,
                                    ),
                                    Ok(()) => log_info!(c, "Successfully processed: {:?}", pending),
                                }
                            };
                            let future = closure();
                            context.spawn_task(future);
                        } else {
                            break;
                        }
                    }
                    std::thread::sleep(Duration::from_millis(10));
                }
            })
            .expect("Could not spawn holding thread");
    }

    pub(crate) fn emit_signals(&mut self, context: &Context, action_wrapper: &ActionWrapper) {
        if let Some(tx) = context.signal_tx() {
            // @TODO: if needed for performance, could add a filter predicate here
            // to prevent emitting too many unneeded signals
            let trace_signal = Signal::Trace(action_wrapper.clone());
            tx.send(trace_signal).unwrap_or_else(|e| {
                log_warn!(
                    context,
                    "reduce: Signal channel is closed! No signals can be sent ({:?}).",
                    e
                );
            });

            if let Some(signal) = self
                .consistency_model
                .process_action(action_wrapper.action())
            {
                tx.send(Signal::Consistency(signal.into()))
                    .unwrap_or_else(|e| {
                        log_warn!(
                            context,
                            "reduce: Signal channel is closed! No signals can be sent ({:?}).",
                            e
                        );
                    });
            }
        }
    }

    /// Creates a new Instance with no channels set up.
    pub fn new(context: Arc<Context>) -> Self {
        Instance {
            state: Arc::new(RwLock::new(StateWrapper::new(context.clone()))),
            action_channel: None,
            observer_channel: None,
            scheduler_handle: None,
            persister: None,
            consistency_model: ConsistencyModel::new(context.clone()),
            kill_switch: None,
            kill_switch_holding: None,
        }
    }

    pub fn from_state(state: State, context: Arc<Context>) -> Self {
        Instance {
            state: Arc::new(RwLock::new(StateWrapper::from(state))),
            action_channel: None,
            observer_channel: None,
            scheduler_handle: None,
            persister: None,
            consistency_model: ConsistencyModel::new(context.clone()),
            kill_switch: None,
            kill_switch_holding: None,
        }
    }

    pub fn state(&self) -> StateWrapper {
        self.state
            .read()
            .expect("owners of the state RwLock shouldn't panic")
            .clone()
    }

    pub fn save(&self, state: &StateWrapper) -> HcResult<()> {
        self.persister
            .as_ref()
            .ok_or_else(|| HolochainError::new("Instance::save() called without persister set."))?
            .try_write()
            .ok_or_else(|| HolochainError::new("Could not get lock on persister"))?
            .save(&state)
    }

    #[allow(clippy::needless_lifetimes)]
    pub async fn shutdown_network(&self) -> HcResult<()> {
        network::actions::shutdown::shutdown(
            self.state.clone(),
            self.action_channel.as_ref().unwrap().clone(),
        )
        .await
    }
}

impl Drop for Instance {
    fn drop(&mut self) {
        // TODO: this is already performed in Holochain::stop explicitly,
        // can we get rid of one or the other?
        let _ = self.shutdown_network();
        self.stop_action_loop();
        self.state.write().unwrap().drop_inner_state();
    }
}

/*impl Default for Instance {
    fn default(context:Context) -> Self {
        Self::new(context)
    }
}*/

/// Send Action to the Event Queue
///
/// # Panics
///
/// Panics if the channels passed are disconnected.
pub fn dispatch_action(action_channel: &Sender<ActionWrapper>, action_wrapper: ActionWrapper) {
    lax_send_sync(action_channel.clone(), action_wrapper, "dispatch_action");
}

#[cfg(test)]
pub mod tests {
    use self::tempfile::tempdir;
    use super::*;
    use crate::{
        action::{tests::test_action_wrapper_commit, Action, ActionWrapper},
        agent::{
            chain_store::ChainStore,
            state::{AgentActionResponse, AgentState},
        },
        context::{test_memory_network_config, Context},
        logger::{test_logger, TestLogger},
    };
    use holochain_core_types::{
        agent::AgentId,
        chain_header::test_chain_header,
        dna::{zome::Zome, Dna},
        entry::{entry_type::EntryType, test_entry},
    };
    use holochain_locksmith::{Mutex, RwLock};
    use holochain_persistence_api::cas::content::AddressableContent;
    use holochain_persistence_file::{cas::file::FilesystemStorage, eav::file::EavFileStorage};
    use tempfile;
    use test_utils;

    use crate::persister::SimplePersister;

    use std::{sync::Arc, thread::sleep, time::Duration};

    use test_utils::mock_signing::registered_test_agent;

    use crate::nucleus::state::NucleusStatus;
    use holochain_core_types::entry::Entry;
    use holochain_json_api::json::JsonString;
    use holochain_persistence_lmdb::{cas::lmdb::LmdbStorage, eav::lmdb::EavLmdbStorage};
    use holochain_persistence_mem::{cas::memory::MemoryStorage, eav::memory::EavMemoryStorage};

    /// create a test context and TestLogger pair so we can use the logger in assertions
    #[cfg_attr(tarpaulin, skip)]
    pub fn test_context_and_logger(
        agent_name: &str,
        network_name: Option<&str>,
    ) -> (Arc<Context>, Arc<Mutex<TestLogger>>) {
        test_context_and_logger_with_in_memory_network(agent_name, network_name)
    }

    /// create a test context and TestLogger pair so we can use the logger in assertions
    #[cfg_attr(tarpaulin, skip)]
    pub fn test_context_and_logger_with_in_memory_network(
        agent_name: &str,
        network_name: Option<&str>,
    ) -> (Arc<Context>, Arc<Mutex<TestLogger>>) {
        let agent = registered_test_agent(agent_name);
        let content_storage = Arc::new(RwLock::new(MemoryStorage::new()));
        let meta_storage = Arc::new(RwLock::new(EavMemoryStorage::new()));
        let logger = test_logger();
        (
            Arc::new(Context::new(
                "Test-context-and-logger-instance",
                agent,
                Arc::new(RwLock::new(SimplePersister::new(content_storage.clone()))),
                content_storage.clone(),
                content_storage.clone(),
                meta_storage,
                test_memory_network_config(network_name),
                None,
                None,
                false,
                Arc::new(RwLock::new(
                    holochain_metrics::DefaultMetricPublisher::default(),
                )),
            )),
            logger,
        )
    }

    /// create a test context
    #[cfg_attr(tarpaulin, skip)]
    pub fn test_context(agent_name: &str, network_name: Option<&str>) -> Arc<Context> {
        let (context, _) = test_context_and_logger(agent_name, network_name);
        context
    }

    #[cfg_attr(tarpaulin, skip)]
    pub fn test_context_with_memory_network(
        agent_name: &str,
        network_name: Option<&str>,
    ) -> Arc<Context> {
        let (context, _) = test_context_and_logger_with_in_memory_network(agent_name, network_name);
        context
    }

    /// create a test context
    #[cfg_attr(tarpaulin, skip)]
    pub fn test_context_with_channels(
        agent_name: &str,
        action_channel: &Sender<ActionWrapper>,
        observer_channel: &Sender<Observer>,
        network_name: Option<&str>,
    ) -> Arc<Context> {
        let agent = AgentId::generate_fake(agent_name);
        let file_storage = Arc::new(RwLock::new(
            FilesystemStorage::new(tempdir().unwrap().path().to_str().unwrap()).unwrap(),
        ));
        Arc::new(
            Context::new_with_channels(
                "Test-context-with-channels-instance",
                agent,
                Arc::new(RwLock::new(SimplePersister::new(file_storage.clone()))),
                Some(action_channel.clone()),
                None,
                Some(observer_channel.clone()),
                file_storage.clone(),
                Arc::new(RwLock::new(
                    EavFileStorage::new(tempdir().unwrap().path().to_str().unwrap().to_string())
                        .unwrap(),
                )),
                // TODO should bootstrap nodes be set here?
                test_memory_network_config(network_name),
                false,
                Arc::new(RwLock::new(
                    holochain_metrics::DefaultMetricPublisher::default(),
                )),
            )
            .unwrap(),
        )
    }

    #[cfg_attr(tarpaulin, skip)]
    pub fn test_context_with_state(network_name: Option<&str>) -> Arc<Context> {
        let file_storage = Arc::new(RwLock::new(
            FilesystemStorage::new(tempdir().unwrap().path().to_str().unwrap()).unwrap(),
        ));
        let mut context = Context::new(
            "test-context-with-state-instance",
            registered_test_agent("Florence"),
            Arc::new(RwLock::new(SimplePersister::new(file_storage.clone()))),
            file_storage.clone(),
            file_storage.clone(),
            Arc::new(RwLock::new(
                EavFileStorage::new(tempdir().unwrap().path().to_str().unwrap().to_string())
                    .unwrap(),
            )),
            // TODO BLOCKER should bootstrap nodes be set here?
            test_memory_network_config(network_name),
            None,
            None,
            false,
            Arc::new(RwLock::new(
                holochain_metrics::DefaultMetricPublisher::default(),
            )),
        );
        let global_state = Arc::new(RwLock::new(StateWrapper::new(Arc::new(context.clone()))));
        context.set_state(global_state.clone());
        Arc::new(context)
    }

    #[cfg_attr(tarpaulin, skip)]
    pub fn test_context_with_agent_state(network_name: Option<&str>) -> Arc<Context> {
        let file_system =
            FilesystemStorage::new(tempdir().unwrap().path().to_str().unwrap()).unwrap();
        let cas = Arc::new(RwLock::new(file_system.clone()));
        let mut context = Context::new(
            "test-context-with-agent-state-instance",
            registered_test_agent("Florence"),
            Arc::new(RwLock::new(SimplePersister::new(cas.clone()))),
            cas.clone(),
            cas.clone(),
            Arc::new(RwLock::new(
                EavFileStorage::new(tempdir().unwrap().path().to_str().unwrap().to_string())
                    .unwrap(),
            )),
            // TODO BLOCKER should bootstrap nodes be set here?
            test_memory_network_config(network_name),
            None,
            None,
            false,
            Arc::new(RwLock::new(
                holochain_metrics::DefaultMetricPublisher::default(),
            )),
        );
        let chain_store = ChainStore::new(cas.clone());
        let chain_header = test_chain_header();
        let agent_state = AgentState::new_with_top_chain_header(
            chain_store,
            Some(chain_header),
            context.agent_id.address(),
        );
        let state = StateWrapper::new_with_agent(Arc::new(context.clone()), agent_state);
        let global_state = Arc::new(RwLock::new(state));
        context.set_state(global_state.clone());
        Arc::new(context)
    }

    #[cfg_attr(tarpaulin, skip)]
    pub fn test_instance(dna: Dna, network_name: Option<&str>) -> Result<Instance, String> {
        test_instance_and_context(dna, network_name).map(|tuple| tuple.0)
    }

    /// create a canonical test instance
    #[cfg_attr(tarpaulin, skip)]
    pub fn test_instance_and_context(
        dna: Dna,
        network_name: Option<&str>,
    ) -> Result<(Instance, Arc<Context>), String> {
        test_instance_and_context_by_name(dna, "jane", network_name)
    }

    #[cfg_attr(tarpaulin, skip)]
    pub fn test_instance_and_context_by_name(
        dna: Dna,
        name: &str,
        network_name: Option<&str>,
    ) -> Result<(Instance, Arc<Context>), String> {
        test_instance_and_context_with_memory_network_nodes(dna, name, network_name)
    }

    /// create a test instance
    #[cfg_attr(tarpaulin, skip)]
    pub fn test_instance_and_context_with_memory_network_nodes(
        dna: Dna,
        name: &str,
        network_name: Option<&str>,
    ) -> Result<(Instance, Arc<Context>), String> {
        // Create instance and plug in our DNA
        let context = test_context_with_memory_network(name, network_name);
        let mut instance = Instance::new(context.clone());
        let context = instance.initialize(Some(dna.clone()), context.clone())?;

        assert_eq!(instance.state().nucleus().dna(), Some(dna.clone()));
        assert!(instance.state().nucleus().has_initialized());

        // fair warning... use test_instance_blank() if you want a minimal instance
        assert!(
            !dna.zomes.clone().is_empty(),
            "Empty zomes = No init = infinite loops below!"
        );

        loop {
            if let NucleusStatus::Initialized(_) = instance.state().nucleus().status {
                break;
            } else {
                println!("Waiting for initialized status");
                sleep(Duration::from_millis(10))
            }
        }

        assert!(instance
            .state()
            .agent()
            .iter_chain()
            .any(|header| *header.entry_type() == EntryType::Dna));

        assert!(instance
            .state()
            .agent()
            .iter_chain()
            .any(|header| *header.entry_type() == EntryType::AgentId));

        Ok((instance, context))
    }

    /// create a test instance with a blank DNA
    #[cfg_attr(tarpaulin, skip)]
    pub fn test_instance_blank() -> Instance {
        let mut dna = Dna::new();
        dna.zomes.insert("".to_string(), Zome::empty());
        dna.uuid = "2297b5bc-ef75-4702-8e15-66e0545f3482".into();
        test_instance(dna, None).expect("Blank instance could not be initialized!")
    }

    #[test]
    /// This tests calling `process_action`
    /// with an action that dispatches no new ones.
    /// It tests that the desired effects do happen
    /// to the state and that no observers or actions
    /// are sent on the passed channels.
    pub fn can_process_action() {
        let netname = Some("can_process_action");
        let mut instance = Instance::new(test_context("jason", netname));
        let context = instance.initialize_context(test_context("jane", netname));
        let (rx_action, rx_observer) = instance.initialize_channels();

        let action_wrapper = test_action_wrapper_commit();
        instance
            .process_action(&action_wrapper, &context)
            .expect("process_action should run without error");

        let rx_action_is_empty = match rx_action.try_recv() {
            Err(crossbeam_channel::TryRecvError::Empty) => true,
            _ => false,
        };
        assert!(rx_action_is_empty);

        let rx_observer_is_empty = match rx_observer.try_recv() {
            Err(crossbeam_channel::TryRecvError::Empty) => true,
            _ => false,
        };
        assert!(rx_observer_is_empty);

        // Borrow the state lock
        let state = instance.state();
        // Clone the agent Arc
        let actions = state.agent().actions();
        let response = actions
            .get(&action_wrapper)
            .expect("action and reponse should be added after Get action dispatch");

        assert_eq!(
            response.response(),
            &AgentActionResponse::Commit(Ok(test_entry().address()))
        );
    }

    #[test]
    /// tests that an unimplemented init allows the nucleus to initialize
    /// @TODO is this right? should return unimplemented?
    /// @see https://github.com/holochain/holochain-rust/issues/97
    fn test_missing_init() {
        let dna = test_utils::create_test_dna_with_wat("test_zome", None);

        let instance = test_instance(dna, None);

        assert!(instance.is_ok());
        let instance = instance.unwrap();
        assert!(instance.state().nucleus().has_initialized());
    }

    #[test]
    /// tests that a valid init allows the nucleus to initialize
    fn test_init_ok() {
        let dna = test_utils::create_test_dna_with_wat(
            "test_zome",
            Some(
                r#"
            (module
                (memory (;0;) 1)
                (func (export "init") (param $p0 i64) (result i64)
                    i64.const 0
                )
                (data (i32.const 0)
                    ""
                )
                (export "memory" (memory 0))
            )
        "#,
            ),
        );

        let maybe_instance = test_instance(dna, Some("test_init_ok"));
        assert!(maybe_instance.is_ok());

        let instance = maybe_instance.unwrap();
        assert!(instance.state().nucleus().has_initialized());
    }

    #[test]
    /// tests that a failed init prevents the nucleus from initializing
    fn test_init_err() {
        let dna = test_utils::create_test_dna_with_wat(
            "test_zome",
            Some(
                r#"
            (module
                (memory (;0;) 1)
                (func (export "init") (param $p0 i64) (result i64)
                    i64.const 9
                )
                (data (i32.const 0)
                    "1337.0"
                )
                (export "memory" (memory 0))
            )
        "#,
            ),
        );

        let instance = test_instance(dna, None);
        assert!(instance.is_err());
        assert_eq!(
            instance.err().unwrap(),
            String::from(
                "At least one zome init returned error: [(\"test_zome\", \"\\\"Init\\\"\")]"
            )
        );
    }

    /// Committing a DnaEntry to source chain should work
    #[test]
    fn can_commit_dna() {
        let netname = Some("can_commit_dna");
        // Create Context, Agent, Dna, and Commit AgentIdEntry Action
        let context = test_context("alex", netname);
        let dna = test_utils::create_test_dna_with_wat("test_zome", None);
        let dna_entry = Entry::Dna(Box::new(dna));
        let commit_action = ActionWrapper::new(Action::Commit((dna_entry.clone(), None, vec![])));

        // Set up instance and process the action
        let instance = Instance::new(test_context("jason", netname));
        let context = instance.initialize_context(context);
        instance
            .process_action(&commit_action, &context)
            .expect("process_action should run without error");

        // Check if AgentIdEntry is found
        assert!(instance
            .state()
            .agent()
            .iter_chain()
            .any(|header| *header.entry_address() == dna_entry.address()))
    }

    /// Committing an AgentIdEntry to source chain should work
    #[test]
    fn can_commit_agent() {
        let netname = Some("can_commit_agent");
        // Create Context, Agent and Commit AgentIdEntry Action
        let context = test_context("alex", netname);
        let agent_entry = Entry::AgentId(context.agent_id.clone());
        let commit_agent_action =
            ActionWrapper::new(Action::Commit((agent_entry.clone(), None, vec![])));

        // Set up instance and process the action
        let instance = Instance::new(context.clone());
        let context = instance.initialize_context(context);
        instance
            .process_action(&commit_agent_action, &context)
            .expect("process_action should run without error");

        assert!(instance
            .state()
            .agent()
            .iter_chain()
            .any(|header| *header.entry_address() == agent_entry.address()))
    }

    /// create a test context using LMDB storage
    fn test_context_lmdb(
        agent_name: &str,
        network_name: Option<&str>,
        cas_initial_mmap: Option<usize>,
    ) -> (Arc<Context>, Arc<Mutex<TestLogger>>) {
        let agent = registered_test_agent(agent_name);

        let cas_dir = tempdir().expect("Could not create a tempdir for CAS testing");
        let eav_dir = tempdir().expect("Could not create a tempdir for CAS testing");

        let content_storage = Arc::new(RwLock::new(LmdbStorage::new(
            cas_dir.path(),
            cas_initial_mmap,
        )));
        let meta_storage = Arc::new(RwLock::new(EavLmdbStorage::new(eav_dir.path(), None)));
        let logger = test_logger();
        (
            Arc::new(Context::new(
                "Test-context-lmdb",
                agent,
                Arc::new(RwLock::new(SimplePersister::new(content_storage.clone()))),
                content_storage.clone(),
                content_storage.clone(),
                meta_storage,
                test_memory_network_config(network_name),
                None,
                None,
                false,
                Arc::new(RwLock::new(
                    holochain_metrics::DefaultMetricPublisher::default(),
                )),
            )),
            logger,
        )
    }

    #[test]
    fn lmdb_large_entry_test() {
        let megabytes = 1024 * 1024;
        let initial_mmap_size = 1 * megabytes;
        let (context, _) =
            test_context_lmdb("alice", Some("lmdb_stress_test"), Some(initial_mmap_size));

        // Set up instance
        let instance = Instance::new(context.clone());
        let context = instance.initialize_context(context);

        fn test_entry(i: u32, reps: usize) -> Entry {
            let data: String = std::iter::repeat(format!("{}", i)).take(reps).collect();
            Entry::App("test-entry".into(), JsonString::from_json(&data))
        }

        // write an entry larger than the initial mmap
        let entry = test_entry(0, 3 * initial_mmap_size);
        let commit_agent_action = ActionWrapper::new(Action::Commit((entry.clone(), None, vec![])));

        instance
            .process_action(&commit_agent_action, &context)
            .unwrap();

        // ensure it was added
        let dht = context.dht_storage.read().unwrap();
        assert!(dht.contains(&entry.address()).unwrap());
    }
}<|MERGE_RESOLUTION|>--- conflicted
+++ resolved
@@ -38,10 +38,6 @@
     time::{Duration, Instant},
 };
 
-<<<<<<< HEAD
-//const HOLDING_WORKFLOW_THREADS: usize = 10;
-=======
->>>>>>> f174dcac
 pub const RECV_DEFAULT_TIMEOUT_MS: Duration = Duration::from_millis(10000);
 pub const RETRY_VALIDATION_DURATION_MIN: Duration = Duration::from_millis(500);
 pub const RETRY_VALIDATION_DURATION_MAX: Duration = Duration::from_secs(60 * 60);
@@ -79,12 +75,9 @@
             .every(10.seconds())
             .run(scheduled_jobs::create_state_dump_callback(context.clone()));
         scheduler
-<<<<<<< HEAD
             .every(1.second())
             .run(scheduled_jobs::create_timeout_callback(context.clone()));
         scheduler
-=======
->>>>>>> f174dcac
             .every(5.seconds())
             .run(scheduled_jobs::create_state_pruning_callback(
                 context.clone(),
