--- conflicted
+++ resolved
@@ -75,15 +75,13 @@
             .every(10.seconds())
             .run(scheduled_jobs::create_state_dump_callback(context.clone()));
         scheduler
-<<<<<<< HEAD
+            .every(1.second())
+            .run(scheduled_jobs::create_timeout_callback(context.clone()));
+        scheduler
             .every(5.seconds())
             .run(scheduled_jobs::create_state_pruning_callback(
                 context.clone(),
             ));
-=======
-            .every(1.second())
-            .run(scheduled_jobs::create_timeout_callback(context.clone()));
->>>>>>> cfac4d80
         self.scheduler_handle = Some(Arc::new(scheduler.watch_thread(Duration::from_millis(10))));
 
         self.persister = Some(context.persister.clone());
