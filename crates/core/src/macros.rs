//! Mainly this is where the log macros helper are defined.

/// Helper macro to automatically fill the log's target expression record. This is how the log
/// facility we use filter the logs from our dependendies.
///
/// Once a logger has been registered you can use those macros like this:
/// ```ignore
///
/// // Let's init a new context
/// let ctx = Context::new(...);
///
/// // This will automatically use the instance_name of a context as a log target
/// log_debug!(ctx, "'{}' log level with Context target.", "Debug");
///
/// // Or you can use a custom target (this is used by holochain to filter the log from its dependencies
/// log_info!(target: "holochain-custom-log-target", "Custom target '{}' log here.", "Info");
/// ```

#[allow(unused_imports)]
use holochain_logging::prelude::*;

/// Helper macro for the [`Trace`](log::Level::Trace) log verbosity level.
#[macro_export]
macro_rules! log_trace {
    (target: $target:expr, $($arg:tt)+) => (
        log!(target: $target, log::Level::Trace, $($arg)+);
    );
    ($ctx:expr, $($arg:tt)+) => (
        log!(target: &format!("holochain::{}", $ctx.get_instance_name()), log::Level::Trace, $($arg)+);
    );
    ($($arg:tt)+) => (
        log!(target: "holochain", log::Level::Trace, $($arg)+);
    )
}

/// Helper macro for the [`Debug`](log::Level::Debug) log verbosity level.
#[macro_export]
macro_rules! log_debug {
    (target: $target:expr, $($arg:tt)+) => (
        log!(target: $target, Level::Debug, $($arg)+);
    );
    ($ctx:expr, $($arg:tt)+) => (
        log!(target: &format!("holochain::{}", $ctx.get_instance_name()), log::Level::Debug, $($arg)+);
    );
    ($($arg:tt)+) => (
        log!(target: "holochain", Level::Debug, $($arg)+);
    )
}

/// Helper macro for the [`Info`](log::Level::Info) log verbosity level.
#[macro_export]
macro_rules! log_info {
    (target: $target:expr, $($arg:tt)+) => (
        log!(target: $target, log::Level::Info, $($arg)+);
    );
    ($ctx:expr, $($arg:tt)+) => (
        log!(target: &format!("holochain::{}", $ctx.get_instance_name()), log::Level::Info, $($arg)+);
    );
    ($($arg:tt)+) => (
        log!(target: "holochain", log::Level::Info, $($arg)+);
    )
}

/// Helper macro for the [`Warning`](log::Level::Warn) log verbosity level.
#[macro_export]
macro_rules! log_warn {
    (target: $target:expr, $($arg:tt)+) => (
        log!(target: $target, log::Level::Warn, $($arg)+);
    );
    ($ctx:expr, $($arg:tt)+) => (
        log!(target: &format!("holochain::{}", $ctx.get_instance_name()), log::Level::Warn, $($arg)+);
    );
    ($($arg:tt)+) => (
        log!(target: "holochain", log::Level::Warn, $($arg)+);
    )
}

/// Helper macro for the [`Error`](log::Level::Error) log verbosity level.
#[macro_export]
macro_rules! log_error {
    (target: $target:expr, $($arg:tt)+) => (
        log!(target: $target, log::Level::Error, $($arg)+);
    );
    ($ctx:expr, $($arg:tt)+) => (
        log!(target: &format!("holochain::{}", $ctx.get_instance_name()), log::Level::Error, $($arg)+);
    );
    ($($arg:tt)+) => (
        log!(target: "holochain", log::Level::Error, $($arg)+);
    )
}

#[test]
fn context_log_macro_test() {
    use crate::{context::Context, persister::SimplePersister};
    use holochain_core_types::agent::AgentId;
    use holochain_locksmith::RwLock;
    use holochain_net::p2p_config::P2pConfig;
<<<<<<< HEAD
=======
    use holochain_persistence_file::{cas::file::FilesystemStorage, eav::file::EavFileStorage};
    use holochain_tracing as ht;
>>>>>>> 77e3b1a4
    use std::sync::Arc;
    let persistence_manager = Arc::new(holochain_persistence_file::txn::default_manager());

    let ctx = Context::new(
        "LOG-TEST-ID",
        AgentId::generate_fake("Bilbo"),
        Arc::new(RwLock::new(SimplePersister::new(
            persistence_manager.clone(),
        ))),
        persistence_manager.clone(),
        P2pConfig::new_with_unique_memory_backend(),
        None,
        None,
        false,
        Arc::new(RwLock::new(
            holochain_metrics::DefaultMetricPublisher::default(),
        )),
        Arc::new(ht::null_tracer()),
    );

    // Somehow we need to build our own logging instance for this test to show logs
    use holochain_logging::prelude::*;
    let _guard = FastLoggerBuilder::new()
        .set_level_from_str("Trace")
        .build()
        .expect("Fail to init logger.");

    // Tests if the context logger can be customized by poassing a target value
    log_info!(target: "holochain-custom-log-target", "Custom target '{}' log here.", "Debug");

    // Tests if the context logger fills its target with the instance ID
    log_trace!(ctx, "'{}' log level with Context target.", "Trace");
    log_debug!(ctx, "'{}' log level with Context target.", "Debug");
    log_info!(ctx, "'{}' log level with Context target.", "Info");
    log_warn!(ctx, "'{}' log level with Context target.", "Warning");
    log_error!(ctx, "'{}' log level with Context target.", "Error");

    _guard.flush();
}<|MERGE_RESOLUTION|>--- conflicted
+++ resolved
@@ -95,11 +95,8 @@
     use holochain_core_types::agent::AgentId;
     use holochain_locksmith::RwLock;
     use holochain_net::p2p_config::P2pConfig;
-<<<<<<< HEAD
-=======
     use holochain_persistence_file::{cas::file::FilesystemStorage, eav::file::EavFileStorage};
     use holochain_tracing as ht;
->>>>>>> 77e3b1a4
     use std::sync::Arc;
     let persistence_manager = Arc::new(holochain_persistence_file::txn::default_manager());
 
