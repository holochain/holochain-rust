use crate::{agent::state::create_entry_with_header_for_header, content_store::GetContent};
use holochain_logging::prelude::*;
//#[autotrace]
pub mod fetch;
//#[autotrace]
pub mod lists;
//#[autotrace]
pub mod query;
//#[autotrace]
pub mod send;
//#[autotrace]
pub mod store;

use crate::{
    context::Context,
    entry::CanPublish,
    network::{
        direct_message::DirectMessage,
        entry_aspect::EntryAspect,
        entry_with_header::EntryWithHeader,
        handler::{
            fetch::*,
            lists::{handle_get_authoring_list, handle_get_gossip_list},
            query::*,
            send::*,
            store::*,
        },
    },
    workflows::get_entry_result::get_entry_with_meta_workflow_local,
};
use boolinator::Boolinator;
use holochain_core_types::{
    chain_header::ChainHeader, eav::Attribute, entry::Entry, error::HolochainError,
};
use holochain_json_api::json::JsonString;
use holochain_net::connection::net_connection::NetHandler;
use holochain_persistence_api::cas::content::{Address, AddressableContent};
use lib3h_protocol::{
    data_types::{DirectMessageData, GenericResultData, StoreEntryAspectData},
    protocol_server::Lib3hServerProtocol,
};
use std::{convert::TryFrom, sync::Arc};

// FIXME: Temporary hack to ignore messages incorrectly sent to us by the networking
// module that aren't really meant for us
fn is_my_dna(my_dna_address: &String, dna_address: &String) -> bool {
    my_dna_address == dna_address
}

// FIXME: Temporary hack to ignore messages incorrectly sent to us by the networking
// module that aren't really meant for us
fn is_my_id(context: &Arc<Context>, agent_id: &str) -> bool {
    if agent_id != "" && context.agent_id.pub_sign_key != agent_id {
        log_debug!(context, "net/handle: ignoring, same id");
        return false;
    }
    true
}

// Since StoreEntryAspectData lives in the net crate and EntryAspect is specific
// to core we can't implement fmt::Debug so that it spans over both, StoreEntryAspectData
// and the type that is represented as opaque byte vector.
// For debug logs we do want to see the whole store request including the EntryAspect.
// This function enables pretty debug logs by deserializing the EntryAspect explicitly
// and combining it with the top-level fields in a formatted and indented output.
fn format_store_data(data: &StoreEntryAspectData) -> String {
    let aspect_json =
        JsonString::from_json(std::str::from_utf8(&*data.entry_aspect.aspect.clone()).unwrap());
    let aspect = EntryAspect::try_from(aspect_json).unwrap();
    format!(
        r#"
StoreEntryAspectData {{
    request_id: "{req_id}",
    dna_address: "{dna_adr}",
    provider_agent_id: "{provider_agent_id}",
    entry_address: "{entry_address}",
    entry_aspect: {{
        aspect_address: "{aspect_address}",
        type_hint: "{type_hint}",
        aspect: "{aspect:?}"
    }}
}}"#,
        req_id = data.request_id,
        dna_adr = data.space_address,
        provider_agent_id = data.provider_agent_id,
        entry_address = data.entry_address,
        aspect_address = data.entry_aspect.aspect_address,
        type_hint = data.entry_aspect.type_hint,
        aspect = aspect
    )
}

// See comment on fn format_store_data() - same reason for this function.
fn format_message_data(data: &DirectMessageData) -> String {
    let message_json = JsonString::from_json(std::str::from_utf8(&*data.content.clone()).unwrap());
    let message = DirectMessage::try_from(message_json).unwrap();
    format!(
        r#"
MessageData {{
    request_id: "{req_id}",
    dna_address: "{dna_adr}",
    to_agent_id: "{to}",
    from_agent_id: "{from}",
    content: {content:?},
}}"#,
        req_id = data.request_id,
        dna_adr = data.space_address,
        to = data.to_agent_id,
        from = data.from_agent_id,
        content = message,
    )
}

// TODO Implement a failure workflow?
//#[autotrace]
fn handle_failure_result(
    context: &Arc<Context>,
    failure_data: GenericResultData,
) -> Result<(), HolochainError> {
    log_warn!(
        context,
        "handle_failure_result: unhandle failure={:?}",
        failure_data
    );
    Ok(())
}

/// Creates the network handler.
/// The returned closure is called by the network thread for every network event that core
/// has to handle.
//#[holochain_tracing_macros::newrelic_autotrace(HOLOCHAIN_CORE)]
pub fn create_handler(c: &Arc<Context>, my_dna_address: String) -> NetHandler {
    let context = c.clone();
    NetHandler::new(Box::new(move |message| {
        if let Err(err) = message {
            log_warn!(
                context,
                "net/handle: received error msg from lib3h server: {:?}",
                err
            );
            return Ok(());
        }
        let message = message.unwrap();
        let mut span = ht::SpanWrap::from(message.clone())
            .follower(&context.tracer, "received message from handler")
            .unwrap_or_else(|| {
                context
                    .tracer
                    .span("create_handler (missing history)")
                    .start()
                    .into()
            });
        span.event(format!("message.data: {:?}", message.data));
        // Set this as the root span for autotrace
        let _guard = ht::push_span(span);
        match message.data {
            Lib3hServerProtocol::FailureResult(failure_data) => {
                if !is_my_dna(&my_dna_address, &failure_data.space_address.to_string()) {
                    return Ok(());
                }

                log_warn!(context, "net/handle: FailureResult: {:?}", failure_data);
                handle_failure_result(&context, failure_data).expect("handle_failure_result")
            }
            Lib3hServerProtocol::HandleStoreEntryAspect(dht_entry_data) => {
                if !is_my_dna(&my_dna_address, &dht_entry_data.space_address.to_string()) {
                    return Ok(());
                }
                log_debug!(
                    context,
                    "net/handle: HandleStoreEntryAspect: {}",
                    format_store_data(&dht_entry_data)
                );
                handle_store(dht_entry_data, context.clone())
            }
            Lib3hServerProtocol::HandleFetchEntry(fetch_entry_data) => {
                if !is_my_dna(&my_dna_address, &fetch_entry_data.space_address.to_string()) {
                    return Ok(());
                }
                log_debug!(
                    context,
                    "net/handle: HandleFetchEntry: {:?}",
                    fetch_entry_data
                );
                handle_fetch_entry(fetch_entry_data, context.clone())
            }
            Lib3hServerProtocol::FetchEntryResult(fetch_result_data) => {
                if !is_my_dna(
                    &my_dna_address,
                    &fetch_result_data.space_address.to_string(),
                ) {
                    return Ok(());
                }

                log_error!(
                    context,
                    "net/handle: unexpected HandleFetchEntryResult: {:?}",
                    fetch_result_data
                );
            }
            Lib3hServerProtocol::HandleQueryEntry(query_entry_data) => {
                if !is_my_dna(&my_dna_address, &query_entry_data.space_address.to_string()) {
                    return Ok(());
                }
                log_debug!(
                    context,
                    "net/handle: HandleQueryEntry: {:?}",
                    query_entry_data
                );
                handle_query_entry_data(query_entry_data, context.clone())
            }
            Lib3hServerProtocol::QueryEntryResult(query_entry_result_data) => {
                if !is_my_dna(
                    &my_dna_address,
                    &query_entry_result_data.space_address.to_string(),
                ) {
                    return Ok(());
                }
                // ignore if I'm not the requester
                if !is_my_id(
                    &context,
                    &query_entry_result_data.requester_agent_id.to_string(),
                ) {
                    tracing::debug!(%query_entry_result_data.request_id);
                    return Ok(());
                }
                log_debug!(
                    context,
                    "net/handle: QueryEntryResult: {:?}",
                    query_entry_result_data
                );
                handle_query_entry_result(query_entry_result_data, context.clone())
            }
            Lib3hServerProtocol::HandleSendDirectMessage(message_data) => {
                if !is_my_dna(&my_dna_address, &message_data.space_address.to_string()) {
                    ht::with_top(|span| span.event("not my dna"));
                    return Ok(());
                }
                // ignore if it's not addressed to me
                if !is_my_id(&context, &message_data.to_agent_id.to_string()) {
                    ht::with_top(|span| span.event("not my id"));
                    return Ok(());
                }
                log_debug!(
                    context,
                    "net/handle: HandleSendMessage: {}",
                    format_message_data(&message_data)
                );
                handle_send_message(message_data, context.clone())
            }
            Lib3hServerProtocol::SendDirectMessageResult(message_data) => {
                if !is_my_dna(&my_dna_address, &message_data.space_address.to_string()) {
                    return Ok(());
                }
                // ignore if it's not addressed to me
                if !is_my_id(&context, &message_data.to_agent_id.to_string()) {
                    return Ok(());
                }
                log_debug!(
                    context,
                    "net/handle: SendMessageResult: {}",
                    format_message_data(&message_data)
                );
                handle_send_message_result(message_data, context.clone())
            }
            Lib3hServerProtocol::Connected(peer_data) => {
                log_debug!(context, "net/handle: Connected: {:?}", peer_data);
                return Ok(());
            }
            Lib3hServerProtocol::HandleGetAuthoringEntryList(get_list_data) => {
                if !is_my_dna(&my_dna_address, &get_list_data.space_address.to_string()) {
                    return Ok(());
                }
                // ignore if it's not addressed to me
                if !is_my_id(&context, &get_list_data.provider_agent_id.to_string()) {
                    return Ok(());
                }

                handle_get_authoring_list(get_list_data, context.clone());
            }
            Lib3hServerProtocol::HandleGetGossipingEntryList(get_list_data) => {
                if !is_my_dna(&my_dna_address, &get_list_data.space_address.to_string()) {
                    return Ok(());
                }
                // ignore if it's not addressed to me
                if !is_my_id(&context, &get_list_data.provider_agent_id.to_string()) {
                    return Ok(());
                }

                handle_get_gossip_list(get_list_data, context.clone());
            }
            _ => {tracing::warn!(?message.data);}
        }
        Ok(())
    }))
}

/// Get content aspect at this address, regardless of whether the address points to
/// an Entry or a Header
///
/// NB: this can be optimized by starting with a CAS lookup for the entry directly,
/// to avoid traversing the chain unnecessarily in the case of a miss
/// (https://github.com/holochain/holochain-rust/pull/1727#discussion_r330258624)
//#[holochain_tracing_macros::newrelic_autotrace(HOLOCHAIN_CORE)]
fn get_content_aspect(
    entry_address: &Address,
    context: Arc<Context>,
) -> Result<EntryAspect, HolochainError> {
    let state = context.state().ok_or_else(|| {
        HolochainError::InitializationFailed(String::from("In get_content_aspect: no state found"))
    })?;

    // Optimistically look for entry in chain...
    let maybe_chain_header = state
        .agent()
        .iter_chain()
        // First we look to see if the address corresponds to a header itself, if so return the header
        .find(|ref chain_header| chain_header.address() == *entry_address)
        .map(|h| (h, true))
        .or_else(|| {
            state
                .agent()
                .iter_chain()
                // Otherwise, try to find the header for the entry at this address
                .find(|ref chain_header| chain_header.entry_address() == entry_address)
                .map(|h| (h, false))
        });

    // If we have found a header for the requested entry in the chain...
    let maybe_entry_with_header = match maybe_chain_header {
        Some((header, true)) => Some(create_entry_with_header_for_header(&state, header)?),
        Some((header, false)) => {
            // ... we can just get the content from the chain CAS
            Some(EntryWithHeader {
                entry: state
                    .agent()
                    .chain_store()
                    .get(&header.entry_address())?
                    .expect("Could not find entry in chain CAS, but header is chain"),
                header,
            })
        }
        None => {
            // ... but if we didn't author that entry, let's see if we have it in the DHT cas:
            if let Some(entry) = state.dht().get(entry_address)? {
                // If we have it in the DHT cas that's good,
                // but then we have to get the header like this:
                let headers = state.get_headers(entry_address.clone()).map_err(|error| {
                    let err_message = format!(
                        "net/fetch/get_content_aspect: Error trying to get headers {:?}",
                        error
                    );
                    log_error!(context, "{}", err_message);
                    HolochainError::ErrorGeneric(err_message)
                })?;
                if !headers.is_empty() {
                    // TODO: this is just taking the first header..
                    // We should actually transform all headers into EntryAspect::Headers and just the first one
                    // into an EntryAspect content (What about ordering? Using the headers timestamp?)
                    Some(EntryWithHeader {
                        entry,
                        header: headers[0].clone(),
                    })
                } else {
                    debug!(
                        "GET CONTENT ASPECT: entry found in cas, but then couldn't find a header"
                    );
                    None
                }
            } else {
                debug!("GET CONTENT ASPECT: entry not found in cas");
                None
            }
        }
    };

    let entry_with_header = maybe_entry_with_header.ok_or(HolochainError::EntryNotFoundLocally)?;

    let _ = entry_with_header
        .entry
        .entry_type()
        .can_publish(&context)
        .ok_or(HolochainError::EntryIsPrivate)?;

    Ok(EntryAspect::Content(
        entry_with_header.entry,
        entry_with_header.header,
    ))
}

/// This function converts an entry into the right "meta" EntryAspect and the according
/// base address to which it is meta, if the entry is the source entry of a meta aspect,
/// i.e. a CRUD or link entry.
/// If the entry is not that it returns None.
///
/// NB: this is the inverse function of EntryAspect::entry_address(), so it is very important
/// that they agree!
<<<<<<< HEAD
//#[holochain_tracing_macros::newrelic_autotrace(HOLOCHAIN_CORE)]
fn entry_to_meta_aspect(entry: Entry, header: ChainHeader) -> Option<(Address, EntryAspect)> {
    match entry {
        Entry::App(app_type, app_value) => header.link_update_delete().map(|updated_entry| {
            (
                updated_entry,
                EntryAspect::Update(Entry::App(app_type, app_value), header),
            )
        }),
        Entry::LinkAdd(link_data) => Some((
            link_data.link.base().clone(),
            EntryAspect::LinkAdd(link_data, header),
        )),
        Entry::LinkRemove((link_data, addresses)) => Some((
            link_data.link.base().clone(),
            EntryAspect::LinkRemove((link_data, addresses), header),
        )),
        Entry::Deletion(_) => Some((
            header.link_update_delete().expect(""),
            EntryAspect::Deletion(header),
        )),
=======
#[holochain_tracing_macros::newrelic_autotrace(HOLOCHAIN_CORE)]
fn entry_to_meta_aspect(
    entry: Entry,
    header: ChainHeader,
) -> Result<Option<(Address, EntryAspect)>, HolochainError> {
    let maybe_aspect = match entry {
        Entry::App(app_type, app_value) => header
            .link_update_delete()
            .map(|_| EntryAspect::Update(Entry::App(app_type, app_value), header)),
        Entry::LinkAdd(link_data) => Some(EntryAspect::LinkAdd(link_data, header)),
        Entry::LinkRemove((link_data, addresses)) => {
            Some(EntryAspect::LinkRemove((link_data, addresses), header))
        }
        Entry::Deletion(_) => Some(EntryAspect::Deletion(header)),
>>>>>>> 0c9ba487
        _ => None,
    };
    if let Some(aspect) = maybe_aspect {
        Ok(Some((aspect.entry_address()?, aspect)))
    } else {
        Ok(None)
    }
}

//#[holochain_tracing_macros::newrelic_autotrace(HOLOCHAIN_CORE)]
fn get_meta_aspects_from_chain(
    entry_address: &Address,
    context: Arc<Context>,
) -> Result<Vec<EntryAspect>, HolochainError> {
    let state = context.state().ok_or_else(|| {
        HolochainError::InitializationFailed(String::from(
            "In get_meta_aspects_from_chain: no state found",
        ))
    })?;

    Ok(state
        .agent()
        .iter_chain()
        .filter(|header| header.entry_type().can_publish(&context))
        .filter_map(
            |header| match state.agent().chain_store().get(&header.entry_address()) {
                Ok(maybe_entry) => {
                    let entry = maybe_entry
                        .expect("Could not find entry in chain CAS, but header is chain");
                    entry_to_meta_aspect(entry, header)
                        .expect("Couldn't derive meta aspect from entry")
                }
                Err(_) => None,
            },
        )
        .filter_map(|(base_address, aspect)| {
            if base_address == *entry_address {
                Some(aspect)
            } else {
                None
            }
        })
        .collect::<Vec<EntryAspect>>())
}

//#[holochain_tracing_macros::newrelic_autotrace(HOLOCHAIN_CORE)]
fn get_meta_aspects_from_dht_eav(
    entry_address: &Address,
    context: Arc<Context>,
) -> Result<Vec<EntryAspect>, HolochainError> {
    let eavis = context
        .state()
        .expect("Could not get state for handle_fetch_entry")
        .dht()
        .get_all_metas(entry_address)?;
    let (aspects, errors): (Vec<_>, Vec<_>) = eavis
        .iter()
        .filter(|eavi| match eavi.attribute() {
            Attribute::LinkTag(_, _) => true,
            Attribute::RemovedLink(_, _) => true,
            Attribute::CrudLink => true,
            _ => false,
        })
        .map(|eavi| {
            let value_entry = get_entry_with_meta_workflow_local(&context, &eavi.value())?
                .ok_or_else(|| {
                    HolochainError::from("Entry linked in EAV not found! This should never happen.")
                })?;
            let header = value_entry.headers[0].to_owned();

            match eavi.attribute() {
                Attribute::LinkTag(_, _) => match value_entry.entry_with_meta.entry {
                    Entry::LinkAdd(link_data) | Entry::LinkRemove((link_data, _)) => {
                        Ok(EntryAspect::LinkAdd(link_data, header))
                    }
                    _ => Err(HolochainError::from(format!(
                        "Invalid Entry Value for LinkTag: {:?}",
                        value_entry
                    ))),
                },
                Attribute::RemovedLink(_link_type, _link_tag) => {
                    match value_entry.entry_with_meta.entry {
                        Entry::LinkRemove((link_data, removed_link_entries)) => Ok(
                            EntryAspect::LinkRemove((link_data, removed_link_entries), header),
                        ),
                        Entry::LinkAdd(link_data) => {
                            // here we are manually building the entry aspect assuming
                            // just one link being removed which is actually correct for holochain
                            // but currently incorrect in this implementation and needs to be fixed
                            // in hdk v3.
                            Ok(EntryAspect::LinkRemove(
                                (link_data, vec![eavi.value()]),
                                header,
                            ))
                        }
                        _ => Err(HolochainError::from(format!(
                            "Invalid Entry Value for RemovedLink: {:?}",
                            value_entry
                        ))),
                    }
                }
                Attribute::CrudLink => Ok(EntryAspect::Update(
                    value_entry.entry_with_meta.entry,
                    header,
                )),
                _ => Err(HolochainError::from(format!(
                    "Invalid Attribute in eavi: {:?}",
                    eavi.attribute()
                ))),
            }
        })
        .partition(Result::is_ok);
    if !errors.is_empty() {
        Err(errors[0].to_owned().err().unwrap())
    } else {
        Ok(aspects.into_iter().map(Result::unwrap).collect())
    }
}<|MERGE_RESOLUTION|>--- conflicted
+++ resolved
@@ -395,29 +395,6 @@
 ///
 /// NB: this is the inverse function of EntryAspect::entry_address(), so it is very important
 /// that they agree!
-<<<<<<< HEAD
-//#[holochain_tracing_macros::newrelic_autotrace(HOLOCHAIN_CORE)]
-fn entry_to_meta_aspect(entry: Entry, header: ChainHeader) -> Option<(Address, EntryAspect)> {
-    match entry {
-        Entry::App(app_type, app_value) => header.link_update_delete().map(|updated_entry| {
-            (
-                updated_entry,
-                EntryAspect::Update(Entry::App(app_type, app_value), header),
-            )
-        }),
-        Entry::LinkAdd(link_data) => Some((
-            link_data.link.base().clone(),
-            EntryAspect::LinkAdd(link_data, header),
-        )),
-        Entry::LinkRemove((link_data, addresses)) => Some((
-            link_data.link.base().clone(),
-            EntryAspect::LinkRemove((link_data, addresses), header),
-        )),
-        Entry::Deletion(_) => Some((
-            header.link_update_delete().expect(""),
-            EntryAspect::Deletion(header),
-        )),
-=======
 #[holochain_tracing_macros::newrelic_autotrace(HOLOCHAIN_CORE)]
 fn entry_to_meta_aspect(
     entry: Entry,
@@ -432,7 +409,6 @@
             Some(EntryAspect::LinkRemove((link_data, addresses), header))
         }
         Entry::Deletion(_) => Some(EntryAspect::Deletion(header)),
->>>>>>> 0c9ba487
         _ => None,
     };
     if let Some(aspect) = maybe_aspect {
