use crate::{
    action::{Action, ActionWrapper, GetEntryKey, GetLinksKey, QueryKey},
    context::Context,
    entry::CanPublish,
    instance::dispatch_action,
    network::query::{
        GetLinkData, GetLinksNetworkQuery, GetLinksNetworkResult, NetworkQuery, NetworkQueryResult,
    },
    nucleus,
    workflows::get_entry_result::get_entry_result_workflow,
};
use holochain_core_types::{
    crud_status::CrudStatus,
    eav::Attribute,
    entry::{Entry, EntryWithMetaAndHeader},
    error::HolochainError,
};
use holochain_json_api::json::JsonString;
use holochain_persistence_api::cas::content::Address;
use holochain_wasm_utils::api_serialization::get_entry::{
    GetEntryArgs, GetEntryOptions, GetEntryResultType,
};
use lib3h_protocol::data_types::{QueryEntryData, QueryEntryResultData};
use std::{convert::TryInto, sync::Arc};

#[holochain_tracing_macros::newrelic_autotrace(HOLOCHAIN_CORE)]
fn get_links(
    context: &Arc<Context>,
    base: Address,
    link_type: String,
    tag: String,
    crud_status: Option<CrudStatus>,
    headers: bool,
) -> Result<Vec<GetLinkData>, HolochainError> {
    //get links
    let dht_store = context.state().unwrap().dht();

    let (get_link, error): (Vec<_>, Vec<_>) = dht_store
        .get_links(base, link_type, tag, crud_status)
        .unwrap_or_default()
        .into_iter()
        //get tag
        .map(|(eavi, crud)| {
            let tag = match eavi.attribute() {
                Attribute::LinkTag(_, tag) => Ok(tag),
                Attribute::RemovedLink(_, tag) => Ok(tag),
                _ => Err(HolochainError::ErrorGeneric(
                    "Could not get tag".to_string(),
                )),
            }
            .expect("INVALID ATTRIBUTE ON EAV GET, SOMETHING VERY WRONG IN EAV QUERY");
            (eavi.value(), crud, tag)
        })
        //get targets from dht
        .map(|(link_add_address, crud, tag)| {
            let error = format!(
                "Could not find Entries for  Address :{}, tag: {}",
                link_add_address.clone(),
                tag.clone()
            );
            let link_add_entry_args = GetEntryArgs {
                address: link_add_address.clone(),
                options: GetEntryOptions {
                    headers,
                    ..Default::default()
                },
            };

            context
                .block_on(get_entry_result_workflow(
                    &context.clone(),
                    &link_add_entry_args,
                ))
                .map(|get_entry_result| match get_entry_result.result {
                    GetEntryResultType::Single(entry_with_meta_and_headers) => {
                        let maybe_entry_headers = if headers {
                            Some(entry_with_meta_and_headers.headers)
                        } else {
                            None
                        };
                        entry_with_meta_and_headers
                            .entry
                            .map(|single_entry| match single_entry {
                                Entry::LinkAdd(link_add) => Ok(GetLinkData::new(
                                    link_add_address.clone(),
                                    crud,
                                    link_add.link().target().clone(),
                                    tag.clone(),
                                    maybe_entry_headers,
                                )),
                                Entry::LinkRemove(link_remove) => Ok(GetLinkData::new(
                                    link_add_address.clone(),
                                    crud,
                                    link_remove.0.link().target().clone(),
                                    tag.clone(),
                                    maybe_entry_headers,
                                )),
                                _ => Err(HolochainError::ErrorGeneric(
                                    "Wrong entry type for Link content".to_string(),
                                )),
                            })
                            .unwrap_or(Err(HolochainError::ErrorGeneric(error)))
                    }
                    _ => Err(HolochainError::ErrorGeneric(
                        "Single Entry required for Get Entry".to_string(),
                    )),
                })
                .unwrap_or_else(|e| {
                    Err(HolochainError::ErrorGeneric(format!(
                        "Could not get entry for Link Data {:?}",
                        e
                    )))
                })
        })
        .partition(Result::is_ok);

    //if can't find target throw error
    if error.is_empty() {
        Ok(get_link
            .iter()
            .map(|s| s.clone().unwrap())
            .collect::<Vec<_>>())
    } else {
        Err(HolochainError::List(
            error
                .iter()
                .map(|e| e.clone().unwrap_err())
                .collect::<Vec<_>>(),
        ))
    }
}

#[holochain_tracing_macros::newrelic_autotrace(HOLOCHAIN_CORE)]
fn get_entry(context: &Arc<Context>, address: Address) -> Option<EntryWithMetaAndHeader> {
    nucleus::actions::get_entry::get_entry_with_meta(&context, address.clone())
        .map(|entry_with_meta_opt| {
            let state = context
                .state()
                .expect("Could not get state for handle_fetch_entry");
            state
                .get_headers(address)
                .map(|headers| {
                    entry_with_meta_opt
                        .map(|entry_with_meta| {
                            if entry_with_meta.entry.entry_type().can_publish(&context) {
                                Some(EntryWithMetaAndHeader {
                                    entry_with_meta: entry_with_meta,
                                    headers,
                                })
                            } else {
                                None
                            }
                        })
                        .unwrap_or(None)
                })
                .map_err(|error| {
                    log_error!(context, "net: Error trying to get headers {:?}", error);
                    None::<EntryWithMetaAndHeader>
                })
        })
        .map_err(|error| {
            log_error!(context, "net: Error trying to find entry {:?}", error);
            None::<EntryWithMetaAndHeader>
        })
        .unwrap_or(Ok(None))
        .unwrap_or(None)
}

/// The network has sent us a query for entry data, so we need to examine
/// the query and create appropriate actions for the different variants
<<<<<<< HEAD
#[autotrace]
=======
#[holochain_tracing_macros::newrelic_autotrace(HOLOCHAIN_CORE)]
>>>>>>> 72013bae
pub fn handle_query_entry_data(query_data: QueryEntryData, context: Arc<Context>) {
    let query_json =
        JsonString::from_json(&std::str::from_utf8(&*query_data.query.clone()).unwrap());
    let action_wrapper = match query_json.clone().try_into() {
        Ok(NetworkQuery::GetLinks(link_type, tag, options, query)) => {
            match get_links(
                &context,
                query_data.entry_address.clone().into(),
                link_type.clone(),
                tag.clone(),
                options,
                match query.clone() {
                    GetLinksNetworkQuery::Links(get_headers) => get_headers.headers,
                    _ => false,
                },
            ) {
                Ok(links) => {
                    let links_result = match query {
                        GetLinksNetworkQuery::Links(_) => GetLinksNetworkResult::Links(links),
                        GetLinksNetworkQuery::Count => GetLinksNetworkResult::Count(links.len()),
                    };
                    let respond_links = NetworkQueryResult::Links(links_result, link_type, tag);
                    ActionWrapper::new(Action::RespondQuery((query_data, respond_links)))
                }
                Err(err) => {
                    log_error!(
                        context,
                        "net: Error ({:?}) getting links from dht node",
                        err,
                    );
                    return;
                }
            }
        }
        Ok(NetworkQuery::GetEntry) => {
            let maybe_entry = get_entry(&context, query_data.entry_address.clone().into());
            let respond_get = NetworkQueryResult::Entry(maybe_entry);
            ActionWrapper::new(Action::RespondQuery((query_data, respond_get)))
        }
        err => {
            log_error!(
                context,
                "net: Error ({:?}) deserializing Query {:?}",
                err,
                query_json
            );
            return;
        }
    };
    dispatch_action(context.action_channel(), action_wrapper);
}

/// The network comes back with a result to our previous query with a result, so we
/// examine the query result for its type and dispatch different actions according to variant
<<<<<<< HEAD
#[autotrace]
=======
#[holochain_tracing_macros::newrelic_autotrace(HOLOCHAIN_CORE)]
>>>>>>> 72013bae
pub fn handle_query_entry_result(query_result_data: QueryEntryResultData, context: Arc<Context>) {
    let query_result_json = JsonString::from_json(
        std::str::from_utf8(&*query_result_data.clone().query_result).unwrap(),
    );
    log_trace!(
        context,
        "handle_query_entry_result: {:?}",
        query_result_data
    );
    let action_wrapper = match query_result_json.clone().try_into() {
        Ok(NetworkQueryResult::Entry(maybe_entry)) => {
            let payload = NetworkQueryResult::Entry(maybe_entry);
            ActionWrapper::new(Action::HandleQuery((
                payload,
                QueryKey::Entry(GetEntryKey {
                    address: query_result_data.entry_address.clone().into(),
                    id: query_result_data.request_id.clone(),
                }),
            )))
        }
        Ok(NetworkQueryResult::Links(links_result, link_type, tag)) => {
            let payload = NetworkQueryResult::Links(links_result, link_type.clone(), tag.clone());
            ActionWrapper::new(Action::HandleQuery((
                payload,
                QueryKey::Links(GetLinksKey {
                    base_address: query_result_data.entry_address.clone().into(),
                    link_type: link_type,
                    tag: tag,
                    id: query_result_data.request_id,
                }),
            )))
        }
        err => {
            log_error!(
                context,
                "net: Error ({:?}) deserializing QueryResult {:?}",
                err,
                query_result_json
            );
            return;
        }
    };
    dispatch_action(context.action_channel(), action_wrapper);
}<|MERGE_RESOLUTION|>--- conflicted
+++ resolved
@@ -168,11 +168,8 @@
 
 /// The network has sent us a query for entry data, so we need to examine
 /// the query and create appropriate actions for the different variants
-<<<<<<< HEAD
 #[autotrace]
-=======
-#[holochain_tracing_macros::newrelic_autotrace(HOLOCHAIN_CORE)]
->>>>>>> 72013bae
+#[holochain_tracing_macros::newrelic_autotrace(HOLOCHAIN_CORE)]
 pub fn handle_query_entry_data(query_data: QueryEntryData, context: Arc<Context>) {
     let query_json =
         JsonString::from_json(&std::str::from_utf8(&*query_data.query.clone()).unwrap());
@@ -227,11 +224,8 @@
 
 /// The network comes back with a result to our previous query with a result, so we
 /// examine the query result for its type and dispatch different actions according to variant
-<<<<<<< HEAD
 #[autotrace]
-=======
-#[holochain_tracing_macros::newrelic_autotrace(HOLOCHAIN_CORE)]
->>>>>>> 72013bae
+#[holochain_tracing_macros::newrelic_autotrace(HOLOCHAIN_CORE)]
 pub fn handle_query_entry_result(query_result_data: QueryEntryResultData, context: Arc<Context>) {
     let query_result_json = JsonString::from_json(
         std::str::from_utf8(&*query_result_data.clone().query_result).unwrap(),
