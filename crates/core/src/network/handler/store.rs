use crate::{
    context::Context,
<<<<<<< HEAD
    dht::actions::queue_holding_workflow::dispatch_queue_holding_workflow,
    scheduled_jobs::pending_validations::PendingValidationStruct,
=======
    dht::{
        actions::queue_holding_workflow::dispatch_queue_holding_workflow,
        pending_validations::PendingValidationStruct,
    },
>>>>>>> 9a8335c4
};
use holochain_core_types::network::entry_aspect::EntryAspect;
use holochain_json_api::json::JsonString;
use lib3h_protocol::data_types::StoreEntryAspectData;
use std::{
    convert::{TryFrom, TryInto},
    sync::Arc,
};

/// The network requests us to store (i.e. hold) the given entry aspect data.
pub fn handle_store(dht_data: StoreEntryAspectData, context: Arc<Context>) {
    let aspect_json =
        JsonString::from_json(std::str::from_utf8(&*dht_data.entry_aspect.aspect).unwrap());
    let maybe_aspect: Result<EntryAspect, _> = aspect_json.clone().try_into();
    if let Ok(aspect) = maybe_aspect {
        match PendingValidationStruct::try_from(aspect) {
            Err(e) => log_error!(
                context,
                "net/handle: handle_store: received bad aspect: {:?}",
                e,
            ),
            Ok(pending) => {
                log_debug!(
                    context,
                    "net/handle: handle_store: Adding {} to holding queue...",
                    pending.workflow,
                );
                dispatch_queue_holding_workflow(Arc::new(pending), None, context.clone());
            }
        }
    } else {
        log_error!(
            context,
            "net/handle_store: Unable to parse entry aspect: {}",
            aspect_json
        )
    }
}

/*
/// The network requests us to store meta information (links/CRUD/etc) for an
/// entry that we hold.
pub fn handle_store_meta(dht_meta_data: DhtMetaData, context: Arc<Context>) {
    let attr = dht_meta_data.clone().attribute;
    // @TODO: If network crates will switch to using the `Attribute` enum,
    // we can match on the enum directly
    if attr == Attribute::Link.to_string() {
        log_debug!(context, "net/handle: HandleStoreMeta: got LINK. processing...");
        // TODO: do a loop on content once links properly implemented
        assert_eq!(dht_meta_data.content_list.len(), 1);
        let entry_with_header: EntryWithHeader = serde_json::from_str(
            &serde_json::to_string(&dht_meta_data.content_list[0])
                .expect("dht_meta_data should be EntryWithHeader"),
        )
        .expect("dht_meta_data should be EntryWithHeader");
        thread::spawn(move || {
            match context.block_on(hold_link_workflow(&entry_with_header, &context.clone())) {
                Err(error) => log_error!(context, "net/dht: {}", error),
                _ => (),
            }
        });
    } else if attr == Attribute::LinkRemove.to_string() {
        log_debug!(context, "net/handle: HandleStoreMeta: got LINK REMOVAL. processing...");
        // TODO: do a loop on content once links properly implemented
        assert_eq!(dht_meta_data.content_list.len(), 1);
        let entry_with_header: EntryWithHeader = serde_json::from_str(
            //should be careful doing slice access, it might panic
            &serde_json::to_string(&dht_meta_data.content_list[0])
                .expect("dht_meta_data should be EntryWithHader"),
        )
        .expect("dht_meta_data should be EntryWithHader");
        thread::spawn(move || {
            if let Err(error) =
                context.block_on(remove_link_workflow(&entry_with_header, &context.clone()))
            {
                log_error!(context, "net/dht: {}", error)
            }
        });
    } else if CrudStatus::from_str(&attr)
        .expect("Could not convert deleted attribute to CrudStatus")
        == CrudStatus::Deleted
    {
        log_debug!(context, "net/handle: HandleStoreMeta: got CRUD STATUS. processing...");

        let entry_with_header: EntryWithHeader = serde_json::from_str(
            //should be careful doing slice access, it might panic
            &serde_json::to_string(&dht_meta_data.content_list[0])
                .expect("dht_meta_data should be EntryWithHader"),
        )
        .expect("dht_meta_data should be EntryWithHader");
        thread::spawn(move || {
            if let Err(error) =
                context.block_on(hold_remove_workflow(entry_with_header, context.clone()))
            {
                log_error!(context, "net/dht: {}", error)
            }
        });
    } else if CrudStatus::from_str(&attr)
        .expect("Could not convert modified attribute to CrudStatus")
        == CrudStatus::Modified
    {
        log_debug!(context, "net/handle: HandleStoreMeta: got CRUD LINK. processing...");
        let entry_with_header: EntryWithHeader = serde_json::from_str(
            //should be careful doing slice access, it might panic
            &serde_json::to_string(&dht_meta_data.content_list[0])
                .expect("dht_meta_data should be EntryWithHader"),
        )
        .expect("dht_meta_data should be EntryWithHader");
        thread::spawn(move || {
            if let Err(error) =
                context.block_on(hold_update_workflow(entry_with_header, context.clone()))
            {
                log_error!(context, "net/dht: {}", error)
            }
        });
    }
}
*/<|MERGE_RESOLUTION|>--- conflicted
+++ resolved
@@ -1,14 +1,9 @@
 use crate::{
     context::Context,
-<<<<<<< HEAD
-    dht::actions::queue_holding_workflow::dispatch_queue_holding_workflow,
-    scheduled_jobs::pending_validations::PendingValidationStruct,
-=======
     dht::{
         actions::queue_holding_workflow::dispatch_queue_holding_workflow,
         pending_validations::PendingValidationStruct,
     },
->>>>>>> 9a8335c4
 };
 use holochain_core_types::network::entry_aspect::EntryAspect;
 use holochain_json_api::json::JsonString;
