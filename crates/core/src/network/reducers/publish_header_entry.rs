use crate::{
    action::ActionWrapper,
    agent::state::create_chain_pair_for_header,
    network::{
<<<<<<< HEAD
        actions::ActionResponse,
        chain_pair::ChainPair,
=======
        actions::NetworkActionResponse,
>>>>>>> 21cae9da
        entry_aspect::EntryAspect,
        reducers::{publish::entry_data_to_entry_aspect_data, send},
        state::NetworkState,
    },
    state::State,
};
use holochain_core_types::{chain_header::ChainHeader, error::HolochainError};
use lib3h_protocol::{
    data_types::{EntryData, ProvidedEntryData},
    protocol_client::Lib3hClientProtocol,
};

use crate::{network::actions::Response, state::StateWrapper};
use holochain_persistence_api::cas::content::{Address, AddressableContent};

/// Send to network a request to publish a header entry alone
/// This is similar to publishing a regular entry but it has its own special dummy header.
fn publish_header(
    network_state: &mut NetworkState,
    root_state: &State,
    chain_header: ChainHeader,
) -> Result<(), HolochainError> {
    let chain_pair =
        create_chain_pair_for_header(&StateWrapper::from(root_state.clone()), chain_header)?;
    let entry = chain_pair.entry();
    send(
        network_state,
        Lib3hClientProtocol::PublishEntry(ProvidedEntryData {
            space_address: network_state.dna_address.clone().unwrap().into(),
            provider_agent_id: network_state.agent_id.clone().unwrap().into(),
            entry: EntryData {
                entry_address: entry.address().clone().into(),
                aspect_list: vec![entry_data_to_entry_aspect_data(&EntryAspect::Content(
                    entry.clone(),
                    chain_pair.header(),
                ))],
            },
        }),
    )
}

fn reduce_publish_header_entry_inner(
    network_state: &mut NetworkState,
    root_state: &State,
    address: &Address,
) -> Result<(), HolochainError> {
    network_state.initialized()?;
    let chain_pair = ChainPair::fetch_chain_pair(&address, root_state)?;
    publish_header(network_state, root_state, chain_pair.header())
}

pub fn reduce_publish_header_entry(
    network_state: &mut NetworkState,
    root_state: &State,
    action_wrapper: &ActionWrapper,
) {
    let action = action_wrapper.action();
    let address = unwrap_to!(action => crate::action::Action::PublishHeaderEntry);

    let result = reduce_publish_header_entry_inner(network_state, root_state, &address);
    network_state.actions.insert(
        action_wrapper.clone(),
        Response::from(NetworkActionResponse::PublishHeaderEntry(match result {
            Ok(_) => Ok(address.clone()),
            Err(e) => Err(HolochainError::ErrorGeneric(e.to_string())),
        })),
    );
}

#[cfg(test)]
mod tests {

    use crate::{
        action::{Action, ActionWrapper},
        instance::tests::test_context,
        state::test_store,
    };
    use holochain_core_types::entry::test_entry;
    use holochain_persistence_api::cas::content::AddressableContent;

    #[test]
    pub fn reduce_publish_header_entry_test() {
        let context = test_context("alice", None);
        let store = test_store(context.clone());

        let entry = test_entry();
        let action_wrapper = ActionWrapper::new(Action::PublishHeaderEntry(entry.address()));

        store.reduce(action_wrapper);
    }
}<|MERGE_RESOLUTION|>--- conflicted
+++ resolved
@@ -2,12 +2,8 @@
     action::ActionWrapper,
     agent::state::create_chain_pair_for_header,
     network::{
-<<<<<<< HEAD
-        actions::ActionResponse,
+        actions::NetworkActionResponse,
         chain_pair::ChainPair,
-=======
-        actions::NetworkActionResponse,
->>>>>>> 21cae9da
         entry_aspect::EntryAspect,
         reducers::{publish::entry_data_to_entry_aspect_data, send},
         state::NetworkState,
