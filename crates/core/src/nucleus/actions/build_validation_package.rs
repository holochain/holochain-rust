use crate::{
    action::{Action, ActionWrapper},
    agent::{self, find_chain_header},
    content_store::GetContent,
    context::Context,
    entry::CanPublish,
    nucleus::ribosome::callback::{
        validation_package::get_validation_package_definition, CallbackResult,
    },
    state::{State, StateWrapper},
};
use futures::{future::Future, task::Poll};
use holochain_core_types::{
    chain_header::ChainHeader,
    entry::{entry_type::EntryType, Entry},
    error::HolochainError,
    signature::Provenance,
    ugly::lax_send_sync,
    validation::{ValidationPackage, ValidationPackageDefinition::*},
};
use snowflake;
<<<<<<< HEAD
use std::{pin::Pin, sync::Arc, thread, vec::Vec};
=======
use std::{pin::Pin, sync::Arc, vec::Vec};
>>>>>>> 802bfa9b

pub async fn build_validation_package<'a>(
    entry: &'a Entry,
    context: Arc<Context>,
    provenances: &'a Vec<Provenance>,
) -> Result<ValidationPackage, HolochainError> {
    let id = snowflake::ProcessUniqueId::new();

    match entry.entry_type() {
        EntryType::App(app_entry_type) => {
            if context
                .state()
                .expect("No state in build_validation_package")
                .nucleus()
                .dna()
                .expect("No DNA in build_valdation_package")
                .get_zome_name_for_app_entry_type(&app_entry_type)
                .is_none()
            {
                return Err(HolochainError::ValidationFailed(format!(
                    "Unknown app entry type '{}'",
                    String::from(app_entry_type),
                )));
            }
        }

        EntryType::LinkAdd => {
            // LinkAdd can always be validated
        }

        EntryType::LinkRemove => {
            // LinkAdd can always be validated
        }

        EntryType::Deletion => {
            // FIXME
        }

        EntryType::CapTokenGrant => {
            // FIXME
        }

        EntryType::AgentId => {
            // FIXME
        }
        _ => {
            return Err(HolochainError::ValidationFailed(format!(
                "Attempted to validate system entry type {:?}",
                entry.entry_type(),
            )));
        }
    };

    {
        let entry = entry.clone();
        let context = context.clone();
        let maybe_entry_header = find_chain_header(
            &entry.clone(),
            &context
                .state()
                .expect("No state in build_validation_package"),
        );
        let entry_header = if maybe_entry_header.is_none() {
            // TODO: make sure that we don't run into race conditions with respect to the chain
            // We need the source chain header as part of the validation package.
            // For an already committed entry (when asked to deliver the validation package to
            // a DHT node) we should have gotten one from chain_header() above.
            // But when we commit an entry, there is no header for it in the chain yet.
            // That is why we have to create a pre-flight header here.
            // If there is another zome function call that also calls commit before this commit
            // is done, we might create two pre-flight chain headers linking to the same
            // previous header. Since these pre-flight headers are not written to the chain
            // and just used for the validation, I don't see why it would be a problem.
            // If it was a problem, we would have to make sure that the whole commit process
            // (including validtion) is atomic.
            let state = State::new(context.clone());
            agent::state::create_new_chain_header(
                &entry,
                &context.state()?.agent(),
                &StateWrapper::from(state),
                &None,
                provenances,
            )?
        } else {
            maybe_entry_header.unwrap()
        };

        context.clone().spawn_task(move || {
            let maybe_callback_result = get_validation_package_definition(&entry, context.clone());
            let maybe_validation_package = maybe_callback_result
                .and_then(|callback_result| match callback_result {
                    CallbackResult::Fail(error_string) => {
                        Err(HolochainError::ErrorGeneric(error_string))
                    }
                    CallbackResult::ValidationPackageDefinition(def) => Ok(def),
                    CallbackResult::NotImplemented(reason) => {
                        Err(HolochainError::ErrorGeneric(format!(
                            "ValidationPackage callback not implemented for {:?} ({})",
                            entry.entry_type().clone(),
                            reason
                        )))
                    }
                    _ => unreachable!(),
                })
                .and_then(|package_definition| {
                    Ok(match package_definition {
                        Entry => ValidationPackage::only_header(entry_header),
                        ChainEntries => {
                            let mut package = ValidationPackage::only_header(entry_header);
                            package.source_chain_entries = Some(public_chain_entries_from_headers(
                                &context,
                                &all_chain_headers_before_header(&context, &package.chain_header),
                            ));
                            package
                        }
                        ChainHeaders => {
                            let mut package = ValidationPackage::only_header(entry_header);
                            package.source_chain_headers = Some(all_chain_headers_before_header(
                                &context,
                                &package.chain_header,
                            ));
                            package
                        }
                        ChainFull => {
                            let mut package = ValidationPackage::only_header(entry_header);
                            let headers =
                                all_chain_headers_before_header(&context, &package.chain_header);
                            package.source_chain_entries =
                                Some(public_chain_entries_from_headers(&context, &headers));
                            package.source_chain_headers = Some(headers);
                            package
                        }
                        Custom(string) => {
                            let mut package = ValidationPackage::only_header(entry_header);
                            package.custom = Some(string);
                            package
                        }
                    })
                });

            lax_send_sync(
                context.action_channel().clone(),
                ActionWrapper::new(Action::ReturnValidationPackage((
                    id,
                    maybe_validation_package,
                ))),
                "build_validation_package",
            );
        });
    }

    ValidationPackageFuture {
        context: context.clone(),
        key: id,
        error: None,
    }
    .await
}

// given a slice of headers return the entries for those marked public
fn public_chain_entries_from_headers(
    context: &Arc<Context>,
    headers: &[ChainHeader],
) -> Vec<Entry> {
    headers
        .iter()
        .filter(|ref chain_header| chain_header.entry_type().can_publish(context))
        .map(|chain_header| {
            context
                .state()
                .expect("No state in public_chain_entries_from_headers")
                .agent()
                .chain_store()
<<<<<<< HEAD
                .get(chain_header.entry_address())
                .expect("Could not read entry from CAS")
                .expect("Entry does not exist")
=======
                .get_entry_from_cas(chain_header.entry_address())
                .unwrap_or_else(|_| panic!("Could not get entry {}", chain_header.entry_address()))
                .unwrap_or_else(|| {
                    panic!(
                        "Get entry returned None for {}",
                        chain_header.entry_address()
                    )
                })
>>>>>>> 802bfa9b
        })
        .collect::<Vec<_>>()
}

fn all_chain_headers_before_header(
    context: &Arc<Context>,
    header: &ChainHeader,
) -> Vec<ChainHeader> {
    let chain = context
        .state()
        .expect("No state in all_chain_headers_before_header")
        .agent()
        .chain_store();
    chain.iter(&Some(header.clone())).skip(1).collect()
}

/// ValidationPackageFuture resolves to the ValidationPackage or a HolochainError.
pub struct ValidationPackageFuture {
    context: Arc<Context>,
    key: snowflake::ProcessUniqueId,
    error: Option<HolochainError>,
}

impl Future for ValidationPackageFuture {
    type Output = Result<ValidationPackage, HolochainError>;

    fn poll(self: Pin<&mut Self>, cx: &mut std::task::Context) -> Poll<Self::Output> {
        if let Some(err) = self.context.action_channel_error("ValidationPackageFuture") {
            return Poll::Ready(Err(err));
        }
        if let Some(ref error) = self.error {
            return Poll::Ready(Err(error.clone()));
        }
        //
        // TODO: connect the waker to state updates for performance reasons
        // See: https://github.com/holochain/holochain-rust/issues/314
        //
        cx.waker().clone().wake();
        if let Some(state) = self.context.state() {
            match state.nucleus().validation_packages.get(&self.key) {
                Some(Ok(validation_package)) => Poll::Ready(Ok(validation_package.clone())),
                Some(Err(error)) => Poll::Ready(Err(error.clone())),
                None => Poll::Pending,
            }
        } else {
            Poll::Ready(Err(HolochainError::ErrorGeneric(
                "State not initialized".to_string(),
            )))
        }
    }
}

#[cfg(test)]
mod tests {
    use super::*;
    use crate::nucleus::actions::tests::*;

    use holochain_core_types::{time::Iso8601, validation::ValidationPackage};
    use holochain_persistence_api::cas::content::{Address, AddressableContent};

    #[test]
    fn test_building_validation_package_entry() {
        let (_instance, context) = instance(None);

        // adding other entries to not have special case of empty chain
        commit(test_entry_package_chain_entries(), &context);
        commit(test_entry_package_chain_full(), &context);

        // commit entry to build validation package for
        let chain_header = commit(test_entry_package_entry(), &context);

        let maybe_validation_package = context.block_on(build_validation_package(
            &test_entry_package_entry(),
            context.clone(),
            &vec![],
        ));
        println!("{:?}", maybe_validation_package);
        assert!(maybe_validation_package.is_ok());

        let expected = ValidationPackage {
            chain_header,
            source_chain_entries: None,
            source_chain_headers: None,
            custom: None,
        };

        assert_eq!(maybe_validation_package.unwrap(), expected);
    }

    #[test]
    fn test_building_validation_package_chain_entries() {
        let (_instance, context) = instance(None);

        // adding other entries to not have special case of empty chain
        commit(test_entry_package_chain_entries(), &context);
        commit(test_entry_package_chain_full(), &context);

        // commit entry to build validation package for
        let chain_header = commit(test_entry_package_chain_entries(), &context);

        let maybe_validation_package = context.block_on(build_validation_package(
            &test_entry_package_chain_entries(),
            context.clone(),
            &vec![],
        ));
        println!("{:?}", maybe_validation_package);
        assert!(maybe_validation_package.is_ok());

        let expected = ValidationPackage {
            chain_header: chain_header.clone(),
            source_chain_entries: Some(public_chain_entries_from_headers(
                &context,
                &all_chain_headers_before_header(&context, &chain_header),
            )),
            source_chain_headers: None,
            custom: None,
        };

        assert_eq!(maybe_validation_package.unwrap(), expected);
    }

    #[test]
    fn test_building_validation_package_chain_headers() {
        let (_instance, context) = instance(None);

        // adding other entries to not have special case of empty chain
        commit(test_entry_package_chain_entries(), &context);
        commit(test_entry_package_chain_full(), &context);

        // commit entry to build validation package for
        let chain_header = commit(test_entry_package_chain_headers(), &context);

        let maybe_validation_package = context.block_on(build_validation_package(
            &test_entry_package_chain_headers(),
            context.clone(),
            &vec![],
        ));
        assert!(maybe_validation_package.is_ok());

        let expected = ValidationPackage {
            chain_header: chain_header.clone(),
            source_chain_entries: None,
            source_chain_headers: Some(all_chain_headers_before_header(&context, &chain_header)),
            custom: None,
        };

        assert_eq!(maybe_validation_package.unwrap(), expected);
    }

    #[test]
    fn test_building_validation_package_chain_full() {
        let (_instance, context) = instance(None);

        // adding other entries to not have special case of empty chain
        commit(test_entry_package_chain_entries(), &context);
        commit(test_entry_package_entry(), &context);

        // commit entry to build validation package for
        let chain_header = commit(test_entry_package_chain_full(), &context);

        let maybe_validation_package = context.block_on(build_validation_package(
            &test_entry_package_chain_full(),
            context.clone(),
            &vec![],
        ));
        assert!(maybe_validation_package.is_ok());

        let headers = all_chain_headers_before_header(&context, &chain_header);

        let expected = ValidationPackage {
            chain_header,
            source_chain_entries: Some(public_chain_entries_from_headers(&context, &headers)),
            source_chain_headers: Some(headers),
            custom: None,
        };

        assert_eq!(maybe_validation_package.unwrap(), expected);
    }

    // test can make validation package with empty chain
    #[test]
    fn test_all_chain_headers_before_header_empty_chain() {
        let (_instance, context) = instance(None);
        let top_header = context
            .state()
            .unwrap()
            .agent()
            .top_chain_header()
            .expect("There must be a top chain header");
        let headers = all_chain_headers_before_header(&context, &top_header);
        assert_eq!(headers.len(), 1) // includes the DNA entry only (no agent entry)
    }

    #[test]
    fn test_all_chain_headers_before_header_entry_local_commit_validation() {
        let (_instance, context) = instance(None);

        let top_header = context
            .state()
            .unwrap()
            .agent()
            .top_chain_header()
            .expect("There must be a top chain header");
        // new entry header is created so it points to previous top header but not added to the local chain
        let new_entry_header = ChainHeader::new(
            &EntryType::from("test-new-entry"),
            &Address::from("Qmtestaddress"),
            &Vec::new(),
            &Some(top_header.address()),
            &None,
            &None,
            &Iso8601::new(0, 0),
        );

        let headers = all_chain_headers_before_header(&context, &new_entry_header);
        // entry should not appear in the validating chain
        assert_eq!(headers.contains(&new_entry_header), false);
        assert_eq!(headers.len(), 2) // includes the DNA and agent entries
    }

    #[test]
    fn test_all_chain_headers_before_header_entry_dht_validation() {
        let (_instance, context) = instance(None);
        // entry is added to the local chain
        let chain_header = commit(test_entry_package_chain_full(), &context);
        let headers = all_chain_headers_before_header(&context, &chain_header);
        // entry should not appear in the validating chain
        assert_eq!(headers.contains(&chain_header), false);
        assert_eq!(headers.len(), 2) // includes the DNA and agent entries
    }

    #[test]
    fn test_later_headers_not_included() {
        let (_instance, context) = instance(None);
        // entry is added to the local chain
        let chain_header = commit(test_entry_package_chain_full(), &context);
        let pre_commit_headers = all_chain_headers_before_header(&context, &chain_header);

        // commit come more entries
        commit(test_entry_package_chain_entries(), &context);
        commit(test_entry_package_entry(), &context);

        let post_commit_headers = all_chain_headers_before_header(&context, &chain_header);
        assert_eq!(pre_commit_headers, post_commit_headers)
    }
}<|MERGE_RESOLUTION|>--- conflicted
+++ resolved
@@ -19,11 +19,7 @@
     validation::{ValidationPackage, ValidationPackageDefinition::*},
 };
 use snowflake;
-<<<<<<< HEAD
 use std::{pin::Pin, sync::Arc, thread, vec::Vec};
-=======
-use std::{pin::Pin, sync::Arc, vec::Vec};
->>>>>>> 802bfa9b
 
 pub async fn build_validation_package<'a>(
     entry: &'a Entry,
@@ -197,20 +193,9 @@
                 .expect("No state in public_chain_entries_from_headers")
                 .agent()
                 .chain_store()
-<<<<<<< HEAD
                 .get(chain_header.entry_address())
                 .expect("Could not read entry from CAS")
                 .expect("Entry does not exist")
-=======
-                .get_entry_from_cas(chain_header.entry_address())
-                .unwrap_or_else(|_| panic!("Could not get entry {}", chain_header.entry_address()))
-                .unwrap_or_else(|| {
-                    panic!(
-                        "Get entry returned None for {}",
-                        chain_header.entry_address()
-                    )
-                })
->>>>>>> 802bfa9b
         })
         .collect::<Vec<_>>()
 }
