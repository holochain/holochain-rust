--- conflicted
+++ resolved
@@ -13,10 +13,6 @@
     entry::{entry_type::EntryType, Entry},
     error::HolochainError,
     signature::Provenance,
-<<<<<<< HEAD
-    ugly::lax_send_wrapped,
-=======
->>>>>>> 5d5b0523
     validation::{ValidationPackage, ValidationPackageDefinition::*},
 };
 use std::{sync::Arc, vec::Vec};
@@ -71,105 +67,6 @@
         }
     };
 
-<<<<<<< HEAD
-    {
-        let entry = entry.clone();
-        let context = context.clone();
-        let maybe_entry_header = find_chain_header(
-            &entry.clone(),
-            &context
-                .state()
-                .expect("No state in build_validation_package"),
-        );
-        let entry_header = if maybe_entry_header.is_none() {
-            // TODO: make sure that we don't run into race conditions with respect to the chain
-            // We need the source chain header as part of the validation package.
-            // For an already committed entry (when asked to deliver the validation package to
-            // a DHT node) we should have gotten one from chain_header() above.
-            // But when we commit an entry, there is no header for it in the chain yet.
-            // That is why we have to create a pre-flight header here.
-            // If there is another zome function call that also calls commit before this commit
-            // is done, we might create two pre-flight chain headers linking to the same
-            // previous header. Since these pre-flight headers are not written to the chain
-            // and just used for the validation, I don't see why it would be a problem.
-            // If it was a problem, we would have to make sure that the whole commit process
-            // (including validtion) is atomic.
-            let state = State::new(context.clone());
-            agent::state::create_new_chain_header(
-                &entry,
-                &context.state()?.agent(),
-                &StateWrapper::from(state),
-                &None,
-                provenances,
-            )?
-        } else {
-            maybe_entry_header.unwrap()
-        };
-
-        context.clone().spawn_task(move || {
-            let maybe_callback_result = get_validation_package_definition(&entry, context.clone());
-            let maybe_validation_package = maybe_callback_result
-                .and_then(|callback_result| match callback_result {
-                    CallbackResult::Fail(error_string) => {
-                        Err(HolochainError::ErrorGeneric(error_string))
-                    }
-                    CallbackResult::ValidationPackageDefinition(def) => Ok(def),
-                    CallbackResult::NotImplemented(reason) => {
-                        Err(HolochainError::ErrorGeneric(format!(
-                            "ValidationPackage callback not implemented for {:?} ({})",
-                            entry.entry_type().clone(),
-                            reason
-                        )))
-                    }
-                    _ => unreachable!(),
-                })
-                .and_then(|package_definition| {
-                    Ok(match package_definition {
-                        Entry => ValidationPackage::only_header(entry_header),
-                        ChainEntries => {
-                            let mut package = ValidationPackage::only_header(entry_header);
-                            package.source_chain_entries = Some(public_chain_entries_from_headers(
-                                &context,
-                                &all_chain_headers_before_header(&context, &package.chain_header),
-                            ));
-                            package
-                        }
-                        ChainHeaders => {
-                            let mut package = ValidationPackage::only_header(entry_header);
-                            package.source_chain_headers = Some(all_chain_headers_before_header(
-                                &context,
-                                &package.chain_header,
-                            ));
-                            package
-                        }
-                        ChainFull => {
-                            let mut package = ValidationPackage::only_header(entry_header);
-                            let headers =
-                                all_chain_headers_before_header(&context, &package.chain_header);
-                            package.source_chain_entries =
-                                Some(public_chain_entries_from_headers(&context, &headers));
-                            package.source_chain_headers = Some(headers);
-                            package
-                        }
-                        Custom(string) => {
-                            let mut package = ValidationPackage::only_header(entry_header);
-                            package.custom = Some(string);
-                            package
-                        }
-                    })
-                });
-
-            lax_send_wrapped(
-                context.action_channel().clone(),
-                ActionWrapper::new(Action::ReturnValidationPackage((
-                    id,
-                    maybe_validation_package,
-                ))),
-                "build_validation_package",
-            );
-        });
-    }
-=======
     let entry = entry.clone();
     let context = context.clone();
     let maybe_entry_header = find_chain_header(
@@ -202,7 +99,6 @@
     } else {
         maybe_entry_header.unwrap()
     };
->>>>>>> 5d5b0523
 
     get_validation_package_definition(&entry, context.clone())
         .and_then(|callback_result| match callback_result {
