use crate::{
    action::{Action, ActionWrapper},
    context::Context,
    nucleus::{
        actions::get_entry::get_entry_from_agent_chain,
        ribosome::{self, WasmCallData},
        ZomeFnCall, ZomeFnResult,
    },
};
use holochain_core_types::{
    dna::{capabilities::CapabilityRequest, wasm::DnaWasm},
    entry::{
        cap_entries::{CapTokenGrant, CapabilityType},
        Entry,
    },
    error::HolochainError,
    signature::{Provenance, Signature},
    ugly::lax_send_sync,
};

use holochain_persistence_api::cas::content::{Address, AddressableContent};

use holochain_json_api::json::JsonString;

use holochain_dpki::utils::Verify;

use base64;
use futures::{future::Future, task::Poll};
use holochain_wasm_utils::api_serialization::crypto::CryptoMethod;
<<<<<<< HEAD
use snowflake::ProcessUniqueId;
use std::{pin::Pin, sync::Arc, thread,time::Instant};
=======
use std::{pin::Pin, sync::Arc};
>>>>>>> 31bb72b7

#[derive(Clone, Debug, PartialEq, Hash, Serialize)]
pub struct ExecuteZomeFnResponse {
    call: ZomeFnCall,
    result: ZomeFnResult,
}

impl ExecuteZomeFnResponse {
    pub fn new(call: ZomeFnCall, result: Result<JsonString, HolochainError>) -> Self {
        ExecuteZomeFnResponse { call, result }
    }

    /// read only access to call
    pub fn call(&self) -> ZomeFnCall {
        self.call.clone()
    }

    /// read only access to result
    pub fn result(&self) -> Result<JsonString, HolochainError> {
        self.result.clone()
    }
}

/// Execution of zome calls
/// This function is kicking off the execution of a given zome function with given parameters.
/// It dispatches two actions:
/// * `SignalZomeFunctionCall`: after passing checks and before actually starting the Ribosome,
/// * `ReturnZomeFunctionResult`: asynchronously after execution of the Ribosome has completed.
///
/// It is doing pre-checks (such as the capability check) synchronously but then spawns a new
/// thread to run the Ribosome in.
///
/// Being an async function, it returns a future that is polling the instance's State until
/// the call result gets added there through the `RetunrZomeFunctionResult` action.
///
/// Use Context::block_on to wait for the call result.
pub async fn call_zome_function(
    zome_call: ZomeFnCall,
    context: Arc<Context>,
) -> Result<JsonString, HolochainError> {
    log_debug!(
        context,
        "actions/call_zome_fn: Validating call: {:?}",
        zome_call
    );

    // 1. Validate the call (a number of things could go wrong)
    validate_call(context.clone(), &zome_call)?;

    log_debug!(
        context,
        "actions/call_zome_fn: executing call: {:?}",
        zome_call
    );

    // Signal (currently mainly to the nodejs_waiter) that we are about to start a zome function:
    context
        .action_channel()
        .send(ActionWrapper::new(Action::QueueZomeFunctionCall(
            zome_call.clone(),
        )))
        .expect("action channel to be open");

    log_debug!(
        context,
        "actions/call_zome_fn: awaiting for \
         future call result of {:?}",
        zome_call
    );

    CallResultFuture {
        context: context.clone(),
        zome_call,
<<<<<<< HEAD
        running_time:Instant::now()
=======
        call_spawned: false,
>>>>>>> 31bb72b7
    }
    .await
}

/// validates that a given zome function call specifies a correct zome function and capability grant
pub fn validate_call(
    context: Arc<Context>,
    fn_call: &ZomeFnCall,
) -> Result<(String, DnaWasm), HolochainError> {
    // make sure the dna, zome and function exists and return pretty errors if they don't
    let (dna_name, code) = {
        let state = context
            .state()
            .ok_or_else(|| HolochainError::ErrorGeneric("Context not initialized".to_string()))?;

        let nucleus_state = state.nucleus();
        let dna = nucleus_state
            .dna()
            .ok_or_else(|| HolochainError::DnaMissing)?;
        let zome = dna
            .get_zome(&fn_call.zome_name)
            .map_err(|e| HolochainError::Dna(e))?;
        let _ = dna
            .get_function_with_zome_name(&fn_call.zome_name, &fn_call.fn_name)
            .map_err(|e| HolochainError::Dna(e))?;
        (dna.name.clone(), zome.code.clone())
    };

    if check_capability(context.clone(), fn_call)
        || (is_token_the_agent(context.clone(), &fn_call.cap)
            && verify_call_sig(
                &fn_call.cap.provenance,
                &fn_call.fn_name,
                fn_call.parameters.clone(),
            ))
    {
        Ok((dna_name, code))
    } else {
        Err(HolochainError::CapabilityCheckFailed)
    }
}

fn is_token_the_agent(context: Arc<Context>, request: &CapabilityRequest) -> bool {
    context.agent_id.pub_sign_key == request.cap_token.to_string()
}

fn get_grant(context: &Arc<Context>, address: &Address) -> Option<CapTokenGrant> {
    match get_entry_from_agent_chain(context, address).ok()?? {
        Entry::CapTokenGrant(grant) => Some(grant),
        _ => None,
    }
}

/// checks to see if a given function call is allowable according to the capabilities
/// that have been registered to callers by looking for grants in the chain.
pub fn check_capability(context: Arc<Context>, fn_call: &ZomeFnCall) -> bool {
    let maybe_grant = get_grant(&context.clone(), &fn_call.cap_token());
    match maybe_grant {
        None => false,
        Some(grant) => verify_grant(context.clone(), &grant, fn_call),
    }
}

pub fn encode_call_data_for_signing<J: Into<JsonString>>(function: &str, parameters: J) -> String {
    base64::encode(&format!("{}:{}", function, parameters.into()))
}

// temporary function to create a mock signature of for a zome call cap request
fn make_call_sig<J: Into<JsonString>>(
    context: Arc<Context>,
    function: &str,
    parameters: J,
) -> Signature {
    let encode_call_data = encode_call_data_for_signing(function, parameters);
    Signature::from(
        context
            .conductor_api
            .execute(encode_call_data, CryptoMethod::Sign)
            .expect("signing should work"),
    )
}

// temporary function to verify a mock signature of for a zome call cap request
pub fn verify_call_sig<J: Into<JsonString>>(
    provenance: &Provenance,
    function: &str,
    parameters: J,
) -> bool {
    let what_was_signed = encode_call_data_for_signing(function, parameters);
    provenance.verify(what_was_signed).unwrap()
}

/// creates a capability request for a zome call by signing the function name and parameters
pub fn make_cap_request_for_call<J: Into<JsonString>>(
    callers_context: Arc<Context>,
    cap_token: Address,
    function: &str,
    parameters: J,
) -> CapabilityRequest {
    CapabilityRequest::new(
        cap_token,
        callers_context.agent_id.address(),
        make_call_sig(callers_context, function, parameters),
    )
}

/// verifies that this grant is valid for a given requester and token value
pub fn verify_grant(context: Arc<Context>, grant: &CapTokenGrant, fn_call: &ZomeFnCall) -> bool {
    let cap_functions = grant.functions();
    let maybe_zome_grants = cap_functions.get(&fn_call.zome_name);
    if maybe_zome_grants.is_none() {
        log_debug!(
            context,
            "actions/verify_grant: no grant for zome {:?} in grant {:?}",
            fn_call.zome_name,
            cap_functions
        );
        return false;
    }
    if !maybe_zome_grants.unwrap().contains(&fn_call.fn_name) {
        log_debug!(
            context,
            "actions/verify_grant: no grant for function {:?} in grant {:?}",
            fn_call.fn_name,
            maybe_zome_grants
        );
        return false;
    }

    if grant.token() != fn_call.cap_token() {
        log_debug!(
            context,
            "actions/verify_grant: grant token doesn't match: expecting {:?} got {:?}",
            grant.token(),
            fn_call.cap_token()
        );
        return false;
    }

    if !verify_call_sig(
        &fn_call.cap.provenance,
        &fn_call.fn_name,
        fn_call.parameters.clone(),
    ) {
        log_debug!(
            context,
            "actions/verify_grant: call signature did not match"
        );
        return false;
    }

    match grant.cap_type() {
        CapabilityType::Public => true,
        CapabilityType::Transferable => true,
        CapabilityType::Assigned => {
            // unwraps are safe because type comes from the shape of
            // the assignee, and the from must some by the check above.
            if !grant
                .assignees()
                .unwrap()
                .contains(&fn_call.cap.provenance.source())
            {
                log_debug!(
                    context,
                    "actions/verify_grant: caller not one of the assignees"
                );
                return false;
            }
            true
        }
    }
}

pub fn spawn_zome_function(context: Arc<Context>, zome_call: ZomeFnCall) {
    std::thread::Builder::new()
        .name(format!("{:?}", zome_call))
        .spawn(move || {
            // Have Ribosome spin up DNA and call the zome function
            let call_result = ribosome::run_dna(
                Some(zome_call.clone().parameters.to_bytes()),
                WasmCallData::new_zome_call(context.clone(), zome_call.clone()),
            );
            log_debug!(
                context,
                "actions/call_zome_fn: got call_result from ribosome::run_dna."
            );
            // Construct response
            let response = ExecuteZomeFnResponse::new(zome_call, call_result);
            // Send ReturnZomeFunctionResult Action
            log_debug!(
                context,
                "actions/call_zome_fn: sending ReturnZomeFunctionResult action."
            );
            lax_send_sync(
                context.action_channel().clone(),
                ActionWrapper::new(Action::ReturnZomeFunctionResult(response)),
                "call_zome_function",
            );
            log_debug!(
                context,
                "actions/call_zome_fn: sent ReturnZomeFunctionResult action."
            );
        })
        .expect("Could not spawn thread for zome function call");
}

/// CallResultFuture resolves to an Result<JsonString, HolochainError>.
/// Tracks the nucleus State, waiting for a result to the given zome function call to appear.
pub struct CallResultFuture {
    context: Arc<Context>,
    zome_call: ZomeFnCall,
<<<<<<< HEAD
    running_time : Instant  
=======
    call_spawned: bool,
>>>>>>> 31bb72b7
}

impl Unpin for CallResultFuture {}

impl Future for CallResultFuture {
    type Output = Result<JsonString, HolochainError>;

<<<<<<< HEAD
    fn poll(self: Pin<&mut Self>, cx: &mut std::task::Context) -> Poll<Self::Output> {
        self.context.future_trace.write().expect("Could not get future trace").capture("CallResultFuture".to_string(),self.running_time.elapsed());
  

=======
    fn poll(mut self: Pin<&mut Self>, cx: &mut std::task::Context) -> Poll<Self::Output> {
>>>>>>> 31bb72b7
        if let Some(err) = self.context.action_channel_error("CallResultFuture") {
            return Poll::Ready(Err(err));
        }
        // With our own executor implementation in Context::block_on we actually
        // wouldn't need the waker since this executor is attached to the redux loop
        // and re-polls after every State mutation.
        // Leaving this in to be safe against running this future in another executor.
        cx.waker().clone().wake();
<<<<<<< HEAD
        if let Some(state) = self.context.try_state() {
            match state.nucleus().zome_call_result(&self.zome_call) {
                Some(result) => Poll::Ready(result),
                None => Poll::Pending,
=======

        if let Some(state) = self.context.clone().try_state() {
            if self.call_spawned {
                match state.nucleus().zome_call_result(&self.zome_call) {
                    Some(result) => Poll::Ready(result),
                    None => Poll::Pending,
                }
            } else {
                if state.nucleus().running_zome_calls.contains(&self.zome_call) {
                    spawn_zome_function(self.context.clone(), self.zome_call.clone());
                    self.call_spawned = true;
                }
                Poll::Pending
>>>>>>> 31bb72b7
            }
        } else {
            Poll::Pending
        }
    }
}

#[cfg(test)]
pub mod tests {
    use super::*;
    use crate::{
        context::Context,
        instance::tests::*,
        nucleus::{actions::tests::test_dna, tests::*},
        workflows::author_entry::author_entry,
    };
    use holochain_core_types::{
        dna::capabilities::CapabilityRequest,
        entry::{
            cap_entries::{CapFunctions, CapTokenGrant, CapabilityType},
            Entry,
        },
        signature::Signature,
    };
    use holochain_persistence_api::cas::content::{Address, AddressableContent};

    #[test]
    fn test_agent_as_token() {
        let context = test_context("alice", None);
        let agent_token = context.agent_id.address();
        let cap_request =
            make_cap_request_for_call(context.clone(), agent_token.clone(), "test", "{}");
        assert!(is_token_the_agent(context.clone(), &cap_request));

        // bogus token should fail
        let cap_request = CapabilityRequest::new(
            Address::from("fake_token"),
            Address::from("someone"),
            Signature::fake(),
        );
        assert!(!is_token_the_agent(context, &cap_request));
    }

    #[test]
    fn test_call_signatures() {
        let context1 = test_context("alice", None);
        let context2 = test_context("bob", None);

        // only exact same call signed by the same person should verify
        let call_sig1 = make_call_sig(context1.clone(), "func", "{}");
        let provenance1 = Provenance::new(context1.agent_id.address(), call_sig1.clone());
        assert!(verify_call_sig(&provenance1, "func", "{}"));
        assert!(!verify_call_sig(&provenance1, "func1", "{}"));
        assert!(!verify_call_sig(&provenance1, "func", "{\"x\":1}"));

        let bad_provenance = Provenance::new(context2.agent_id.address(), call_sig1);

        assert!(!verify_call_sig(&bad_provenance, "func", "{}"));
    }

    #[test]
    fn test_make_cap_request_for_call() {
        let context = test_context("alice", None);
        let cap_request =
            make_cap_request_for_call(context.clone(), dummy_capability_token(), "some_fn", "{}");
        assert_eq!(cap_request.cap_token, dummy_capability_token());
        assert_eq!(
            cap_request.provenance.source().to_string(),
            context.agent_id.pub_sign_key
        );
        assert_eq!(
            cap_request.provenance.signature(),
            make_call_sig(context, "some_fn", "{}")
        );
    }

    #[test]
    fn test_get_grant() {
        let dna = test_dna();
        let (_instance, context) =
            test_instance_and_context(dna, None).expect("Could not initialize test instance");

        let mut cap_functions = CapFunctions::new();
        cap_functions.insert("test_zome".to_string(), vec![String::from("test")]);
        let grant = CapTokenGrant::create("foo", CapabilityType::Transferable, None, cap_functions)
            .unwrap();
        let grant_entry = Entry::CapTokenGrant(grant.clone());
        let grant_addr = context
            .block_on(author_entry(&grant_entry, None, &context, &vec![]))
            .unwrap()
            .address();
        let maybe_grant = get_grant(&context, &grant_addr);
        assert_eq!(maybe_grant, Some(grant));
    }

    #[test]
    fn test_verify_grant() {
        let context = test_context("alice", None);
        let context2 = test_context("bob", None);
        let test_address1 = context.agent_id.address();

        fn zome_call_valid(context: Arc<Context>, token: &Address) -> ZomeFnCall {
            ZomeFnCall::new(
                "test_zome",
                make_cap_request_for_call(context.clone(), token.clone(), "test", "{}"),
                "test",
                "{}",
            )
        }

        let zome_call_from_addr1_bad_token = &ZomeFnCall::new(
            "test_zome",
            make_cap_request_for_call(context.clone(), Address::from("bad token"), "test", "{}"),
            "test",
            "{}",
        );

        let mut cap_functions = CapFunctions::new();
        cap_functions.insert("test_zome".to_string(), vec![String::from("test")]);

        let grant =
            CapTokenGrant::create("foo", CapabilityType::Public, None, cap_functions).unwrap();
        let token = grant.token();
        assert!(verify_grant(
            context.clone(),
            &grant,
            &zome_call_valid(context.clone(), &token)
        ));
        assert!(!verify_grant(
            context.clone(),
            &grant,
            &zome_call_from_addr1_bad_token
        ));

        let mut cap_functions = CapFunctions::new();
        cap_functions.insert("test_zome".to_string(), vec![String::from("other_fn")]);
        let grant_for_other_fn =
            CapTokenGrant::create("foo", CapabilityType::Transferable, None, cap_functions)
                .unwrap();
        assert!(!verify_grant(
            context.clone(),
            &grant_for_other_fn,
            &zome_call_valid(context.clone(), &grant_for_other_fn.token())
        ));

        let mut cap_functions = CapFunctions::new();
        cap_functions.insert("test_zome".to_string(), vec![String::from("test")]);
        let grant = CapTokenGrant::create("foo", CapabilityType::Transferable, None, cap_functions)
            .unwrap();

        let token = grant.token();
        assert!(!verify_grant(
            context.clone(),
            &grant,
            &zome_call_from_addr1_bad_token
        ));

        // call with cap_request for a different function than the zome call
        let zome_call_from_addr1_bad_cap_request = &ZomeFnCall::new(
            "test_zome",
            make_cap_request_for_call(context.clone(), token.clone(), "foo-fn", "{}"),
            "test",
            "{}",
        );
        assert!(!verify_grant(
            context.clone(),
            &grant,
            &zome_call_from_addr1_bad_cap_request
        ));

        assert!(verify_grant(
            context.clone(),
            &grant,
            &zome_call_valid(context.clone(), &token)
        ));
        // should work with same token from a different adddress
        assert!(verify_grant(
            context.clone(),
            &grant,
            &zome_call_valid(context2.clone(), &token)
        ));

        let mut cap_functions = CapFunctions::new();
        cap_functions.insert("test_zome".to_string(), vec![String::from("test")]);
        let grant = CapTokenGrant::create(
            "foo",
            CapabilityType::Assigned,
            Some(vec![test_address1.clone()]),
            cap_functions,
        )
        .unwrap();
        let token = grant.token();
        assert!(!verify_grant(
            context.clone(),
            &grant,
            &zome_call_from_addr1_bad_token
        ));

        // call with cap_request for a different function than the zome call
        let zome_call_from_addr1_bad_cap_request = &ZomeFnCall::new(
            "test_zome",
            make_cap_request_for_call(context.clone(), token.clone(), "foo-fn", "{}"),
            "test",
            "{}",
        );
        assert!(!verify_grant(
            context.clone(),
            &grant,
            &zome_call_from_addr1_bad_cap_request
        ));

        assert!(verify_grant(
            context.clone(),
            &grant,
            &zome_call_valid(context.clone(), &token)
        ));
        // should NOT work with same token from a different adddress
        assert!(!verify_grant(
            context.clone(),
            &grant,
            &zome_call_valid(context2.clone(), &token)
        ));
    }
}<|MERGE_RESOLUTION|>--- conflicted
+++ resolved
@@ -27,12 +27,8 @@
 use base64;
 use futures::{future::Future, task::Poll};
 use holochain_wasm_utils::api_serialization::crypto::CryptoMethod;
-<<<<<<< HEAD
 use snowflake::ProcessUniqueId;
 use std::{pin::Pin, sync::Arc, thread,time::Instant};
-=======
-use std::{pin::Pin, sync::Arc};
->>>>>>> 31bb72b7
 
 #[derive(Clone, Debug, PartialEq, Hash, Serialize)]
 pub struct ExecuteZomeFnResponse {
@@ -106,11 +102,8 @@
     CallResultFuture {
         context: context.clone(),
         zome_call,
-<<<<<<< HEAD
+        call_spawned: false,
         running_time:Instant::now()
-=======
-        call_spawned: false,
->>>>>>> 31bb72b7
     }
     .await
 }
@@ -322,11 +315,8 @@
 pub struct CallResultFuture {
     context: Arc<Context>,
     zome_call: ZomeFnCall,
-<<<<<<< HEAD
+    call_spawned: bool,
     running_time : Instant  
-=======
-    call_spawned: bool,
->>>>>>> 31bb72b7
 }
 
 impl Unpin for CallResultFuture {}
@@ -334,14 +324,9 @@
 impl Future for CallResultFuture {
     type Output = Result<JsonString, HolochainError>;
 
-<<<<<<< HEAD
-    fn poll(self: Pin<&mut Self>, cx: &mut std::task::Context) -> Poll<Self::Output> {
+    fn poll(mut self: Pin<&mut Self>, cx: &mut std::task::Context) -> Poll<Self::Output> {
         self.context.future_trace.write().expect("Could not get future trace").capture("CallResultFuture".to_string(),self.running_time.elapsed());
   
-
-=======
-    fn poll(mut self: Pin<&mut Self>, cx: &mut std::task::Context) -> Poll<Self::Output> {
->>>>>>> 31bb72b7
         if let Some(err) = self.context.action_channel_error("CallResultFuture") {
             return Poll::Ready(Err(err));
         }
@@ -350,12 +335,6 @@
         // and re-polls after every State mutation.
         // Leaving this in to be safe against running this future in another executor.
         cx.waker().clone().wake();
-<<<<<<< HEAD
-        if let Some(state) = self.context.try_state() {
-            match state.nucleus().zome_call_result(&self.zome_call) {
-                Some(result) => Poll::Ready(result),
-                None => Poll::Pending,
-=======
 
         if let Some(state) = self.context.clone().try_state() {
             if self.call_spawned {
@@ -369,7 +348,6 @@
                     self.call_spawned = true;
                 }
                 Poll::Pending
->>>>>>> 31bb72b7
             }
         } else {
             Poll::Pending
