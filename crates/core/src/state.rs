--- conflicted
+++ resolved
@@ -215,11 +215,7 @@
             // don't include the chain header twice
             .filter(|a| !header_addresses.contains(a))
             // fetch the header content from CAS
-<<<<<<< HEAD
             .map(|address| self.dht().get(&address))
-=======
-            .map(|a| self.dht().cas_fetch(&a))
->>>>>>> 802bfa9b
             // rearrange
             .collect::<Result<Vec<Option<_>>, _>>()
             .map(|r| {
