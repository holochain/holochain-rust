--- conflicted
+++ resolved
@@ -1,12 +1,8 @@
-<<<<<<< HEAD
-use crate::{context::Context, workflows::author_entry::author_entry};
-=======
 use crate::{
     wasm_engine::{api::ZomeApiResult, Runtime},
     workflows::author_entry::author_entry,
     NEW_RELIC_LICENSE_KEY,
 };
->>>>>>> b08c2aed
 use holochain_core_types::error::HolochainError;
 use holochain_wasm_utils::api_serialization::commit_entry::{CommitEntryArgs, CommitEntryResult};
 use std::sync::Arc;
@@ -15,12 +11,10 @@
 /// args: [0] encoded MemoryAllocation as u64
 /// Expected complex argument: CommitEntryArg
 /// Returns an HcApiReturnCode as I64
-<<<<<<< HEAD
 pub fn invoke_commit_app_entry(
     context: Arc<Context>,
     commit_entry_arg: CommitEntryArgs,
 ) -> Result<CommitEntryResult, HolochainError> {
-=======
 #[holochain_tracing_macros::newrelic_autotrace(HOLOCHAIN_CORE)]
 pub fn invoke_commit_app_entry(runtime: &mut Runtime, args: &RuntimeArgs) -> ZomeApiResult {
     let context = runtime.context()?;
@@ -40,7 +34,6 @@
             return ribosome_error_code!(ArgumentDeserializationFailed);
         }
     };
->>>>>>> b08c2aed
     // Wait for future to be resolved
     context.block_on(author_entry(
         &commit_entry_arg.entry(),
