use crate::{
    signal::{Signal, UserSignal},
    wasm_engine::{api::ZomeApiResult, Runtime},
    NEW_RELIC_LICENSE_KEY,
};
use holochain_wasm_utils::api_serialization::emit_signal::EmitSignalArgs;

/// ZomeApiFunction::EmitSignal function code
/// args: [0] encoded MemoryAllocation as u64
/// Expecting a string as complex input argument
/// Returns an HcApiReturnCode as I64
<<<<<<< HEAD
pub fn invoke_emit_signal(runtime: &Runtime, emit_signal_args: EmitSignalArgs) -> ZomeApiResult {
=======
#[holochain_tracing_macros::newrelic_autotrace(HOLOCHAIN_CORE)]
pub fn invoke_emit_signal(runtime: &mut Runtime, args: &RuntimeArgs) -> ZomeApiResult {
>>>>>>> b08c2aed
    let context = runtime.context()?;
    if let Some(sender) = context.signal_tx() {
        let signal = Signal::User(UserSignal::from(emit_signal_args));
        let _ = sender.send(signal).map_err(|err| {
            log_error!(
                context,
                "zome: invoke_emit_signal() could not send signal: {:?}",
                err,
            );
        });
    } else {
        log_error!(context, "zome: invoke_emit_signal() could not send signal because signal channel is not set up!");
    }

    // We only log this case but still return Ok(()) since the semantic of sending a signal
    // is all about decoupling sender and receiver - if nobody is listening, the sender
    // should not care..
    ribosome_success!()
}

#[cfg(test)]
pub mod tests {
    use crate::{
        instance::tests::test_instance_and_context,
        signal::{Signal, UserSignal},
        wasm_engine::{
            api::{
                tests::{test_zome_api_function_call, test_zome_api_function_wasm, test_zome_name},
                ZomeApiFunction,
            },
            Defn,
        },
    };
    use crossbeam_channel::unbounded;
    use holochain_json_api::json::JsonString;
    use holochain_wasm_utils::api_serialization::emit_signal::EmitSignalArgs;
    use std::sync::Arc;

    pub fn test_signal() -> UserSignal {
        UserSignal::from(test_args())
    }

    pub fn test_args() -> EmitSignalArgs {
        EmitSignalArgs {
            name: String::from("test-signal"),
            arguments: JsonString::from_json("{message: \"Hello\"}"),
        }
    }

    pub fn test_args_bytes() -> Vec<u8> {
        let args_string: JsonString = test_args().into();
        args_string.to_string().into_bytes()
    }

    /// test that bytes passed to debug end up in the log
    #[test]
    fn test_zome_api_function_emit_signal() {
        let wasm = test_zome_api_function_wasm(ZomeApiFunction::EmitSignal.as_str());
        let dna = test_utils::create_test_dna_with_wasm(&test_zome_name(), wasm.clone());

        let (_instance, context) =
            test_instance_and_context(dna, None).expect("Could not create test instance");

        let (tx, rx) = unbounded::<Signal>();
        let mut context = (*context).clone();
        context.signal_tx = Some(tx);
        let context = Arc::new(context);

        let args_string: JsonString = test_args().into();
        println!("{}", args_string.to_string());

        let _ = test_zome_api_function_call(context.clone(), test_args_bytes());

        let received = rx.try_recv();
        assert!(received.is_ok());
        let signal = received.unwrap();
        if let Signal::User(user_signal) = signal {
            assert_eq!(user_signal, test_signal());
        } else {
            assert!(false, "Expected a Signal::User");
        }
    }
}<|MERGE_RESOLUTION|>--- conflicted
+++ resolved
@@ -9,12 +9,9 @@
 /// args: [0] encoded MemoryAllocation as u64
 /// Expecting a string as complex input argument
 /// Returns an HcApiReturnCode as I64
-<<<<<<< HEAD
 pub fn invoke_emit_signal(runtime: &Runtime, emit_signal_args: EmitSignalArgs) -> ZomeApiResult {
-=======
 #[holochain_tracing_macros::newrelic_autotrace(HOLOCHAIN_CORE)]
 pub fn invoke_emit_signal(runtime: &mut Runtime, args: &RuntimeArgs) -> ZomeApiResult {
->>>>>>> b08c2aed
     let context = runtime.context()?;
     if let Some(sender) = context.signal_tx() {
         let signal = Signal::User(UserSignal::from(emit_signal_args));
