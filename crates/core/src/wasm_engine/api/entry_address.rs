--- conflicted
+++ resolved
@@ -12,12 +12,9 @@
 
 use std::str::FromStr;
 
-<<<<<<< HEAD
 pub fn get_entry_type(dna: &Dna, entry_type_name: &str) -> Result<EntryType, RibosomeRuntimeBits> {
-=======
 #[holochain_tracing_macros::newrelic_autotrace(HOLOCHAIN_CORE)]
 pub fn get_entry_type(dna: &Dna, entry_type_name: &str) -> Result<EntryType, Option<RuntimeValue>> {
->>>>>>> b08c2aed
     let entry_type = EntryType::from_str(&entry_type_name).map_err(|_| {
         holochain_core_types::error::RibosomeErrorCode::UnknownEntryType as RibosomeRuntimeBits
     })?;
