--- conflicted
+++ resolved
@@ -9,14 +9,12 @@
 /// args: [0] encoded MemoryAllocation as u64
 /// Expected complex argument: GetLinksArgs
 /// Returns an HcApiReturnCode as I64
-<<<<<<< HEAD
 pub fn invoke_get_links(runtime: &mut Runtime, input: GetLinksArgs) -> ZomeApiResult {
     runtime.store_result(
         runtime
             .context()?
             .block_on(get_link_result_workflow(&runtime.context()?, &input)),
     )
-=======
 #[holochain_tracing_macros::newrelic_autotrace(HOLOCHAIN_CORE)]
 pub fn invoke_get_links(runtime: &mut Runtime, args: &RuntimeArgs) -> ZomeApiResult {
     let context = runtime.context()?;
@@ -44,7 +42,6 @@
     let result = context.block_on(get_link_result_workflow(&context, &input));
 
     runtime.store_result(result)
->>>>>>> b08c2aed
 }
 
 #[cfg(test)]
