use crate::{
    wasm_engine::{api::ZomeApiResult, Runtime},
    NEW_RELIC_LICENSE_KEY,
};
use holochain_core_types::entry::entry_type::EntryType;
use holochain_wasm_utils::api_serialization::wasm_string::WasmString;

use holochain_persistence_api::{
    cas::content::{Address, AddressableContent},
    hash::HashString,
};

use holochain_json_api::json::JsonString;

use holochain_wasm_utils::api_serialization::ZomeApiGlobals;

/// ZomeApiFunction::InitGlobals secret function code
/// args: [0] encoded MemoryAllocation as u64
/// Not expecting any complex input
/// Returns an HcApiReturnCode as I64
<<<<<<< HEAD
pub fn invoke_init_globals(runtime: &mut Runtime, _: WasmString) -> ZomeApiResult {
=======
#[holochain_tracing_macros::newrelic_autotrace(HOLOCHAIN_CORE)]
pub fn invoke_init_globals(runtime: &mut Runtime, _args: &RuntimeArgs) -> ZomeApiResult {
>>>>>>> b08c2aed
    let call_data = runtime.call_data()?;
    let dna = runtime
        .context()?
        .get_dna()
        .expect("No DNA found in invoke_init_globals");
    let dna_name = dna.name.clone();
    // Create the ZomeApiGlobals struct with some default values
    let mut globals = ZomeApiGlobals {
        dna_name,
        dna_address: Address::from(""),
        agent_id_str: JsonString::from(call_data.context.agent_id.clone()).to_string(),
        agent_address: call_data.context.agent_id.address(),
        agent_initial_hash: HashString::from(""),
        agent_latest_hash: HashString::from(""),
        public_token: Address::from(""),
        cap_request: runtime
            .zome_call_data()
            .map(|zome_call_data| Some(zome_call_data.call.cap))
            .unwrap_or_else(|_| None),
        properties: JsonString::from(dna.properties),
    };

    // Update fields
    if let Some(state) = call_data.context.state() {
        // Update dna_address
        if let Some(dna) = state.nucleus().dna() {
            globals.dna_address = dna.address()
        }
        // Update agent hashes
        let maybe_top = state.agent().top_chain_header();
        if maybe_top.is_some() {
            let mut found_entries: Vec<Address> = vec![];
            for chain_header in state
                .agent()
                .chain_store()
                .iter_type(&maybe_top, &EntryType::AgentId)
            {
                found_entries.push(chain_header.entry_address().to_owned());
            }
            if !found_entries.is_empty() {
                globals.agent_latest_hash = found_entries[0].clone();
                globals.agent_initial_hash = found_entries.pop().unwrap();
                globals.agent_address = globals.agent_latest_hash.clone();
            }
        }
    };

    // Update public_token
    let maybe_token = call_data.context.get_public_token();
    if let Ok(token) = maybe_token {
        globals.public_token = token;
    }

    // Store it in wasm memory
    runtime.store_result(Ok(globals))
}

#[cfg(test)]
pub mod tests {
    use crate::wasm_engine::{
        api::{tests::test_zome_api_function, ZomeApiFunction},
        Defn,
    };
    use holochain_core_types::{
        dna::capabilities::CapabilityRequest, error::ZomeApiInternalResult, signature::Signature,
    };
    use holochain_json_api::json::JsonString;
    use holochain_persistence_api::cas::content::Address;
    use holochain_wasm_utils::api_serialization::ZomeApiGlobals;
    use std::convert::TryFrom;
    use test_utils::mock_signing::registered_test_agent;

    #[test]
    /// test that the correct globals values are created for zome calls
    fn test_init_globals() {
        let input: Vec<u8> = vec![];
        let (call_result, _) = test_zome_api_function(ZomeApiFunction::InitGlobals.as_str(), input);

        let zome_api_internal_result = ZomeApiInternalResult::try_from(call_result).unwrap();
        let globals =
            ZomeApiGlobals::try_from(JsonString::from_json(&zome_api_internal_result.value))
                .unwrap();

        assert_eq!(globals.dna_name, "TestApp");
        let expected_agent = registered_test_agent("jane");
        assert_eq!(
            globals.agent_address.to_string(),
            expected_agent.pub_sign_key
        );
        // TODO (david.b) this should work:
        //assert_eq!(globals.agent_id_str, String::from(AgentId::generate_fake("jane")));
        // assert_eq!(
        //     globals.agent_initial_hash,
        //     AgentId::generate_fake("jane").address()
        // );
        assert_eq!(globals.agent_initial_hash, globals.agent_latest_hash);

        // this hash should stay the same as long as the public functions in the test zome
        // don't change.
        assert_eq!(
            globals.public_token,
            Address::from("QmdZiJWdVCh8s38tCcAAq8f7HpHkd9KLFnHh9vLTddt8D2"),
        );

        assert_eq!(
            globals.cap_request,
            Some(CapabilityRequest::new( Address::from("dummy_token"),
                                    Address::from("HcSCimiBHJ8y3zejkjtHsu9Q8MZx96ztvfYRJ9fJH3Pbxodac5s8rqmShYqaamz"),
                                    Signature::from("nI/AFdqZPYw1yoCeV92pKWwugdkB54JJDhLLf3JgMFl9sm3aFIWKpiRo+4t8L+wn+S0Pg1Vh0Bzbmq3DSfJwDw=="),
                                    )),
        );
    }
}<|MERGE_RESOLUTION|>--- conflicted
+++ resolved
@@ -18,12 +18,9 @@
 /// args: [0] encoded MemoryAllocation as u64
 /// Not expecting any complex input
 /// Returns an HcApiReturnCode as I64
-<<<<<<< HEAD
 pub fn invoke_init_globals(runtime: &mut Runtime, _: WasmString) -> ZomeApiResult {
-=======
 #[holochain_tracing_macros::newrelic_autotrace(HOLOCHAIN_CORE)]
 pub fn invoke_init_globals(runtime: &mut Runtime, _args: &RuntimeArgs) -> ZomeApiResult {
->>>>>>> b08c2aed
     let call_data = runtime.call_data()?;
     let dna = runtime
         .context()?
