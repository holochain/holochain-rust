use crate::{
    wasm_engine::{api::ZomeApiResult, runtime::Runtime},
    workflows::author_entry::author_entry,
    NEW_RELIC_LICENSE_KEY,
};
use holochain_core_types::{
    entry::Entry,
    error::HolochainError,
    link::{link_data::LinkData, LinkActionKind},
};
use holochain_persistence_api::cas::content::{Address, AddressableContent};

use holochain_wasm_utils::api_serialization::link_entries::LinkEntriesArgs;

/// ZomeApiFunction::LinkEntries function code
/// args: [0] encoded MemoryAllocation as u64
/// Expected complex argument: LinkEntriesArgs
<<<<<<< HEAD
pub fn invoke_link_entries(runtime: &mut Runtime, input: LinkEntriesArgs) -> ZomeApiResult {
    let top_chain_header_option = runtime
        .context()?
=======
#[holochain_tracing_macros::newrelic_autotrace(HOLOCHAIN_CORE)]
pub fn invoke_link_entries(runtime: &mut Runtime, args: &RuntimeArgs) -> ZomeApiResult {
    let context = runtime.context()?;
    // deserialize args
    let args_str = runtime.load_json_string_from_args(&args);
    let input = match LinkEntriesArgs::try_from(args_str.clone()) {
        Ok(entry_input) => entry_input,
        // Exit on error
        Err(_) => {
            log_error!(
                context,
                "zome: invoke_link_entries failed to deserialize LinkEntriesArgs: {:?}",
                args_str
            );
            return ribosome_error_code!(ArgumentDeserializationFailed);
        }
    };
    let top_chain_header_option = context
>>>>>>> b08c2aed
        .state()
        .expect("Couldn't get state in invoke_linke_entries")
        .agent()
        .top_chain_header();

    let top_chain_header = match top_chain_header_option {
        Some(top_chain) => top_chain,
        None => {
            log_error!(
                runtime.context()?,
                "zome: invoke_link_entries failed to deserialize LinkEntriesArgs: {:?}",
                input
            );
            return ribosome_error_code!(ArgumentDeserializationFailed);
        }
    };

    let link = input.to_link();
    let link_add = LinkData::from_link(
        &link,
        LinkActionKind::ADD,
        top_chain_header,
        runtime.context()?.agent_id.clone(),
    );
    let entry = Entry::LinkAdd(link_add);

    // Wait for future to be resolved
    // This is where the link entry actually gets created.
    let result: Result<Address, HolochainError> = runtime
        .context()?
        .block_on(author_entry(&entry, None, &runtime.context()?, &vec![]))
        .map(|_| entry.address());

    runtime.store_result(result)
}

#[cfg(test)]
pub mod tests {
    use test_utils;

    use crate::{
        agent::actions::commit::commit_entry,
        context::Context,
        instance::{tests::test_instance_and_context, Instance},
        wasm_engine::{
            api::{tests::*, ZomeApiFunction},
            Defn,
        },
    };
    use holochain_core_types::{
        entry::{test_entry, Entry},
        error::{CoreError, ZomeApiInternalResult},
    };
    use holochain_json_api::json::JsonString;
    use holochain_persistence_api::cas::content::AddressableContent;
    use holochain_wasm_utils::api_serialization::link_entries::*;

    use serde_json;
    use std::{convert::TryFrom, sync::Arc};

    pub fn test_entry_b() -> Entry {
        Entry::App("testEntryTypeB".into(), "test".into())
    }

    /// dummy link_entries args from standard test entry
    pub fn test_link_args_bytes(link_type: String, tag: String) -> Vec<u8> {
        let entry = test_entry();

        let args = LinkEntriesArgs {
            base: entry.address(),
            target: entry.address(),
            link_type,
            tag,
        };
        serde_json::to_string(&args)
            .expect("args should serialize")
            .into_bytes()
    }

    pub fn test_link_2_args_bytes(link_type: String, tag: String) -> Vec<u8> {
        let base = test_entry();
        let target = test_entry_b();

        let args = LinkEntriesArgs {
            base: base.address(),
            target: target.address(),
            link_type,
            tag,
        };
        serde_json::to_string(&args)
            .expect("args should serialize")
            .into_bytes()
    }

    /// dummy commit args from standard test entry
    pub fn test_commit_args_bytes() -> Vec<u8> {
        JsonString::from(test_entry()).to_bytes()
    }

    fn create_test_instance_with_name(netname: Option<&str>) -> (Instance, Arc<Context>) {
        let wasm = test_zome_api_function_wasm(ZomeApiFunction::LinkEntries.as_str());
        let dna = test_utils::create_test_dna_with_wasm(&test_zome_name(), wasm.clone());

        test_instance_and_context(dna, netname).expect("Could not create test instance")
    }
    fn create_test_instance() -> (Instance, Arc<Context>) {
        let wasm = test_zome_api_function_wasm(ZomeApiFunction::LinkEntries.as_str());
        let dna = test_utils::create_test_dna_with_wasm(&test_zome_name(), wasm.clone());

        let netname = format!("create_test_instance-{}", snowflake::ProcessUniqueId::new());

        test_instance_and_context(dna, Some(netname.as_str()))
            .expect(format!("Could not create test instance for netname: {}", netname).as_str())
    }

    #[test]
    /// test that we can round trip bytes through a commit action and get the result from WASM
    #[cfg(not(windows))]
    fn errors_if_base_is_not_present_test() {
        // let (call_result, _) = test_zome_api_function(
        //     ZomeApiFunction::LinkEntries.as_str(),
        //     test_link_args_bytes(String::from("test-link")),
        // );
        //
        // let result = ZomeApiInternalResult::try_from(call_result)
        //     .expect("valid ZomeApiInternalResult JsonString");
        //
        // let core_err = CoreError::try_from(result).expect("valid CoreError JsonString");
        // assert_eq!("Base for link not found", core_err.kind.to_string(),);
    }

    #[test]
    fn returns_ok_if_base_is_present() {
        let (_instance, context) =
            create_test_instance_with_name(Some("returns_ok_if_base_present"));

        context
            .block_on(commit_entry(test_entry(), None, &context))
            .expect("Could not commit entry for testing");

        let call_result_json = test_zome_api_function_call(
            context.clone(),
            test_link_args_bytes("test-link".into(), "test-tag".into()),
        );

        let call_result = ZomeApiInternalResult::try_from(call_result_json);

        assert!(call_result.is_ok())
    }

    #[test]
    fn errors_with_wrong_type() {
        let (_instance, context) = create_test_instance();

        context
            .block_on(commit_entry(test_entry(), None, &context))
            .expect("Could not commit entry for testing");

        let call_result = test_zome_api_function_call(
            context.clone(),
            test_link_args_bytes("wrong-link".into(), "test-tag".into()),
        );

        let result = ZomeApiInternalResult::try_from(call_result)
            .expect("valid ZomeApiInternalResult JsonString");

        let core_err = CoreError::try_from(result).expect("valid CoreError JsonString");
        assert_eq!("Unknown entry type", core_err.kind.to_string(),);
    }

    #[test]
    fn works_with_linked_from_defined_link() {
        let (_instance, context) = create_test_instance();

        context
            .block_on(commit_entry(test_entry(), None, &context))
            .expect("Could not commit entry for testing");

        context
            .block_on(commit_entry(test_entry_b(), None, &context))
            .expect("Could not commit entry for testing");

        let call_result_json = test_zome_api_function_call(
            context.clone(),
            test_link_2_args_bytes("test-link".into(), "test-tag".into()),
        );

        let call_result = ZomeApiInternalResult::try_from(call_result_json);

        assert!(call_result.is_ok())
    }

    #[test]
    fn test_different_tags_produces_different_hashes() {
        let (_instance, context) = create_test_instance();

        context
            .block_on(commit_entry(test_entry(), None, &context))
            .expect("Could not commit entry for testing");

        let call_result1 = test_zome_api_function_call(
            context.clone(),
            test_link_args_bytes("test-link".into(), "test-tag1".into()),
        );
        let call_result2 = test_zome_api_function_call(
            context.clone(),
            test_link_args_bytes("test-link".into(), "test-tag2".into()),
        );

        let result1: JsonString = ZomeApiInternalResult::success(call_result1).into();
        let result2: JsonString = ZomeApiInternalResult::success(call_result2).into();

        assert_ne!(result1, result2);
    }
}<|MERGE_RESOLUTION|>--- conflicted
+++ resolved
@@ -15,11 +15,9 @@
 /// ZomeApiFunction::LinkEntries function code
 /// args: [0] encoded MemoryAllocation as u64
 /// Expected complex argument: LinkEntriesArgs
-<<<<<<< HEAD
 pub fn invoke_link_entries(runtime: &mut Runtime, input: LinkEntriesArgs) -> ZomeApiResult {
     let top_chain_header_option = runtime
         .context()?
-=======
 #[holochain_tracing_macros::newrelic_autotrace(HOLOCHAIN_CORE)]
 pub fn invoke_link_entries(runtime: &mut Runtime, args: &RuntimeArgs) -> ZomeApiResult {
     let context = runtime.context()?;
@@ -38,7 +36,6 @@
         }
     };
     let top_chain_header_option = context
->>>>>>> b08c2aed
         .state()
         .expect("Couldn't get state in invoke_linke_entries")
         .agent()
