--- conflicted
+++ resolved
@@ -9,9 +9,7 @@
 /// args: [0] encoded MemoryAllocation as u64
 /// Expecting a string as complex input argument
 /// Returns an HcApiReturnCode as I64
-<<<<<<< HEAD
 pub fn invoke_meta(runtime: &mut Runtime, meta_args: MetaArgs) -> ZomeApiResult {
-=======
 #[holochain_tracing_macros::newrelic_autotrace(HOLOCHAIN_CORE)]
 pub fn invoke_meta(runtime: &mut Runtime, args: &RuntimeArgs) -> ZomeApiResult {
     let context = runtime.context()?;
@@ -32,7 +30,6 @@
         }
     };
 
->>>>>>> b08c2aed
     let method = match meta_args.method {
         MetaMethod::Version => MetaResult::Version(HDK_VERSION.to_string()),
         MetaMethod::Hash => MetaResult::Hash(HDK_HASH.to_string()),
