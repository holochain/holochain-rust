--- conflicted
+++ resolved
@@ -11,9 +11,7 @@
 /// args: [0] encoded MemoryAllocation as u64
 /// Expected argument: u64
 /// Returns an HcApiReturnCode as I64
-<<<<<<< HEAD
 pub fn invoke_sign_one_time(runtime: &mut Runtime, sign_args: OneTimeSignArgs) -> ZomeApiResult {
-=======
 #[holochain_tracing_macros::newrelic_autotrace(HOLOCHAIN_CORE)]
 pub fn invoke_sign_one_time(runtime: &mut Runtime, args: &RuntimeArgs) -> ZomeApiResult {
     let context = runtime.context()?;
@@ -32,7 +30,6 @@
         }
     };
 
->>>>>>> b08c2aed
     runtime.store_result(sign_one_time(sign_args.payloads))
 }
 
