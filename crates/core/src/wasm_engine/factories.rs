<<<<<<< HEAD
use crate::{
    context::Context,
    wasm_engine::api::{commit::invoke_commit_app_entry, debug::invoke_debug, ZomeApiResult},
};
=======
use crate::{wasm_engine::api::ZomeApiFunction, NEW_RELIC_LICENSE_KEY};
>>>>>>> b08c2aed
use holochain_core_types::error::HolochainError;
use holochain_json_api::json::JsonString;
use holochain_wasm_utils::memory::allocation::WasmAllocation;
use std::{convert::TryInto, sync::Arc};
use wasmer_runtime::{
    error::RuntimeError, func, imports, instantiate, Array, Ctx, Instance, Module, WasmPtr,
};

/// Creates a WASM module, that is the executable program, from a given WASM binary byte array.
#[holochain_tracing_macros::newrelic_autotrace(HOLOCHAIN_CORE)]
pub fn wasm_module_factory(wasm: Arc<Vec<u8>>) -> Result<Module, HolochainError> {
    let import_object = imports! {};
    Ok(instantiate(&wasm, &import_object)
        .map_err(|e| HolochainError::from(e.to_string()))?
        .module())
}

<<<<<<< HEAD
fn parameters_json(ctx: &Ctx, ptr: WasmPtr<u8, Array>, len: u32) -> JsonString {
    match ptr.get_utf8_string(ctx.memory(0), len) {
        Some(s) => JsonString::from_json(s),
        None => JsonString::null(),
=======
/// Creates a runnable WASM module instance from a module reference.
/// Adds the Holochain specific API functions as imports.
#[holochain_tracing_macros::newrelic_autotrace(HOLOCHAIN_CORE)]
pub fn wasm_instance_factory(module: &Module) -> Result<ModuleRef, HolochainError> {
    // invoke_index and resolve_func work together to enable callable host functions
    // within WASM modules, which is how the core API functions
    // read about the Externals trait for more detail

    // Correlate the names of the core ZomeApiFunction's with their indexes
    // and declare its function signature (which is always the same)
    struct RuntimeModuleImportResolver;
    impl ModuleImportResolver for RuntimeModuleImportResolver {
        fn resolve_func(
            &self,
            field_name: &str,
            _signature: &Signature,
        ) -> Result<FuncRef, InterpreterError> {
            let api_fn = match ZomeApiFunction::from_str(&field_name) {
                Ok(api_fn) => api_fn,
                Err(_) => {
                    return Err(InterpreterError::Function(format!(
                        "host module doesn't export function with name {}",
                        field_name
                    )));
                }
            };

            match api_fn {
                // Abort is a way to receive useful debug info from
                // assemblyscript memory allocators, see enum definition for function signature
                ZomeApiFunction::Abort => Ok(FuncInstance::alloc_host(
                    Signature::new(
                        &[
                            ValueType::I64,
                            ValueType::I64,
                            ValueType::I64,
                            ValueType::I64,
                        ][..],
                        None,
                    ),
                    api_fn as usize,
                )),
                // All of our Zome API Functions have the same signature
                _ => Ok(FuncInstance::alloc_host(
                    Signature::new(&[ValueType::I64][..], Some(ValueType::I64)),
                    api_fn as usize,
                )),
            }
        }
>>>>>>> b08c2aed
    }
}

/// Creates a runnable WASM module instance from a module reference.
/// Adds the Holochain specific API functions as imports.
pub fn wasm_instance_factory(
    context: Arc<Context>,
    module: &Module,
) -> Result<Instance, HolochainError> {
    let import_object = imports! {
        "env" => {
            "hc_debug" => func!(|ctx: &mut Ctx, ptr: WasmPtr<u8, Array>, len: u32| -> ZomeApiResult {
                invoke_debug(context.clone(), parameters_json(ctx, ptr, len).try_into()?)
            }),
            "hc_commit_entry" => func!(|ctx: &mut Ctx, ptr: WasmPtr<u8, Array>, len: u32| -> ZomeApiResult {
                WasmAllocation::from(JsonString::from(
                    invoke_commit_app_entry(
                        context,
                        parameters_json(ctx, ptr, len).try_into()?
                    ).map_err(|e| RuntimeError::Trap{ msg: e.to_string().into_boxed_str() })?
                )).into()
            }),
        },
    };
    Ok(module
        .instantiate(&import_object)
        .map_err(|e| HolochainError::from(e.to_string()))?)
}<|MERGE_RESOLUTION|>--- conflicted
+++ resolved
@@ -1,11 +1,4 @@
-<<<<<<< HEAD
-use crate::{
-    context::Context,
-    wasm_engine::api::{commit::invoke_commit_app_entry, debug::invoke_debug, ZomeApiResult},
-};
-=======
 use crate::{wasm_engine::api::ZomeApiFunction, NEW_RELIC_LICENSE_KEY};
->>>>>>> b08c2aed
 use holochain_core_types::error::HolochainError;
 use holochain_json_api::json::JsonString;
 use holochain_wasm_utils::memory::allocation::WasmAllocation;
@@ -23,12 +16,12 @@
         .module())
 }
 
-<<<<<<< HEAD
 fn parameters_json(ctx: &Ctx, ptr: WasmPtr<u8, Array>, len: u32) -> JsonString {
     match ptr.get_utf8_string(ctx.memory(0), len) {
         Some(s) => JsonString::from_json(s),
         None => JsonString::null(),
-=======
+    }
+}
 /// Creates a runnable WASM module instance from a module reference.
 /// Adds the Holochain specific API functions as imports.
 #[holochain_tracing_macros::newrelic_autotrace(HOLOCHAIN_CORE)]
@@ -78,7 +71,6 @@
                 )),
             }
         }
->>>>>>> b08c2aed
     }
 }
 
