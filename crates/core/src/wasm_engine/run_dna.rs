--- conflicted
+++ resolved
@@ -56,11 +56,8 @@
 /// Executes an exposed zome function in a wasm binary.
 /// Multithreaded function
 /// panics if wasm binary isn't valid.
-<<<<<<< HEAD
 #[autotrace]
-=======
 #[holochain_tracing_macros::newrelic_autotrace(HOLOCHAIN_CORE)]
->>>>>>> 72013bae
 pub fn run_dna(parameters: Option<Vec<u8>>, data: WasmCallData) -> ZomeFnResult {
     let wasm_module = get_module(data.clone())?;
     let wasm_instance = wasm_instance_factory(&wasm_module)?;
