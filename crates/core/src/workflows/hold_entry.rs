use crate::{
<<<<<<< HEAD
    context::Context,
    dht::actions::hold::hold_entry,
    network::chain_pair::ChainPair,
    nucleus::{
        actions::add_pending_validation::add_pending_validation, validation::validate_entry,
    },
=======
    context::Context, dht::actions::hold::hold_entry, network::entry_with_header::EntryWithHeader,
    nucleus::validation::validate_entry,
>>>>>>> 9a8335c4
};

use crate::{nucleus::validation::ValidationError, workflows::validation_package};
use holochain_core_types::{
    error::HolochainError,
    validation::{EntryLifecycle, ValidationData},
};

use holochain_persistence_api::cas::content::AddressableContent;

use std::sync::Arc;

pub async fn hold_entry_workflow(
    chain_pair: &ChainPair,
    context: Arc<Context>,
) -> Result<(), HolochainError> {
    // 1. Get hold of validation package
    let maybe_validation_package = validation_package(&chain_pair, context.clone())
        .await
        .map_err(|err| {
            let message = "Could not get validation package from source! -> Add to pending...";
            log_debug!(context, "workflow/hold_entry: {}", message);
            log_debug!(context, "workflow/hold_entry: Error was: {:?}", err);
<<<<<<< HEAD
            add_pending_validation(
                chain_pair.to_owned(),
                Vec::new(),
                ValidatingWorkflow::HoldEntry,
                context.clone(),
            );
=======
>>>>>>> 9a8335c4
            HolochainError::ValidationPending
        })?;

    let validation_package = maybe_validation_package.ok_or_else(|| {
        let message = "Source did respond to request but did not deliver validation package! (Empty response) This is weird! Let's try this again later -> Add to pending";
        log_debug!(context, "workflow/hold_entry: {}", message);
<<<<<<< HEAD
        add_pending_validation(
            chain_pair.to_owned(),
            Vec::new(),
            ValidatingWorkflow::HoldEntry,
            context.clone(),
        );
=======
>>>>>>> 9a8335c4
        HolochainError::ValidationPending
    })?;
    log_debug!(context, "workflow/hold_entry: got validation package");

    // 2. Create validation data struct
    let validation_data = ValidationData {
        package: validation_package,
        lifecycle: EntryLifecycle::Dht,
    };

    // 3. Validate the entry
    validate_entry(
        chain_pair.entry().clone(),
        None,
        validation_data,
        &context
    ).await
    .map_err(|err| {
        if let ValidationError::UnresolvedDependencies(dependencies) = &err {
            log_debug!(context, "workflow/hold_entry: {} could not be validated due to unresolved dependencies and will be tried later. List of missing dependencies: {:?}",
                chain_pair.entry().address(),
                dependencies,
            );
<<<<<<< HEAD
            add_pending_validation(
                chain_pair.to_owned(),
                dependencies.clone(),
                ValidatingWorkflow::HoldEntry,
                context.clone(),
            );
=======
>>>>>>> 9a8335c4
            HolochainError::ValidationPending
        } else {
            log_warn!(context, "workflow/hold_entry: Entry {} is NOT valid! Validation error: {:?}",
                chain_pair.entry().address(),
                err,
            );
            HolochainError::from(err)
        }
    })?;

    log_debug!(
        context,
        "workflow/hold_entry: is valid! {}",
        chain_pair.entry().address()
    );

    // 3. If valid store the entry in the local DHT shard
    hold_entry(chain_pair, context.clone()).await?;

    log_debug!(
        context,
        "workflow/hold_entry: HOLDING: {}",
        chain_pair.entry().address()
    );

    Ok(())
}

#[cfg(test)]
// too slow!
#[cfg(feature = "broken-tests")]
pub mod tests {
    use super::*;
    use crate::{
        network::test_utils::*, nucleus::actions::tests::*, workflows::author_entry::author_entry,
    };
    use futures::executor::block_on;
    use holochain_core_types::entry::test_entry;
    use test_utils::*;

    #[test]
    /// Test that an invalid entry will be rejected by this workflow.
    ///
    /// This test simulates an attack where a node is changing its local copy of the DNA to
    /// allow otherwise invalid entries while spoofing the unmodified dna_address.
    ///
    /// hold_entry_workflow is then expected to fail in its validation step
    fn test_reject_invalid_entry_on_hold_workflow() {
        // Hacked DNA that regards everything as valid
        let hacked_dna = create_test_dna_with_wat("test_zome", Some(&test_wat_always_valid()));
        // Original DNA that regards nothing as valid
        let mut dna = create_test_dna_with_wat("test_zome", Some(&test_wat_always_invalid()));
        dna.uuid = String::from("test_reject_invalid_entry_on_hold_workflow");

        // Address of the original DNA
        let dna_address = dna.address();

        let (_, context1) =
            test_instance_with_spoofed_dna(hacked_dna, dna_address, "alice").unwrap();
        let (_instance2, context2) = instance_by_name("jack", dna);

        // Commit entry on attackers node
        let entry = test_entry();
        let _entry_address = context1
            .block_on(author_entry(&entry, None, &context1))
            .unwrap();

        // Get header which we need to trigger hold_entry_workflow
        let agent1_state = context1.state().unwrap().agent();
        let header = agent1_state
            .get_most_recent_header_for_entry(&entry)
            .expect("There must be a header in the author's source chain after commit");
        let chain_pair = ChainPair::try_from_header_and_entry(header, entry)?;

        // Call hold_entry_workflow on victim DHT node
        let result = context2.block_on(hold_entry_workflow(&chain_pair, &context2));

        // ... and expect validation to fail with message defined in test WAT:
        assert!(result.is_err());
        assert_eq!(
            result.err().unwrap(),
            HolochainError::ValidationFailed(String::from("FAIL wat")),
        );
    }
}<|MERGE_RESOLUTION|>--- conflicted
+++ resolved
@@ -1,15 +1,8 @@
 use crate::{
-<<<<<<< HEAD
     context::Context,
     dht::actions::hold::hold_entry,
     network::chain_pair::ChainPair,
-    nucleus::{
-        actions::add_pending_validation::add_pending_validation, validation::validate_entry,
-    },
-=======
-    context::Context, dht::actions::hold::hold_entry, network::entry_with_header::EntryWithHeader,
     nucleus::validation::validate_entry,
->>>>>>> 9a8335c4
 };
 
 use crate::{nucleus::validation::ValidationError, workflows::validation_package};
@@ -33,30 +26,12 @@
             let message = "Could not get validation package from source! -> Add to pending...";
             log_debug!(context, "workflow/hold_entry: {}", message);
             log_debug!(context, "workflow/hold_entry: Error was: {:?}", err);
-<<<<<<< HEAD
-            add_pending_validation(
-                chain_pair.to_owned(),
-                Vec::new(),
-                ValidatingWorkflow::HoldEntry,
-                context.clone(),
-            );
-=======
->>>>>>> 9a8335c4
             HolochainError::ValidationPending
         })?;
 
     let validation_package = maybe_validation_package.ok_or_else(|| {
         let message = "Source did respond to request but did not deliver validation package! (Empty response) This is weird! Let's try this again later -> Add to pending";
         log_debug!(context, "workflow/hold_entry: {}", message);
-<<<<<<< HEAD
-        add_pending_validation(
-            chain_pair.to_owned(),
-            Vec::new(),
-            ValidatingWorkflow::HoldEntry,
-            context.clone(),
-        );
-=======
->>>>>>> 9a8335c4
         HolochainError::ValidationPending
     })?;
     log_debug!(context, "workflow/hold_entry: got validation package");
@@ -80,15 +55,6 @@
                 chain_pair.entry().address(),
                 dependencies,
             );
-<<<<<<< HEAD
-            add_pending_validation(
-                chain_pair.to_owned(),
-                dependencies.clone(),
-                ValidatingWorkflow::HoldEntry,
-                context.clone(),
-            );
-=======
->>>>>>> 9a8335c4
             HolochainError::ValidationPending
         } else {
             log_warn!(context, "workflow/hold_entry: Entry {} is NOT valid! Validation error: {:?}",
