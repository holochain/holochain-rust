--- conflicted
+++ resolved
@@ -1,5 +1,6 @@
 use crate::{
-    context::Context, dht::actions::remove_entry::remove_entry, network::chain_pair::ChainPair,
+    context::Context, dht::actions::remove_entry::remove_entry,
+    network::chain_pair::ChainPair
     nucleus::validation::validate_entry,
 };
 
@@ -23,15 +24,6 @@
             let message = "Could not get validation package from source! -> Add to pending...";
             log_debug!(context, "workflow/hold_remove: {}", message);
             log_debug!(context, "workflow/hold_remove: Error was: {:?}", err);
-<<<<<<< HEAD
-            add_pending_validation(
-                chain_pair.to_owned(),
-                Vec::new(),
-                ValidatingWorkflow::RemoveEntry,
-                context.clone(),
-            );
-=======
->>>>>>> 9a8335c4
             HolochainError::ValidationPending
         })?;
     let validation_package = maybe_validation_package
@@ -53,15 +45,6 @@
     .map_err(|err| {
         if let ValidationError::UnresolvedDependencies(dependencies) = &err {
             log_debug!(context, "workflow/hold_remove: Entry removal could not be validated due to unresolved dependencies and will be tried later. List of missing dependencies: {:?}", dependencies);
-<<<<<<< HEAD
-            add_pending_validation(
-                chain_pair.to_owned(),
-                dependencies.clone(),
-                ValidatingWorkflow::RemoveEntry,
-                context.clone(),
-            );
-=======
->>>>>>> 9a8335c4
             HolochainError::ValidationPending
         } else {
             log_warn!(context, "workflow/hold_remove: Entry removal {:?} is NOT valid! Validation error: {:?}",
