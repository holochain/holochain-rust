--- conflicted
+++ resolved
@@ -1,14 +1,9 @@
 use crate::{
-<<<<<<< HEAD
-    context::Context, dht::actions::update_entry::update_entry,
-    network::chain_pair::ChainPair, nucleus::validation::validate_entry,
-=======
     context::Context,
     dht::actions::hold_aspect::hold_aspect,
-    network::entry_with_header::EntryWithHeader,
+    network::chain_pair::ChainPair,
     nucleus::validation::{validate_entry, ValidationError},
     workflows::validation_package,
->>>>>>> 17bf1019
 };
 use holochain_core_types::{
     error::HolochainError,
@@ -70,8 +65,8 @@
 
     // 4. If valid store the entry aspect in the local DHT shard
     let aspect = EntryAspect::Update(
-        entry_with_header.entry.clone(),
-        entry_with_header.header.clone(),
+        chain_pair.entry().clone(),
+        chain_pair.header().clone(),
     );
     hold_aspect(aspect, context.clone()).await?;
 
