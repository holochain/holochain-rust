--- conflicted
+++ resolved
@@ -25,15 +25,6 @@
             let message = "Could not get validation package from source! -> Add to pending...";
             log_debug!(context, "workflow/hold_update: {}", message);
             log_debug!(context, "workflow/hold_update: Error was: {:?}", err);
-<<<<<<< HEAD
-            add_pending_validation(
-                chain_pair.to_owned(),
-                Vec::new(),
-                ValidatingWorkflow::UpdateEntry,
-                context.clone(),
-            );
-=======
->>>>>>> 9a8335c4
             HolochainError::ValidationPending
         })?;
     let validation_package = maybe_validation_package
@@ -60,15 +51,6 @@
     .map_err(|err| {
         if let ValidationError::UnresolvedDependencies(dependencies) = &err {
             log_debug!(context, "workflow/hold_update: Entry update could not be validated due to unresolved dependencies and will be tried later. List of missing dependencies: {:?}", dependencies);
-<<<<<<< HEAD
-            add_pending_validation(
-                chain_pair.to_owned(),
-                dependencies.clone(),
-                ValidatingWorkflow::UpdateEntry,
-                context.clone(),
-            );
-=======
->>>>>>> 9a8335c4
             HolochainError::ValidationPending
         } else {
             log_warn!(context, "workflow/hold_update: Entry update {:?} is NOT valid! Validation error: {:?}",
