use crate::{
<<<<<<< HEAD
    context::Context, dht::actions::add_link::add_link, network::chain_pair::ChainPair,
    nucleus::validation::validate_entry,
=======
    context::Context, dht::actions::hold_aspect::hold_aspect,
    network::entry_with_header::EntryWithHeader, nucleus::validation::validate_entry,
>>>>>>> 17bf1019
};

use crate::{
    nucleus::validation::ValidationError,
    workflows::{hold_entry::hold_entry_workflow, validation_package},
};
use holochain_core_types::{
    entry::Entry,
    error::HolochainError,
    network::entry_aspect::EntryAspect,
    validation::{EntryLifecycle, ValidationData},
};
use std::sync::Arc;

pub async fn hold_link_workflow(
    chain_pair: &ChainPair,
    context: Arc<Context>,
) -> Result<(), HolochainError> {
    let entry = &chain_pair.entry();
    let link_add = match entry {
        Entry::LinkAdd(link_add) => link_add,
        _ => Err(HolochainError::ErrorGeneric(
            "hold_link_workflow expects entry to be an Entry::LinkAdd".to_string(),
        ))?,
    };
    let link = link_add.link().clone();

    log_debug!(context, "workflow/hold_link: {:?}", link);
    log_debug!(context, "workflow/hold_link: getting validation package...");
    // 1. Get hold of validation package
    let maybe_validation_package = validation_package(&chain_pair, context.clone())
        .await
        .map_err(|err| {
            let message = "Could not get validation package from source! -> Add to pending...";
            log_debug!(context, "workflow/hold_link: {}", message);
            log_debug!(context, "workflow/hold_link: Error was: {:?}", err);
            HolochainError::ValidationPending
        })?;
    let validation_package = maybe_validation_package.ok_or_else(|| {
        let message = "Source did respond to request but did not deliver validation package! (Empty response) This is weird! Let's try this again later -> Add to pending";
        log_debug!(context, "workflow/hold_link: {}", message);
        HolochainError::ValidationPending
    })?;
    log_debug!(context, "workflow/hold_link: got validation package");

    // 2. Create validation data struct
    let validation_data = ValidationData {
        package: validation_package,
        lifecycle: EntryLifecycle::Meta,
    };

    // 3. Validate the entry
    log_debug!(context, "workflow/hold_link: validate...");
    validate_entry(
        chain_pair.entry().clone(),
        None,
        validation_data,
        &context
    ).await
    .map_err(|err| {
        if let ValidationError::UnresolvedDependencies(dependencies) = &err {
            log_debug!(context, "workflow/hold_link: Link could not be validated due to unresolved dependencies and will be tried later. List of missing dependencies: {:?}", dependencies);
            HolochainError::ValidationPending
        } else {
            log_warn!(context, "workflow/hold_link: Link {:?} is NOT valid! Validation error: {:?}",
                chain_pair.entry(),
                err,
            );
            HolochainError::from(err)
        }

    })?;
    log_debug!(context, "workflow/hold_link: is valid!");

    // 3. If valid store the entry aspect in the local DHT shard
    let aspect = EntryAspect::LinkAdd(link_add.clone(), entry_with_header.header.clone());
    hold_aspect(aspect, context.clone()).await?;

    log_debug!(context, "workflow/hold_link: added! {:?}", link);

    //4. store link_add entry so we have all we need to respond to get links queries without any other network look-up
    hold_entry_workflow(&chain_pair, context.clone()).await?;
    log_debug!(context, "workflow/hold_entry: added! {:?}", chain_pair);

    //5. Link has been added to EAV and LinkAdd Entry has been stored on the dht
    Ok(())
}

#[cfg(test)]
#[cfg(feature = "broken-tests")]
// too slow!
pub mod tests {
    use super::*;
    use crate::{nucleus::actions::tests::*, workflows::author_entry::author_entry};
    use holochain_core_types::{
        agent::test_agent_id, chain_header::test_chain_header, entry::test_entry_with_value,
        link::link_data::LinkData,
    };

    #[test]
    /// Test that an invalid link will be rejected by this workflow.
    ///
    /// This test simulates an attack where a node is changing its local copy of the DNA to
    /// allow otherwise invalid entries while spoofing the unmodified dna_address.
    ///
    /// hold_link_workflow is then expected to fail in its validation step
    fn test_reject_invalid_link_on_hold_workflow() {
        // Hacked DNA that regards everything as valid
        let hacked_dna = create_test_dna_with_wat("test_zome", Some(&test_wat_always_valid()));
        // Original DNA that regards nothing as valid
        let mut dna = create_test_dna_with_wat("test_zome", Some(&test_wat_always_invalid()));
        dna.uuid = String::from("test_reject_invalid_link_on_hold_workflow");

        // Address of the original DNA
        let dna_address = dna.address();

        let (_, context1) =
            test_instance_with_spoofed_dna(hacked_dna, dna_address, "alice").unwrap();
        let netname = Some("test_reject_invalid_link_on_remove_workflow");

        // Commit entry on attackers node
        let entry = test_entry_with_value("{\"stuff\":\"test entry value\"}");

        let entry_address = context1
            .block_on(author_entry(&entry, None, &context1, &Vec::new()))
            .unwrap();

        let link_add = LinkData::new_add(
            &entry_address.address,
            &entry_address.address,
            "test-tag",
            "test-link",
            test_chain_header(),
            test_agent_id(),
        );
        let link_entry = Entry::LinkAdd(link_add);

        let _ = context1
            .block_on(author_entry(&link_entry, None, &context1, &Vec::new()))
            .unwrap();

        // Get header which we need to trigger hold_entry_workflow
        let agent1_state = context1.state().unwrap().agent();
        let header = agent1_state
            .get_most_recent_header_for_entry(&link_entry)
            .expect("There must be a header in the author's source chain after commit");
        let chain_pair = ChainPair::try_from_entry_and_header(header, link_entry);

        // Call hold_entry_workflow on victim DHT node
        let result = context2.block_on(hold_link_workflow(&chain_pair, context2.clone()));

        // ... and expect validation to fail with message defined in test WAT:
        assert!(result.is_err());

        assert_eq!(
            result.err().unwrap(),
            HolochainError::ValidationFailed(String::from("FAIL wat")),
        );
    }
}<|MERGE_RESOLUTION|>--- conflicted
+++ resolved
@@ -1,11 +1,6 @@
 use crate::{
-<<<<<<< HEAD
-    context::Context, dht::actions::add_link::add_link, network::chain_pair::ChainPair,
-    nucleus::validation::validate_entry,
-=======
     context::Context, dht::actions::hold_aspect::hold_aspect,
-    network::entry_with_header::EntryWithHeader, nucleus::validation::validate_entry,
->>>>>>> 17bf1019
+    network::chain_pair::ChainPair, nucleus::validation::validate_entry,
 };
 
 use crate::{
@@ -81,7 +76,7 @@
     log_debug!(context, "workflow/hold_link: is valid!");
 
     // 3. If valid store the entry aspect in the local DHT shard
-    let aspect = EntryAspect::LinkAdd(link_add.clone(), entry_with_header.header.clone());
+    let aspect = EntryAspect::LinkAdd(link_add.clone(), chain_pair.header().clone());
     hold_aspect(aspect, context.clone()).await?;
 
     log_debug!(context, "workflow/hold_link: added! {:?}", link);
@@ -152,7 +147,7 @@
         let header = agent1_state
             .get_most_recent_header_for_entry(&link_entry)
             .expect("There must be a header in the author's source chain after commit");
-        let chain_pair = ChainPair::try_from_entry_and_header(header, link_entry);
+        let chain_pair = ChainPair::try_from_entry_and_header(header, link_entry)?;
 
         // Call hold_entry_workflow on victim DHT node
         let result = context2.block_on(hold_link_workflow(&chain_pair, context2.clone()));
