pub mod application;
pub mod author_entry;
pub mod get_entry_result;
pub mod get_link_result;
pub mod get_links_count;
pub mod handle_custom_direct_message;
pub mod hold_entry;
pub mod hold_entry_remove;
pub mod hold_entry_update;
pub mod hold_link;
pub mod remove_link;
pub mod respond_validation_package_request;

use crate::{
    context::Context,
    dht::pending_validations::{PendingValidation, ValidatingWorkflow},
    network::{actions::get_validation_package::get_validation_package, chain_pair::ChainPair},
    nucleus::{
        actions::build_validation_package::build_validation_package,
        ribosome::callback::{
            validation_package::get_validation_package_definition, CallbackResult,
        },
        validation::build_from_dht::try_make_validation_package_dht,
    },
    workflows::{
        hold_entry::hold_entry_workflow, hold_entry_remove::hold_remove_workflow,
        hold_entry_update::hold_update_workflow, hold_link::hold_link_workflow,
        remove_link::remove_link_workflow,
    },
};
use holochain_core_types::{
    error::HolochainError,
    validation::{ValidationPackage, ValidationPackageDefinition},
};
use holochain_persistence_api::cas::content::AddressableContent;
use std::sync::Arc;

/// Try to create a ValidationPackage for the given entry without calling out to some other node.
/// I.e. either create it just from/with the header if `ValidationPackageDefinition` is `Entry`,
/// or build it locally if we are the source (one of the sources).
/// Checks the DNA's validation package definition for the given entry type.
/// Fails if this entry type needs more than just the header for validation.
pub(crate) async fn try_make_local_validation_package(
    chain_pair: &ChainPair,
    validation_package_definition: &ValidationPackageDefinition,
    context: Arc<Context>,
) -> Result<ValidationPackage, HolochainError> {
    let entry_header = &chain_pair.header();

    match validation_package_definition {
        ValidationPackageDefinition::Entry => {
            Ok(ValidationPackage::only_header(entry_header.clone()))
        }
        _ => {
            let agent = context.state()?.agent().get_agent()?;
            let entry = &chain_pair.entry();
            let header = chain_pair.header();
            let overlapping_provenance = header
                .provenances()
                .iter()
                .find(|p| p.source() == agent.address());

            if overlapping_provenance.is_some() {
                // We authored this entry, so lets build the validation package here and now:
                build_validation_package(entry, context, header.provenances())
            } else {
                Err(HolochainError::ErrorGeneric(String::from(
                    "Can't create validation package locally",
                )))
            }
        }
    }
}

/// Gets hold of the validation package for the given entry by trying several different methods.
async fn validation_package(
    chain_pair: &ChainPair,
    context: Arc<Context>,
) -> Result<Option<ValidationPackage>, HolochainError> {
    // 0. Call into the DNA to get the validation package definition for this entry
    // e.g. what data is needed to validate it (chain, entry, headers, etc)
    let entry = chain_pair.entry();
<<<<<<< HEAD
    let validation_package_definition = get_validation_package_definition(entry, context.clone())
=======
    let validation_package_definition = get_validation_package_definition(&entry, context.clone())
>>>>>>> 9e58119d
        .and_then(|callback_result| match callback_result {
            CallbackResult::Fail(error_string) => Err(HolochainError::ErrorGeneric(error_string)),
            CallbackResult::ValidationPackageDefinition(def) => Ok(def),
            CallbackResult::NotImplemented(reason) => Err(HolochainError::ErrorGeneric(format!(
                "ValidationPackage callback not implemented for {:?} ({})",
                entry.entry_type(),
                reason
            ))),
            _ => unreachable!(),
        })?;

    // 1. Try to construct it locally.
    // This will work if the entry doesn't need a chain to validate or if this agent is the author:
    log_debug!(
        context,
        "validation_package:{} - Trying to build locally",
        chain_pair.entry().address()
    );
    if let Ok(package) = try_make_local_validation_package(
        &chain_pair,
        &validation_package_definition,
        context.clone(),
    )
    .await
    {
        log_debug!(
            context,
            "validation_package:{} - Successfully built locally",
            chain_pair.entry().address()
        );
        return Ok(Some(package));
    }

    // 2. Try and get it from the author
    log_debug!(
        context,
        "validation_package:{} - Could not build locally. Trying to retrieve from author",
        chain_pair.entry().address()
    );

    match get_validation_package(chain_pair.header(), &context).await {
        Ok(Some(package)) => {
            log_debug!(
                context,
                "validation_package:{} - Successfully retrieved from author",
                chain_pair.entry().address()
            );
            return Ok(Some(package));
        }
        response => log_debug!(
            context,
            "validation_package:{} - Direct message to author responded: {:?}",
            chain_pair.entry().address(),
            response,
        ),
    }

    // 3. Build it from the DHT (this may require many network requests (or none if full sync))
    log_debug!(
        context,
        "validation_package:{} - Could not retrieve from author. Trying to build from published headers",
        chain_pair.entry().address()
    );
    if let Ok(package) = try_make_validation_package_dht(
        &chain_pair,
        &validation_package_definition,
        context.clone(),
    )
    .await
    {
        log_debug!(
            context,
            "validation_package:{} - Successfully built from published headers",
            chain_pair.entry().address()
        );
        return Ok(Some(package));
    }

    // If all the above failed then returning an error will add this validation request to pending
    // It will then try all of the above from the start again later
    log_debug!(
        context,
        "validation_package:{} - Could not get validation package!!!",
        chain_pair.entry().address()
    );
    Err(HolochainError::ErrorGeneric(
        "Could not get validation package".to_string(),
    ))
}

#[cfg(test)]
pub mod tests {
    use super::validation_package;
    use crate::{
        network::chain_pair::ChainPair, nucleus::actions::tests::*,
        workflows::author_entry::author_entry,
    };
    use holochain_core_types::{entry::Entry, error::HolochainError};
    use holochain_json_api::json::JsonString;
    use std::{thread, time};

    #[test]
    fn test_simulate_packge_direct_from_author() -> Result<(), HolochainError> {
        let mut dna = test_dna();
        dna.uuid = "test_simulate_packge_direct_from_author".to_string();
        let netname = Some("test_simulate_packge_direct_from_author, the network");
        let (_instance1, context1) = instance_by_name("jill", dna.clone(), netname);
        let (_instance2, context2) = instance_by_name("jack", dna, netname);

        let entry = Entry::App(
            "package_chain_full".into(),
            JsonString::from_json("{\"stuff\":\"test entry value\"}"),
        );

        // jack authors the entry
        context2
            .block_on(author_entry(&entry, None, &context2, &vec![]))
            .unwrap()
            .address();

        thread::sleep(time::Duration::from_millis(500));
        // collect header from jacks local chain
        let header = context2
            .state()
            .unwrap()
            .agent()
            .iter_chain()
            .next()
            .expect("Must be able to get header for just published entry");

<<<<<<< HEAD
        let chain_pair = ChainPair::try_from_header_and_entry(header, entry);

        let validation_package = context1
            .block_on(validation_package(&chain_pair, context1.clone()))
            .expect("Could not recover a validation package as the non-author");

        assert_eq!(
            validation_package
                .unwrap()
                .source_chain_headers
                .unwrap()
                .len(),
            2
        );
=======
        ChainPair::try_from_header_and_entry(header, entry).map(|chain_pair| {
            let validation_package = context1
                .block_on(validation_package(&chain_pair, context1.clone()))
                .expect("Could not recover a validation package as the non-author");

            assert_eq!(
                validation_package
                    .unwrap()
                    .source_chain_headers
                    .unwrap()
                    .len(),
                2
            );
        })
>>>>>>> 9e58119d
    }
}

/// Runs the given pending validation using the right holding workflow
/// as specified by PendingValidationStruct::workflow.
pub async fn run_holding_workflow(
    pending: PendingValidation,
    context: Arc<Context>,
) -> Result<(), HolochainError> {
    match pending.workflow {
        ValidatingWorkflow::HoldLink => {
            hold_link_workflow(&pending.chain_pair, context.clone()).await
        }
        ValidatingWorkflow::HoldEntry => {
            hold_entry_workflow(&pending.chain_pair, context.clone()).await
        }
        ValidatingWorkflow::RemoveLink => {
            remove_link_workflow(&pending.chain_pair, context.clone()).await
        }
        ValidatingWorkflow::UpdateEntry => {
            hold_update_workflow(&pending.chain_pair, context.clone()).await
        }
        ValidatingWorkflow::RemoveEntry => {
            hold_remove_workflow(&pending.chain_pair, context.clone()).await
        }
    }
}<|MERGE_RESOLUTION|>--- conflicted
+++ resolved
@@ -80,11 +80,7 @@
     // 0. Call into the DNA to get the validation package definition for this entry
     // e.g. what data is needed to validate it (chain, entry, headers, etc)
     let entry = chain_pair.entry();
-<<<<<<< HEAD
-    let validation_package_definition = get_validation_package_definition(entry, context.clone())
-=======
     let validation_package_definition = get_validation_package_definition(&entry, context.clone())
->>>>>>> 9e58119d
         .and_then(|callback_result| match callback_result {
             CallbackResult::Fail(error_string) => Err(HolochainError::ErrorGeneric(error_string)),
             CallbackResult::ValidationPackageDefinition(def) => Ok(def),
@@ -215,22 +211,6 @@
             .next()
             .expect("Must be able to get header for just published entry");
 
-<<<<<<< HEAD
-        let chain_pair = ChainPair::try_from_header_and_entry(header, entry);
-
-        let validation_package = context1
-            .block_on(validation_package(&chain_pair, context1.clone()))
-            .expect("Could not recover a validation package as the non-author");
-
-        assert_eq!(
-            validation_package
-                .unwrap()
-                .source_chain_headers
-                .unwrap()
-                .len(),
-            2
-        );
-=======
         ChainPair::try_from_header_and_entry(header, entry).map(|chain_pair| {
             let validation_package = context1
                 .block_on(validation_package(&chain_pair, context1.clone()))
@@ -245,7 +225,6 @@
                 2
             );
         })
->>>>>>> 9e58119d
     }
 }
 
