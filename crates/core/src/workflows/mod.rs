pub mod application;
pub mod author_entry;
pub mod get_entry_result;
pub mod get_link_result;
pub mod get_links_count;
pub mod handle_custom_direct_message;
pub mod hold_entry;
pub mod hold_entry_remove;
pub mod hold_entry_update;
pub mod hold_link;
pub mod remove_link;
pub mod respond_validation_package_request;

use crate::{
    context::Context,
    dht::pending_validations::{PendingValidation, ValidatingWorkflow},
    network::{actions::get_validation_package::get_validation_package, chain_pair::ChainPair},
    nucleus::{
        actions::build_validation_package::build_validation_package,
        ribosome::callback::{
            validation_package::get_validation_package_definition, CallbackResult,
        },
        validation::build_from_dht::try_make_validation_package_dht,
    },
    workflows::{
        hold_entry::hold_entry_workflow, hold_entry_remove::hold_remove_workflow,
        hold_entry_update::hold_update_workflow, hold_link::hold_link_workflow,
        remove_link::remove_link_workflow,
    },
};
use holochain_core_types::{
    error::HolochainError,
    validation::{ValidationPackage, ValidationPackageDefinition},
};
use holochain_persistence_api::cas::content::AddressableContent;
use std::sync::Arc;

/// Try to create a ValidationPackage for the given entry without calling out to some other node.
/// I.e. either create it just from/with the header if `ValidationPackageDefinition` is `Entry`,
/// or build it locally if we are the source (one of the sources).
/// Checks the DNA's validation package definition for the given entry type.
/// Fails if this entry type needs more than just the header for validation.
<<<<<<< HEAD
async fn try_make_local_validation_package(
    chain_pair: &ChainPair,
    context: Arc<Context>,
) -> Result<ValidationPackage, HolochainError> {
    let entry = &chain_pair.entry();
    let entry_header = &chain_pair.header();
=======
pub(crate) async fn try_make_local_validation_package(
    entry_with_header: &EntryWithHeader,
    validation_package_definition: &ValidationPackageDefinition,
    context: Arc<Context>,
) -> Result<ValidationPackage, HolochainError> {
    let entry_header = &entry_with_header.header;
>>>>>>> 3a3c998b

    match validation_package_definition {
        ValidationPackageDefinition::Entry => {
            Ok(ValidationPackage::only_header(entry_header.clone()))
        }
        _ => {
            let agent = context.state()?.agent().get_agent()?;
            let entry = &chain_pair.entry();
            let header = chain_pair.header();
            let overlapping_provenance = header
                .provenances()
                .iter()
                .find(|p| p.source() == agent.address());

            if overlapping_provenance.is_some() {
                // We authored this entry, so lets build the validation package here and now:
                build_validation_package(entry, context, header.provenances())
            } else {
                Err(HolochainError::ErrorGeneric(String::from(
                    "Can't create validation package locally",
                )))
            }
        }
    }
}

/// Gets hold of the validation package for the given entry by trying several different methods.
async fn validation_package(
    chain_pair: &ChainPair,
    context: Arc<Context>,
) -> Result<Option<ValidationPackage>, HolochainError> {
<<<<<<< HEAD
    // 1. Try to construct it locally:
    if let Ok(package) = try_make_local_validation_package(&chain_pair, context.clone()).await {
        Ok(Some(package))
    } else {
        // If that is not possible, get the validation package from source
        get_validation_package(chain_pair.header().clone(), &context).await
=======
    // 0. Call into the DNA to get the validation package definition for this entry
    // e.g. what data is needed to validate it (chain, entry, headers, etc)
    let entry = &entry_with_header.entry;
    let validation_package_definition = get_validation_package_definition(entry, context.clone())
        .and_then(|callback_result| match callback_result {
        CallbackResult::Fail(error_string) => Err(HolochainError::ErrorGeneric(error_string)),
        CallbackResult::ValidationPackageDefinition(def) => Ok(def),
        CallbackResult::NotImplemented(reason) => Err(HolochainError::ErrorGeneric(format!(
            "ValidationPackage callback not implemented for {:?} ({})",
            entry.entry_type(),
            reason
        ))),
        _ => unreachable!(),
    })?;

    // 1. Try to construct it locally.
    // This will work if the entry doesn't need a chain to validate or if this agent is the author:
    log_debug!(
        context,
        "validation_package:{} - Trying to build locally",
        entry_with_header.entry.address()
    );
    if let Ok(package) = try_make_local_validation_package(
        &entry_with_header,
        &validation_package_definition,
        context.clone(),
    )
    .await
    {
        log_debug!(
            context,
            "validation_package:{} - Successfully built locally",
            entry_with_header.entry.address()
        );
        return Ok(Some(package));
    }

    // 2. Try and get it from the author
    log_debug!(
        context,
        "validation_package:{} - Could not build locally. Trying to retrieve from author",
        entry_with_header.entry.address()
    );

    match get_validation_package(entry_with_header.header.clone(), &context).await {
        Ok(Some(package)) => {
            log_debug!(
                context,
                "validation_package:{} - Successfully retrieved from author",
                entry_with_header.entry.address()
            );
            return Ok(Some(package));
        }
        response => log_debug!(
            context,
            "validation_package:{} - Direct message to author responded: {:?}",
            entry_with_header.entry.address(),
            response,
        ),
    }

    // 3. Build it from the DHT (this may require many network requests (or none if full sync))
    log_debug!(
        context,
        "validation_package:{} - Could not retrieve from author. Trying to build from published headers",
        entry_with_header.entry.address()
    );
    if let Ok(package) = try_make_validation_package_dht(
        &entry_with_header,
        &validation_package_definition,
        context.clone(),
    )
    .await
    {
        log_debug!(
            context,
            "validation_package:{} - Successfully built from published headers",
            entry_with_header.entry.address()
        );
        return Ok(Some(package));
    }

    // If all the above failed then returning an error will add this validation request to pending
    // It will then try all of the above from the start again later
    log_debug!(
        context,
        "validation_package:{} - Could not get validation package!!!",
        entry_with_header.entry.address()
    );
    Err(HolochainError::ErrorGeneric(
        "Could not get validation package".to_string(),
    ))
}

#[cfg(test)]
pub mod tests {
    use super::validation_package;
    use crate::{
        network::entry_with_header::EntryWithHeader, nucleus::actions::tests::*,
        workflows::author_entry::author_entry,
    };
    use holochain_core_types::entry::Entry;
    use holochain_json_api::json::JsonString;
    use std::{thread, time};

    #[test]
    fn test_simulate_packge_direct_from_author() {
        let mut dna = test_dna();
        dna.uuid = "test_simulate_packge_direct_from_author".to_string();
        let netname = Some("test_simulate_packge_direct_from_author, the network");
        let (_instance1, context1) = instance_by_name("jill", dna.clone(), netname);
        let (_instance2, context2) = instance_by_name("jack", dna, netname);

        let entry = Entry::App(
            "package_chain_full".into(),
            JsonString::from_json("{\"stuff\":\"test entry value\"}"),
        );

        // jack authors the entry
        context2
            .block_on(author_entry(&entry, None, &context2, &vec![]))
            .unwrap()
            .address();

        thread::sleep(time::Duration::from_millis(500));
        // collect header from jacks local chain
        let header = context2
            .state()
            .unwrap()
            .agent()
            .iter_chain()
            .next()
            .expect("Must be able to get header for just published entry");

        let entry_with_header = EntryWithHeader { entry, header }.clone();

        let validation_package = context1
            .block_on(validation_package(&entry_with_header, context1.clone()))
            .expect("Could not recover a validation package as the non-author");

        assert_eq!(
            validation_package
                .unwrap()
                .source_chain_headers
                .unwrap()
                .len(),
            2
        );
>>>>>>> 3a3c998b
    }
}

/// Runs the given pending validation using the right holding workflow
/// as specified by PendingValidationStruct::workflow.
pub async fn run_holding_workflow(
    pending: PendingValidation,
    context: Arc<Context>,
) -> Result<(), HolochainError> {
    match pending.workflow {
        ValidatingWorkflow::HoldLink => {
            hold_link_workflow(&pending.chain_pair, context.clone()).await
        }
        ValidatingWorkflow::HoldEntry => {
            hold_entry_workflow(&pending.chain_pair, context.clone()).await
        }
        ValidatingWorkflow::RemoveLink => {
            remove_link_workflow(&pending.chain_pair, context.clone()).await
        }
        ValidatingWorkflow::UpdateEntry => {
            hold_update_workflow(&pending.chain_pair, context.clone()).await
        }
        ValidatingWorkflow::RemoveEntry => {
            hold_remove_workflow(&pending.chain_pair, context.clone()).await
        }
    }
}<|MERGE_RESOLUTION|>--- conflicted
+++ resolved
@@ -40,21 +40,12 @@
 /// or build it locally if we are the source (one of the sources).
 /// Checks the DNA's validation package definition for the given entry type.
 /// Fails if this entry type needs more than just the header for validation.
-<<<<<<< HEAD
-async fn try_make_local_validation_package(
+pub(crate) async fn try_make_local_validation_package(
     chain_pair: &ChainPair,
-    context: Arc<Context>,
-) -> Result<ValidationPackage, HolochainError> {
-    let entry = &chain_pair.entry();
-    let entry_header = &chain_pair.header();
-=======
-pub(crate) async fn try_make_local_validation_package(
-    entry_with_header: &EntryWithHeader,
     validation_package_definition: &ValidationPackageDefinition,
     context: Arc<Context>,
 ) -> Result<ValidationPackage, HolochainError> {
-    let entry_header = &entry_with_header.header;
->>>>>>> 3a3c998b
+    let entry_header = &chain_pair.header();
 
     match validation_package_definition {
         ValidationPackageDefinition::Entry => {
@@ -86,17 +77,9 @@
     chain_pair: &ChainPair,
     context: Arc<Context>,
 ) -> Result<Option<ValidationPackage>, HolochainError> {
-<<<<<<< HEAD
-    // 1. Try to construct it locally:
-    if let Ok(package) = try_make_local_validation_package(&chain_pair, context.clone()).await {
-        Ok(Some(package))
-    } else {
-        // If that is not possible, get the validation package from source
-        get_validation_package(chain_pair.header().clone(), &context).await
-=======
     // 0. Call into the DNA to get the validation package definition for this entry
     // e.g. what data is needed to validate it (chain, entry, headers, etc)
-    let entry = &entry_with_header.entry;
+    let entry = &entry_with_header.entry();
     let validation_package_definition = get_validation_package_definition(entry, context.clone())
         .and_then(|callback_result| match callback_result {
         CallbackResult::Fail(error_string) => Err(HolochainError::ErrorGeneric(error_string)),
@@ -114,10 +97,10 @@
     log_debug!(
         context,
         "validation_package:{} - Trying to build locally",
-        entry_with_header.entry.address()
+        chain_pair.entry().address()
     );
     if let Ok(package) = try_make_local_validation_package(
-        &entry_with_header,
+        &chain_pair,
         &validation_package_definition,
         context.clone(),
     )
@@ -126,7 +109,7 @@
         log_debug!(
             context,
             "validation_package:{} - Successfully built locally",
-            entry_with_header.entry.address()
+            chain_pair.entry().address()
         );
         return Ok(Some(package));
     }
@@ -242,7 +225,6 @@
                 .len(),
             2
         );
->>>>>>> 3a3c998b
     }
 }
 
