--- conflicted
+++ resolved
@@ -13,14 +13,10 @@
 
 use crate::{
     context::Context,
-<<<<<<< HEAD
-    network::{actions::get_validation_package::get_validation_package, chain_pair::ChainPair},
-=======
     dht::pending_validations::{PendingValidation, ValidatingWorkflow},
     network::{
-        actions::get_validation_package::get_validation_package, entry_with_header::EntryWithHeader,
+        actions::get_validation_package::get_validation_package, chain_pair::ChainPair,
     },
->>>>>>> 9a8335c4
     nucleus::{
         actions::build_validation_package::build_validation_package,
         ribosome::callback::{
