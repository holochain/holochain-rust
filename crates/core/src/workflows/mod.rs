--- conflicted
+++ resolved
@@ -73,11 +73,7 @@
 
             if overlapping_provenance.is_some() {
                 // We authored this entry, so lets build the validation package here and now:
-<<<<<<< HEAD
-                build_validation_package(entry, context.clone(), header.provenances()).await
-=======
                 build_validation_package(entry, context.clone(), header.provenances()
->>>>>>> 30263e22
             } else {
                 Err(HolochainError::ErrorGeneric(String::from(
                     "Can't create validation package locally",
@@ -111,21 +107,6 @@
 ) -> Result<(), HolochainError> {
     match pending.workflow {
         ValidatingWorkflow::HoldLink => {
-<<<<<<< HEAD
-            context.block_on(hold_link_workflow(&pending.chain_pair, context.clone()))
-        }
-        ValidatingWorkflow::HoldEntry => {
-            context.block_on(hold_entry_workflow(&pending.chain_pair, context.clone()))
-        }
-        ValidatingWorkflow::RemoveLink => {
-            context.block_on(remove_link_workflow(&pending.chain_pair, context.clone()))
-        }
-        ValidatingWorkflow::UpdateEntry => {
-            context.block_on(hold_update_workflow(&pending.chain_pair, context.clone()))
-        }
-        ValidatingWorkflow::RemoveEntry => {
-            context.block_on(hold_remove_workflow(&pending.chain_pair, context.clone()))
-=======
             hold_link_workflow(&pending.chain_pair, context.clone()).await
         }
         ValidatingWorkflow::HoldEntry => {
@@ -139,7 +120,6 @@
         }
         ValidatingWorkflow::RemoveEntry => {
             hold_remove_workflow(&pending.chain_pair, context.clone()).await
->>>>>>> 30263e22
         }
     }
 }