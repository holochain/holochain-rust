use crate::{
    context::Context, dht::actions::remove_link::remove_link, network::chain_pair::ChainPair,
    nucleus::validation::validate_entry, workflows::hold_entry::hold_entry_workflow,
};

use crate::{nucleus::validation::ValidationError, workflows::validation_package};
use holochain_core_types::{
    entry::Entry,
    error::HolochainError,
    validation::{EntryLifecycle, ValidationData},
};
use std::sync::Arc;

pub async fn remove_link_workflow(
    chain_pair: &ChainPair,
    context: Arc<Context>,
) -> Result<(), HolochainError> {
    let link_remove = match &chain_pair.entry() {
        Entry::LinkRemove((link_remove, _)) => link_remove,
        _ => Err(HolochainError::ErrorGeneric(
            "remove_link_workflow expects entry to be an Entry::LinkRemove".to_string(),
        ))?,
    };
    let link = link_remove.link().clone();

    log_debug!(context, "workflow/remove_link: {:?}", link);
    // 1. Get hold of validation package
    log_debug!(
        context,
        "workflow/remove_link: getting validation package..."
    );
    let maybe_validation_package = validation_package(&chain_pair, context.clone())
        .await
        .map_err(|err| {
            let message = "Could not get validation package from source! -> Add to pending...";
            log_debug!(context, "workflow/remove_link: {}", message);
            log_debug!(context, "workflow/remove_link: Error was: {:?}", err);
<<<<<<< HEAD
            add_pending_validation(
                chain_pair.to_owned(),
                Vec::new(),
                ValidatingWorkflow::RemoveLink,
                context.clone(),
            );
=======
>>>>>>> 9a8335c4
            HolochainError::ValidationPending
        })?;

    let validation_package = maybe_validation_package
        .ok_or_else(|| "Could not get validation package from source".to_string())?;
    log_debug!(context, "workflow/remove_link: got validation package!");

    // 2. Create validation data struct
    let validation_data = ValidationData {
        package: validation_package,
        lifecycle: EntryLifecycle::Meta,
    };

    // 3. Validate the entry
    log_debug!(context, "workflow/remove_link: validate...");
    validate_entry(
        chain_pair.entry().clone(),
        None,
        validation_data,
        &context
    ).await
    .map_err(|err| {
        if let ValidationError::UnresolvedDependencies(dependencies) = &err {
            log_debug!(context, "workflow/remove_link: Link could not be validated due to unresolved dependencies and will be tried later. List of missing dependencies: {:?}", dependencies);
<<<<<<< HEAD
            add_pending_validation(
                chain_pair.to_owned(),
                dependencies.clone(),
                ValidatingWorkflow::HoldLink,
                context.clone(),
            );
=======
>>>>>>> 9a8335c4
            HolochainError::ValidationPending
        } else {
            log_warn!(context, "workflow/remove_link: Link {:?} is NOT valid! Validation error: {:?}",
                chain_pair.entry(),
                err,
            );
            HolochainError::from(err)
        }

    })?;

    log_debug!(context, "workflow/remove_link: is valid!");

    // 3. If valid store remove the entry in the local DHT shard
    remove_link(&chain_pair.entry(), &context).await?;
    log_debug!(context, "workflow/remove_link: added! {:?}", link);

    //4. store link_remove entry so we have all we need to respond to get links queries without any other network look-up```
    hold_entry_workflow(&chain_pair, context.clone()).await?;
    log_debug!(context, "workflow/hold_entry: added! {:?}", chain_pair);

    Ok(())
}<|MERGE_RESOLUTION|>--- conflicted
+++ resolved
@@ -35,15 +35,6 @@
             let message = "Could not get validation package from source! -> Add to pending...";
             log_debug!(context, "workflow/remove_link: {}", message);
             log_debug!(context, "workflow/remove_link: Error was: {:?}", err);
-<<<<<<< HEAD
-            add_pending_validation(
-                chain_pair.to_owned(),
-                Vec::new(),
-                ValidatingWorkflow::RemoveLink,
-                context.clone(),
-            );
-=======
->>>>>>> 9a8335c4
             HolochainError::ValidationPending
         })?;
 
@@ -68,15 +59,6 @@
     .map_err(|err| {
         if let ValidationError::UnresolvedDependencies(dependencies) = &err {
             log_debug!(context, "workflow/remove_link: Link could not be validated due to unresolved dependencies and will be tried later. List of missing dependencies: {:?}", dependencies);
-<<<<<<< HEAD
-            add_pending_validation(
-                chain_pair.to_owned(),
-                dependencies.clone(),
-                ValidatingWorkflow::HoldLink,
-                context.clone(),
-            );
-=======
->>>>>>> 9a8335c4
             HolochainError::ValidationPending
         } else {
             log_warn!(context, "workflow/remove_link: Link {:?} is NOT valid! Validation error: {:?}",
