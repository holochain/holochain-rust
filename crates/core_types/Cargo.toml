[package]
name = "holochain_core_types"
version = "0.0.42-alpha5"
authors = ["Holochain Core Dev Team <devcore@holochain.org>"]
build = "build.rs"
description = "core types needed for all holochain development"
keywords = ["holochain", "holo", "p2p"]
license = "GPL-3.0-only"
readme = "README.md"
documentation = "https://github.com/holochain/holochain-rust"
repository = "https://github.com/holochain/holochain-rust"

[dependencies]
futures = "=0.3.1"
arrayref = "=0.3.5"
base64 = "=0.10.1"
backtrace = "=0.3.27"
chrono = "=0.4.6"
serde = "=1.0.89"
serde_derive = "=1.0.89"
serde_json = { version = "=1.0.39", features = ["preserve_order"] }
lazy_static = "=1.2.0"
multihash = "=0.8.0"
mashup = "0.1.9"
wasmi = "=0.4.4"
hcid = "=0.0.6"
rust-base58 = "=0.0.4"
snowflake = "=1.3.0"
objekt= "=0.1.2"
holochain_persistence_api = "=0.0.11"
holochain_json_derive = "=0.0.17"
holochain_json_api = "=0.0.17"
holochain_locksmith = { version = "=0.0.42-alpha5", path = "../locksmith" }
uuid = { version = "=0.7.1", features = ["v4"] }
regex = "=1.1.2"
shrinkwraprs = "=0.2.1"
crossbeam-channel = "=0.3.8"
<<<<<<< HEAD
lib3h_crypto_api = { version = "=0.0.26", git = "https://github.com/holochain/lib3h", branch = "tracing-0.0.6" }
=======
lib3h_crypto_api = "=0.0.26"
>>>>>>> 45e3d89a
parking_lot ="=0.9.0"
log = "=0.4.8"
holochain_logging = "=0.0.4"

[dev-dependencies]
test_utils = { version = "=0.0.42-alpha5", path = "../../test_utils"}
maplit = "=1.0.2"

[build-dependencies]
chrono = "=0.4.6"<|MERGE_RESOLUTION|>--- conflicted
+++ resolved
@@ -35,11 +35,7 @@
 regex = "=1.1.2"
 shrinkwraprs = "=0.2.1"
 crossbeam-channel = "=0.3.8"
-<<<<<<< HEAD
-lib3h_crypto_api = { version = "=0.0.26", git = "https://github.com/holochain/lib3h", branch = "tracing-0.0.6" }
-=======
 lib3h_crypto_api = "=0.0.26"
->>>>>>> 45e3d89a
 parking_lot ="=0.9.0"
 log = "=0.4.8"
 holochain_logging = "=0.0.4"
