--- conflicted
+++ resolved
@@ -11,13 +11,8 @@
 [dependencies]
 lazy_static = "=1.2.0"
 base64 = "=0.10.1"
-<<<<<<< HEAD
-holochain_core_types = { version = "=0.0.41-alpha4", path = "../core_types" }
-lib3h_sodium = { version = "=0.0.26", git = "https://github.com/holochain/lib3h", branch = "tracing-0.0.6" }
-=======
 holochain_core_types = { version = "=0.0.42-alpha5", path = "../core_types" }
 lib3h_sodium = "=0.0.26"
->>>>>>> 45e3d89a
 holochain_persistence_api = "=0.0.11"
 serde = "=1.0.89"
 serde_derive = "=1.0.89"
