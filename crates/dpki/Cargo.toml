[package]
name = "holochain_dpki"
version = "0.0.42-alpha5"
description = "holochain dpki"
license = "GPL-3.0-only"
homepage = "https://github.com/holochain/holochain-rust"
documentation = "https://github.com/holochain/holochain-rust"
authors = ["Holochain Core Dev Team <devcore@holochain.org>"]
edition = "2018"

[dependencies]
lazy_static = "=1.4.0"
base64 = "=0.10.1"
holochain_core_types = { version = "=0.0.42-alpha5", path = "../core_types" }
<<<<<<< HEAD
lib3h_sodium = { git = "https://github.com/holochain/lib3h", branch = "transactional" }
holochain_persistence_api = { git = "https://github.com/holochain/holochain-persistence", branch = "transactional" }
=======
holochain_tracing_macros = "0.0.13"
newrelic="0.2"
lib3h_sodium = "=0.0.31"
holochain_persistence_api = "=0.0.13"
>>>>>>> 90952915
serde = "=1.0.89"
serde_derive = "=1.0.89"
serde_json = { version = "=1.0.39", features = ["preserve_order"] }
hcid = "=0.0.6"
bip39 = "=0.6.0-beta.1"<|MERGE_RESOLUTION|>--- conflicted
+++ resolved
@@ -12,15 +12,10 @@
 lazy_static = "=1.4.0"
 base64 = "=0.10.1"
 holochain_core_types = { version = "=0.0.42-alpha5", path = "../core_types" }
-<<<<<<< HEAD
+holochain_tracing_macros = "0.0.13"
 lib3h_sodium = { git = "https://github.com/holochain/lib3h", branch = "transactional" }
 holochain_persistence_api = { git = "https://github.com/holochain/holochain-persistence", branch = "transactional" }
-=======
-holochain_tracing_macros = "0.0.13"
 newrelic="0.2"
-lib3h_sodium = "=0.0.31"
-holochain_persistence_api = "=0.0.13"
->>>>>>> 90952915
 serde = "=1.0.89"
 serde_derive = "=1.0.89"
 serde_json = { version = "=1.0.39", features = ["preserve_order"] }
