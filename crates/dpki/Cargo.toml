--- conflicted
+++ resolved
@@ -11,25 +11,14 @@
 [dependencies]
 lazy_static = "=1.4.0"
 base64 = "=0.10.1"
-<<<<<<< HEAD
-holochain_core_types = { version = "=0.0.42-alpha5", path = "../core_types" }
-holochain_tracing_macros = "0.0.13"
+holochain_common = { version = "=0.0.43-alpha3", path = "../common" }
+holochain_core_types = { version = "=0.0.43-alpha3", path = "../core_types" }
+holochain_tracing_macros = "=0.0.19"
 lib3h_sodium = { git = "https://github.com/holochain/lib3h", branch = "transactional" }
 holochain_persistence_api = { git = "https://github.com/holochain/holochain-persistence", branch = "transactional" }
 newrelic="0.2"
-serde = "=1.0.89"
-serde_derive = "=1.0.89"
-serde_json = { version = "=1.0.39", features = ["preserve_order"] }
-=======
-holochain_core_types = { version = "=0.0.43-alpha3", path = "../core_types" }
-holochain_tracing_macros = "=0.0.19"
-newrelic="0.2"
-lib3h_sodium = "=0.0.37"
-holochain_persistence_api = "=0.0.16"
 serde = "=1.0.104"
 serde_derive = "=1.0.104"
 serde_json = { version = "=1.0.47", features = ["preserve_order"] }
->>>>>>> 4640c1b3
 hcid = "=0.0.6"
 bip39 = "=0.6.0-beta.1"
-holochain_common = { version = "=0.0.43-alpha3", path = "../common" }