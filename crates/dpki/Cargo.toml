[package]
name = "holochain_dpki"
version = "0.0.34-alpha1"
authors = ["Holochain Core Dev Team <devcore@holochain.org>"]
edition = "2018"

[dependencies]
lazy_static = "=1.2.0"
base64 = "=0.10.1"
holochain_core_types = { path = "../core_types" }
<<<<<<< HEAD
lib3h_sodium = { path = "/home/neonphog/projects/lib3h/crates/sodium" }
=======
lib3h_sodium = "=0.0.20"
>>>>>>> 0858f1ab
holochain_persistence_api = "=0.0.10"
serde = "=1.0.89"
serde_derive = "=1.0.89"
serde_json = { version = "=1.0.39", features = ["preserve_order"] }
hcid = "=0.0.6"
bip39 = "=0.6.0-beta.1"<|MERGE_RESOLUTION|>--- conflicted
+++ resolved
@@ -8,11 +8,7 @@
 lazy_static = "=1.2.0"
 base64 = "=0.10.1"
 holochain_core_types = { path = "../core_types" }
-<<<<<<< HEAD
-lib3h_sodium = { path = "/home/neonphog/projects/lib3h/crates/sodium" }
-=======
 lib3h_sodium = "=0.0.20"
->>>>>>> 0858f1ab
 holochain_persistence_api = "=0.0.10"
 serde = "=1.0.89"
 serde_derive = "=1.0.89"
