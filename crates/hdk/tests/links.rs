extern crate hdk;
extern crate holochain_conductor_lib;
extern crate holochain_core;
extern crate holochain_core_types;
extern crate holochain_json_api;
extern crate holochain_persistence_api;
extern crate holochain_wasm_utils;
extern crate tempfile;
extern crate test_utils;

use hdk::error::{ZomeApiError, ZomeApiResult};

use holochain_core_types::{
    crud_status::CrudStatus,
    entry::Entry,
    error::{HolochainError, RibosomeEncodedValue, RibosomeEncodingBits},
};
use holochain_json_api::json::JsonString;

use holochain_core_types::error::CoreError;
use holochain_persistence_api::{cas::content::Address, hash::HashString};

use holochain_wasm_utils::api_serialization::get_links::{GetLinksResult, LinksResult};

use test_utils::{
    assert_zome_internal_errors_equivalent, generate_zome_internal_error, make_test_call,
    start_holochain_instance, wait_for_zome_result, TestEntry,
};

use std::{thread, time::Duration};

//
// These empty function definitions below are needed for the windows linker
//
#[no_mangle]
pub fn hc_init_globals(_: RibosomeEncodingBits) -> RibosomeEncodingBits {
    RibosomeEncodedValue::Success.into()
}

#[no_mangle]
pub fn hc_commit_entry(_: RibosomeEncodingBits) -> RibosomeEncodingBits {
    RibosomeEncodedValue::Success.into()
}

#[no_mangle]
pub fn hc_get_entry(_: RibosomeEncodingBits) -> RibosomeEncodingBits {
    RibosomeEncodedValue::Success.into()
}

#[no_mangle]
pub fn hc_entry_address(_: RibosomeEncodingBits) -> RibosomeEncodingBits {
    RibosomeEncodedValue::Success.into()
}

#[no_mangle]
pub fn hc_query(_: RibosomeEncodingBits) -> RibosomeEncodingBits {
    RibosomeEncodedValue::Success.into()
}

#[no_mangle]
pub fn hc_update_entry(_: RibosomeEncodingBits) -> RibosomeEncodingBits {
    RibosomeEncodedValue::Success.into()
}

#[no_mangle]
pub fn hc_remove_entry(_: RibosomeEncodingBits) -> RibosomeEncodingBits {
    RibosomeEncodedValue::Success.into()
}

#[no_mangle]
pub fn hc_send(_: RibosomeEncodingBits) -> RibosomeEncodingBits {
    RibosomeEncodedValue::Success.into()
}

#[no_mangle]
pub fn hc_encrypt(_: RibosomeEncodingBits) -> RibosomeEncodingBits {
    RibosomeEncodedValue::Success.into()
}

#[no_mangle]
pub fn hc_property(_: RibosomeEncodingBits) -> RibosomeEncodingBits {
    RibosomeEncodedValue::Success.into()
}

#[no_mangle]
pub fn hc_debug(_: RibosomeEncodingBits) -> RibosomeEncodingBits {
    RibosomeEncodedValue::Success.into()
}

#[no_mangle]
pub fn hc_call(_: RibosomeEncodingBits) -> RibosomeEncodingBits {
    RibosomeEncodedValue::Success.into()
}

#[no_mangle]
pub fn hc_crypto(_: RibosomeEncodingBits) -> RibosomeEncodingBits {
    RibosomeEncodedValue::Success.into()
}

#[no_mangle]
pub fn hc_meta(_: RibosomeEncodingBits) -> RibosomeEncodingBits {
    RibosomeEncodedValue::Success.into()
}

#[no_mangle]
pub fn hc_sign_one_time(_: RibosomeEncodingBits) -> RibosomeEncodingBits {
    RibosomeEncodedValue::Success.into()
}

#[no_mangle]
pub fn hc_verify_signature(_: RibosomeEncodingBits) -> RibosomeEncodingBits {
    RibosomeEncodedValue::Success.into()
}

#[no_mangle]
pub fn hc_link_entries(_: RibosomeEncodingBits) -> RibosomeEncodingBits {
    RibosomeEncodedValue::Success.into()
}

#[no_mangle]
pub fn hc_get_links(_: RibosomeEncodingBits) -> RibosomeEncodingBits {
    RibosomeEncodedValue::Success.into()
}

#[no_mangle]
pub fn hc_get_links_count(_: RibosomeEncodingBits) -> RibosomeEncodingBits {
    RibosomeEncodedValue::Success.into()
}

#[no_mangle]
pub fn hc_start_bundle(_: RibosomeEncodingBits) -> RibosomeEncodingBits {
    RibosomeEncodedValue::Success.into()
}

#[no_mangle]
pub fn hc_close_bundle(_: RibosomeEncodingBits) -> RibosomeEncodingBits {
    RibosomeEncodedValue::Success.into()
}

#[no_mangle]
pub fn hc_sleep(_: RibosomeEncodingBits) -> RibosomeEncodingBits {
    RibosomeEncodedValue::Success.into()
}

#[no_mangle]
pub fn zome_setup(_: RibosomeEncodingBits) -> RibosomeEncodingBits {
    RibosomeEncodedValue::Success.into()
}

#[no_mangle]
pub fn __list_traits(_: RibosomeEncodingBits) -> RibosomeEncodingBits {
    RibosomeEncodedValue::Success.into()
}

#[no_mangle]
pub fn __list_functions(_: RibosomeEncodingBits) -> RibosomeEncodingBits {
    RibosomeEncodedValue::Success.into()
}

#[no_mangle]
pub fn hc_remove_link(_: RibosomeEncodingBits) -> RibosomeEncodingBits {
    RibosomeEncodedValue::Success.into()
}

#[no_mangle]
pub fn hc_keystore_list(_: RibosomeEncodingBits) -> RibosomeEncodingBits {
    RibosomeEncodedValue::Success.into()
}

#[no_mangle]
pub fn hc_keystore_new_random(_: RibosomeEncodingBits) -> RibosomeEncodingBits {
    RibosomeEncodedValue::Success.into()
}

#[no_mangle]
pub fn hc_keystore_derive_seed(_: RibosomeEncodingBits) -> RibosomeEncodingBits {
    RibosomeEncodedValue::Success.into()
}

#[no_mangle]
pub fn hc_keystore_derive_key(_: RibosomeEncodingBits) -> RibosomeEncodingBits {
    RibosomeEncodedValue::Success.into()
}

#[no_mangle]
pub fn hc_keystore_sign(_: RibosomeEncodingBits) -> RibosomeEncodingBits {
    RibosomeEncodedValue::Success.into()
}

#[no_mangle]
pub fn hc_keystore_get_public_key(_: RibosomeEncodingBits) -> RibosomeEncodingBits {
    RibosomeEncodedValue::Success.into()
}

#[no_mangle]
pub fn hc_commit_capability_grant(_: RibosomeEncodingBits) -> RibosomeEncodingBits {
    RibosomeEncodedValue::Success.into()
}

#[no_mangle]
pub fn hc_commit_capability_claim(_: RibosomeEncodingBits) -> RibosomeEncodingBits {
    RibosomeEncodedValue::Success.into()
}

#[no_mangle]
pub fn hc_emit_signal(_: RibosomeEncodingBits) -> RibosomeEncodingBits {
    RibosomeEncodedValue::Success.into()
}

#[test]
pub fn test_invalid_target_link() {
    let (mut hc, _, _signal_receiver) =
        start_holochain_instance("test_invalid_target_link", "alice");
    let result = make_test_call(
        &mut hc,
        "link_tag_validation",
        r#"{"stuff1" : "first","stuff2":"second","tag":"muffins"}"#,
    );
    let expected_result: ZomeApiResult<()> =
        serde_json::from_str::<ZomeApiResult<()>>(&result.clone().unwrap().to_string()).unwrap();
    let zome_internal_error =
        generate_zome_internal_error(String::from(r#"{"ValidationFailed":"invalid tag"}"#));
    assert_zome_internal_errors_equivalent(&expected_result.unwrap_err(), &zome_internal_error)
}

#[test]
pub fn test_bad_links() {
    let (mut hc, _, _signal_receiver) = start_holochain_instance("test_bad_links", "alice");
    let result = make_test_call(
        &mut hc,
        "create_and_link_tagged_entry_bad_link",
        r#"{"content" : "message","tag":"maiffins"}"#,
    );

    let expected_result: ZomeApiResult<()> =
        serde_json::from_str::<ZomeApiResult<()>>(&result.clone().unwrap().to_string()).unwrap();
    let zome_internal_error = generate_zome_internal_error(String::from(
        r#"{"ErrorGeneric":"Base for link not found"}"#,
    ));
    assert_zome_internal_errors_equivalent(&expected_result.unwrap_err(), &zome_internal_error);
}

#[cfg(feature = "broken-tests")]
#[test]
pub fn test_links_with_immediate_timeout() {
    let (mut hc, _, _signal_receiver) =
        start_holochain_instance("test_links_with_immediate_timeout", "alice");

    let result = make_test_call(&mut hc, "my_entries_immediate_timeout", r#"{}"#);
<<<<<<< HEAD
    let expected_result: ZomeApiResult<()> =
        serde_json::from_str::<ZomeApiResult<()>>(&result.clone().unwrap().to_string()).unwrap();
    let zome_internal_error = generate_zome_internal_error(String::from(r#""Timeout""#));
=======
    let expected_result: ZomeApiResult<GetLinksResult> =
        serde_json::from_str::<ZomeApiResult<GetLinksResult>>(
            &result.clone().expect("err result").to_string(),
        )
        .expect("bad deserialize");
    let zome_internal_error = generate_zome_internal_error(String::from(r#""Timeout""#));;
>>>>>>> e5410cef
    assert_zome_internal_errors_equivalent(&expected_result.unwrap_err(), &zome_internal_error);
}

#[test]
pub fn test_links_with_load() {
    let (mut hc, _, _signal_receiver) = start_holochain_instance("test_links_with_load", "alice");
    let result = make_test_call(
        &mut hc,
        "create_and_link_tagged_entry",
        r#"{"content": "message me","tag":"tag me"}"#,
    );
    assert!(result.is_ok(), "result = {:?}", result);

    let expected_result = wait_for_zome_result::<Vec<TestEntry>>(
        &mut hc,
        "my_entries_with_load",
        r#"{}"#,
        |cond| cond.len() == 1,
        12,
    );
    println!("got first links");
    let expected_links = expected_result.expect("Could not get links for test");
    assert_eq!(expected_links[0].stuff, "message me".to_string());

    let result = make_test_call(
        &mut hc,
        "delete_link_tagged_entry",
        r#"{"content": "message me","tag":"tag me"}"#,
    );
    assert!(result.is_ok(), "result = {:?}", result);

    //query for deleted links
    let expected_result = wait_for_zome_result::<GetLinksResult>(
        &mut hc,
        "get_my_entries_by_tag",
        r#"{"tag" : "tag me","status":"Deleted"}"#,
        |cond| cond.links().len() == 1,
        12,
    );
    let expected_links = expected_result.unwrap().clone();
    assert_eq!(expected_links.links().len(), 1);

    //try get links and load with nothing, not sure of necessary more of a type system check
    let expected_result = wait_for_zome_result::<Vec<TestEntry>>(
        &mut hc,
        "my_entries_with_load",
        r#"{}"#,
        |cond| cond.len() == 0,
        12,
    );
    let expected_links = expected_result.unwrap().clone();

    assert_eq!(expected_links.len(), 0);
}

#[test]
fn can_validate_links() {
    let (mut hc, _, _) = start_holochain_instance("can_validate_links", "alice");
    let params_ok = r#"{"stuff1": "a", "stuff2": "aa"}"#;
    let result = make_test_call(&mut hc, "link_validation", params_ok);
    assert!(result.is_ok(), "result = {:?}", result);

    let params_not_ok = r#"{"stuff1": "aaa", "stuff2": "aa"}"#;
    let result = make_test_call(&mut hc, "link_validation", params_not_ok);
    assert!(result.is_ok(), "result = {:?}", result);
    // Yep, the zome call is ok but what we got back should be a ValidationFailed error,
    // wrapped in a CoreError, wrapped in a ZomeApiError, wrapped in a Result,
    // serialized to JSON :D
    let zome_result: Result<(), ZomeApiError> =
        serde_json::from_str(&result.unwrap().to_string()).unwrap();
    assert!(zome_result.is_err());
    if let ZomeApiError::Internal(error) = zome_result.err().unwrap() {
        let core_error: CoreError = serde_json::from_str(&error).unwrap();
        assert_eq!(
            core_error.kind,
            HolochainError::ValidationFailed("Target stuff is not longer".to_string()),
        );
    } else {
        assert!(false);
    }
}

#[test]
fn create_tag_and_retrieve() {
    let (mut hc, _, _signal_receiver) =
        start_holochain_instance("create_tag_and_retrieve", "alice");
    let result = make_test_call(
        &mut hc,
        "create_and_link_tagged_entry",
        r#"{"content": "message me","tag":"tag me"}"#,
    );
    assert!(result.is_ok(), "result = {:?}", result);

    let result = make_test_call(
        &mut hc,
        "create_and_link_tagged_entry",
        r#"{"content": "message me once","tag":"tag another me"}"#,
    );
    assert!(result.is_ok(), "result = {:?}", result);

    let expected_result = wait_for_zome_result::<GetLinksResult>(
        &mut hc,
        "get_my_entries_by_tag",
        r#"{"tag" : "tag another me"}"#,
        |cond| cond.links().len() == 1,
        6,
    );
    let expected_links = expected_result.unwrap().clone();
    assert!(expected_links
        .links()
        .iter()
        .any(|s| s.tag == "tag another me"));
    assert!(expected_links
        .links()
        .iter()
        .any(|s| s.address == HashString::from("QmeuyJUoXHnU9GJT2LxnnNMmjDbvq1GGsa99pjmo1gPo4Y")));

    let expected_result = wait_for_zome_result::<GetLinksResult>(
        &mut hc,
        "get_my_entries_by_tag",
        r#"{"tag" : "tag me"}"#,
        |cond| cond.links().len() == 1,
        6,
    );
    let expected_links = expected_result.unwrap().clone();
    assert!(expected_links.links().iter().any(|s| s.tag == "tag me"));
    assert!(expected_links
        .links()
        .iter()
        .any(|s| s.address == HashString::from("QmPdCLGkzp9daTcwbKePno9SySameXGRqdM4TfTGkju6Mo")));

    let expected_result = wait_for_zome_result::<GetLinksResult>(
        &mut hc,
        "get_my_entries_by_tag",
        r#"{}"#,
        |cond| cond.links().len() == 2,
        6,
    );
    let expected_links = expected_result.unwrap().clone();
    assert!(expected_links
        .links()
        .iter()
        .any(|s| s.tag == "tag another me"));
    assert!(expected_links.links().iter().any(|s| s.tag == "tag me"));
}

#[test]
fn can_link_entries() {
    let (mut hc, _, _) = start_holochain_instance("can_link_entries", "alice");

    let result = make_test_call(&mut hc, "link_two_entries", r#"{}"#);
    assert!(result.is_ok(), "\t result = {:?}", result);
}

#[test]
#[cfg(test)]
fn can_roundtrip_links() {
    let (mut hc, _, _) = start_holochain_instance("can_roundtrip_links", "alice");
    // Create links
    let result = make_test_call(&mut hc, "links_roundtrip_create", r#"{}"#);
    let maybe_address: Result<Address, String> =
        serde_json::from_str(&String::from(result.unwrap())).unwrap();
    let entry_address = maybe_address.unwrap();

    // expected results
    let entry_2 = Entry::App(
        "testEntryType".into(),
        TestEntry {
            stuff: "entry2".into(),
        }
        .into(),
    );
    let entry_3 = Entry::App(
        "testEntryType".into(),
        TestEntry {
            stuff: "entry3".into(),
        }
        .into(),
    );
    let entry_address_2 = Address::from("QmdQVqSuqbrEJWC8Va85PSwrcPfAB3EpG5h83C3Vrj62hN");
    let entry_address_3 = Address::from("QmPn1oj8ANGtxS5sCGdKBdSBN63Bb6yBkmWrLc9wFRYPtJ");

    let expected_links: Result<GetLinksResult, HolochainError> = Ok(GetLinksResult::new(vec![
        LinksResult {
            address: entry_address_2.clone(),
            headers: Vec::new(),
            tag: "test-tag".into(),
            status: CrudStatus::Live,
        },
        LinksResult {
            address: entry_address_3.clone(),
            headers: Vec::new(),
            tag: "test-tag".into(),
            status: CrudStatus::Live,
        },
    ]));
    let expected_links = JsonString::from(expected_links);

    let expected_entries: ZomeApiResult<Vec<ZomeApiResult<Entry>>> =
        Ok(vec![Ok(entry_2.clone()), Ok(entry_3.clone())]);

    let expected_links_reversed: Result<GetLinksResult, HolochainError> =
        Ok(GetLinksResult::new(vec![
            LinksResult {
                address: entry_address_3.clone(),
                headers: Vec::new(),
                tag: "test-tag".into(),
                status: CrudStatus::Live,
            },
            LinksResult {
                address: entry_address_2.clone(),
                headers: Vec::new(),
                tag: "test-tag".into(),
                status: CrudStatus::Live,
            },
        ]));
    let expected_links_reversed = JsonString::from(expected_links_reversed);

    let expected_entries_reversed: ZomeApiResult<Vec<ZomeApiResult<Entry>>> =
        Ok(vec![Ok(entry_3.clone()), Ok(entry_2.clone())]);

    // Polling loop because the links have to get pushed over the in-memory network and then validated
    // which includes requesting a validation package and receiving it over the in-memory network.
    // All of that happens asynchronously and takes longer depending on computing resources
    // (i.e. longer on a slow CI and when multiple tests are run simultaneausly).
    let mut both_links_present = false;
    let mut tries = 0;
    let mut result_of_get = JsonString::from_json("{}");
    while !both_links_present && tries < 10 {
        tries = tries + 1;
        // Now get_links on the base and expect both to be there
        let maybe_result_of_get = make_test_call(
            &mut hc,
            "links_roundtrip_get",
            &format!(r#"{{"address": "{}"}}"#, entry_address),
        );
        let maybe_result_of_load = make_test_call(
            &mut hc,
            "links_roundtrip_get_and_load",
            &format!(r#"{{"address": "{}"}}"#, entry_address),
        );

        assert!(
            maybe_result_of_get.is_ok(),
            "maybe_result_of_get = {:?}",
            maybe_result_of_get
        );
        assert!(
            maybe_result_of_load.is_ok(),
            "maybe_result_of_load = {:?}",
            maybe_result_of_load
        );

        result_of_get = maybe_result_of_get.unwrap();
        let result_of_load = maybe_result_of_load.unwrap();

        println!(
            "can_roundtrip_links: result_of_load - try {}:\n {:?}\n expecting:\n {:?}",
            tries, result_of_load, &expected_entries,
        );

        let ordering1: bool = result_of_get == expected_links;
        let entries_ordering1: bool = result_of_load == JsonString::from(expected_entries.clone());

        let ordering2: bool = result_of_get == expected_links_reversed;
        let entries_ordering2: bool =
            result_of_load == JsonString::from(expected_entries_reversed.clone());

        both_links_present = (ordering1 || ordering2) && (entries_ordering1 || entries_ordering2);
        if !both_links_present {
            // Wait for links to be validated and propagated
            thread::sleep(Duration::from_millis(500));
        }
    }

    assert!(both_links_present, "result = {:?}", result_of_get);
}<|MERGE_RESOLUTION|>--- conflicted
+++ resolved
@@ -247,18 +247,12 @@
         start_holochain_instance("test_links_with_immediate_timeout", "alice");
 
     let result = make_test_call(&mut hc, "my_entries_immediate_timeout", r#"{}"#);
-<<<<<<< HEAD
-    let expected_result: ZomeApiResult<()> =
-        serde_json::from_str::<ZomeApiResult<()>>(&result.clone().unwrap().to_string()).unwrap();
-    let zome_internal_error = generate_zome_internal_error(String::from(r#""Timeout""#));
-=======
     let expected_result: ZomeApiResult<GetLinksResult> =
         serde_json::from_str::<ZomeApiResult<GetLinksResult>>(
             &result.clone().expect("err result").to_string(),
         )
         .expect("bad deserialize");
     let zome_internal_error = generate_zome_internal_error(String::from(r#""Timeout""#));;
->>>>>>> e5410cef
     assert_zome_internal_errors_equivalent(&expected_result.unwrap_err(), &zome_internal_error);
 }
 
