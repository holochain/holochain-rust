--- conflicted
+++ resolved
@@ -11,15 +11,9 @@
 shrinkwraprs = "=0.2.1"
 serde = { version = "=1.0.104", features = ["rc"] }
 serde_derive = "=1.0.104"
-<<<<<<< HEAD
-holochain_locksmith = { version = "=0.0.44-alpha1", path = "../locksmith" }
+holochain_locksmith = { version = "=0.0.44-alpha3", path = "../locksmith" }
 holochain_tracing_macros = "=0.0.20"
-holochain_common = { version = "=0.0.44-alpha1", path = "../common" }
-=======
-holochain_locksmith = { version = "=0.0.44-alpha3", path = "../locksmith" }
-holochain_tracing_macros = "=0.0.19"
 holochain_common = { version = "=0.0.44-alpha3", path = "../common" }
->>>>>>> e544e8ce
 lazy_static = "=1.4.0"
 num-traits = "=0.2.6"
 num-derive = "=0.2.4"
