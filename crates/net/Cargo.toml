--- conflicted
+++ resolved
@@ -13,17 +13,10 @@
 
 [dependencies]
 failure = "=0.1.5"
-<<<<<<< HEAD
-sim1h = { version = "=0.0.37-alpha12", path = "../sim1h" }
-sim2h = { version = "=0.0.37-alpha12", path = "../sim2h" }
+sim1h = { version = "=0.0.38-alpha14", path = "../sim1h" }
+sim2h = { version = "=0.0.38-alpha14", path = "../sim2h" }
 lib3h_sodium = "=0.0.22"
 lib3h_protocol = "=0.0.22"
-=======
-sim1h = { version = "=0.0.38-alpha14", path = "../sim1h" }
-sim2h = { version = "=0.0.38-alpha14", path = "../sim2h" }
-lib3h_sodium = "=0.0.21"
-lib3h_protocol = "=0.0.21"
->>>>>>> 6da9c695
 lib3h = "=0.0.21"
 lib3h_zombie_actor = "=0.0.22"
 detach = "=0.0.19"
