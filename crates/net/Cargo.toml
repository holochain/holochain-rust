--- conflicted
+++ resolved
@@ -23,26 +23,15 @@
 lib3h = "=0.0.37"
 lib3h_zombie_actor = "=0.0.37"
 detach = "=0.0.19"
-<<<<<<< HEAD
-holochain_tracing = "=0.0.18"
-=======
 holochain_tracing = "=0.0.19"
->>>>>>> 4640c1b3
 holochain_metrics = { version = "=0.0.43-alpha3", path = "../metrics" }
 holochain_conductor_lib_api = { version = "=0.0.43-alpha3", path = "../conductor_api" }
 holochain_core_types = { version = "=0.0.43-alpha3", path = "../core_types" }
 holochain_locksmith = { version = "=0.0.43-alpha3", path = "../locksmith" }
-<<<<<<< HEAD
-holochain_json_derive = "=0.0.20"
-holochain_json_api = "=0.0.20"
-holochain_tracing_macros = "=0.0.18"
-holochain_persistence_api = "=0.0.15"
-=======
 holochain_json_derive = "=0.0.22"
 holochain_json_api = "=0.0.22"
 holochain_tracing_macros = "=0.0.19"
 holochain_persistence_api = "=0.0.16"
->>>>>>> 4640c1b3
 holochain_common = { version = "=0.0.43-alpha3", path = "../common" }
 in_stream = { version = "=0.0.43-alpha3", path = "../in_stream" }
 lazy_static = "=1.4.0"
