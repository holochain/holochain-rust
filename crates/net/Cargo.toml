[package]
name = "holochain_net"
version = "0.0.43-alpha3"
description = "holochain net"
license = "GPL-3.0-only"
homepage = "https://github.com/holochain/holochain-rust"
documentation = "https://github.com/holochain/holochain-rust"
authors = ["Holochain Core Dev Team <devcore@holochain.org>"]
edition = "2018"

[dev-dependencies]
lib3h_crypto_api = "=0.0.38"
base64 = "=0.10.1"
hcid = "=0.0.6"
jsonrpc-core = "=14.0.1"
tempfile = "=3.0.7"

[dependencies]
failure = "=0.1.5"
sim2h = { version = "=0.0.43-alpha3", path = "../sim2h" }
lib3h_sodium = "=0.0.38"
lib3h_protocol = "=0.0.38"
lib3h = "=0.0.38"
lib3h_zombie_actor = "=0.0.38"
detach = "=0.0.19"
holochain_tracing = "=0.0.20"
holochain_metrics = { version = "=0.0.43-alpha3", path = "../metrics" }
holochain_conductor_lib_api = { version = "=0.0.43-alpha3", path = "../conductor_api" }
holochain_core_types = { version = "=0.0.43-alpha3", path = "../core_types" }
holochain_locksmith = { version = "=0.0.43-alpha3", path = "../locksmith" }
<<<<<<< HEAD
holochain_json_derive = "=0.0.22"
holochain_json_api = "=0.0.22"
holochain_tracing_macros = "=0.0.20"
holochain_persistence_api = "=0.0.16"
=======
holochain_json_derive = "=0.0.23"
holochain_json_api = "=0.0.23"
holochain_tracing_macros = "=0.0.19"
holochain_persistence_api = "=0.0.17"
>>>>>>> 55954447
holochain_common = { version = "=0.0.43-alpha3", path = "../common" }
in_stream = { version = "=0.0.43-alpha3", path = "../in_stream" }
lazy_static = "=1.4.0"
reqwest = "=0.9.11"
serde = "=1.0.104"
serde_derive = "=1.0.104"
serde_json = { version = "=1.0.47", features = ["preserve_order"] }
serde_bytes = "=0.10.5"
regex = "=1.1.2"
snowflake = "=1.3.0"
tokio = { version = "=0.2.11", features = ["full"] }
url = { version = "=2.1.0", features = ["serde"] }
url2 = "=0.0.4"
crossbeam-channel = "=0.3.8"
parking_lot = "=0.8.0"
env_logger = "=0.6.1"
holochain_logging = "=0.0.7"
log = "0.4.8"
newrelic="0.2"<|MERGE_RESOLUTION|>--- conflicted
+++ resolved
@@ -28,17 +28,10 @@
 holochain_conductor_lib_api = { version = "=0.0.43-alpha3", path = "../conductor_api" }
 holochain_core_types = { version = "=0.0.43-alpha3", path = "../core_types" }
 holochain_locksmith = { version = "=0.0.43-alpha3", path = "../locksmith" }
-<<<<<<< HEAD
-holochain_json_derive = "=0.0.22"
-holochain_json_api = "=0.0.22"
-holochain_tracing_macros = "=0.0.20"
-holochain_persistence_api = "=0.0.16"
-=======
 holochain_json_derive = "=0.0.23"
 holochain_json_api = "=0.0.23"
-holochain_tracing_macros = "=0.0.19"
+holochain_tracing_macros = "=0.0.20"
 holochain_persistence_api = "=0.0.17"
->>>>>>> 55954447
 holochain_common = { version = "=0.0.43-alpha3", path = "../common" }
 in_stream = { version = "=0.0.43-alpha3", path = "../in_stream" }
 lazy_static = "=1.4.0"
