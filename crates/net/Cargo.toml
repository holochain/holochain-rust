[package]
name = "holochain_net"
version = "0.0.44-alpha3"
description = "holochain net"
license = "GPL-3.0-only"
homepage = "https://github.com/holochain/holochain-rust"
documentation = "https://github.com/holochain/holochain-rust"
authors = ["Holochain Core Dev Team <devcore@holochain.org>"]
edition = "2018"

[dev-dependencies]
lib3h_crypto_api = "=0.0.38"
base64 = "=0.10.1"
hcid = "=0.0.6"
jsonrpc-core = "=14.0.1"
tempfile = "=3.0.7"

[dependencies]
failure = "=0.1.5"
sim2h = { version = "=0.0.44-alpha3", path = "../sim2h" }
lib3h_sodium = "=0.0.38"
lib3h_protocol = "=0.0.38"
lib3h = "=0.0.38"
lib3h_zombie_actor = "=0.0.38"
detach = "=0.0.19"
<<<<<<< HEAD
holochain_tracing = "=0.0.20"
holochain_metrics = { version = "=0.0.44-alpha1", path = "../metrics" }
holochain_conductor_lib_api = { version = "=0.0.44-alpha1", path = "../conductor_api" }
holochain_core_types = { version = "=0.0.44-alpha1", path = "../core_types" }
holochain_locksmith = { version = "=0.0.44-alpha1", path = "../locksmith" }
=======
holochain_tracing = "=0.0.19"
holochain_metrics = { version = "=0.0.44-alpha3", path = "../metrics" }
holochain_conductor_lib_api = { version = "=0.0.44-alpha3", path = "../conductor_api" }
holochain_core_types = { version = "=0.0.44-alpha3", path = "../core_types" }
holochain_locksmith = { version = "=0.0.44-alpha3", path = "../locksmith" }
>>>>>>> e544e8ce
holochain_json_derive = "=0.0.23"
holochain_json_api = "=0.0.23"
holochain_tracing_macros = "=0.0.20"
holochain_persistence_api = "=0.0.17"
holochain_common = { version = "=0.0.44-alpha3", path = "../common" }
in_stream = { version = "=0.0.44-alpha3", path = "../in_stream" }
lazy_static = "=1.4.0"
reqwest = "=0.9.11"
serde = "=1.0.104"
serde_derive = "=1.0.104"
serde_json = { version = "=1.0.47", features = ["preserve_order"] }
serde_bytes = "=0.10.5"
regex = "=1.1.2"
snowflake = "=1.3.0"
tokio = { version = "=0.2.11", features = ["full"] }
url = { version = "=2.1.0", features = ["serde"] }
url2 = "=0.0.4"
crossbeam-channel = "=0.3.8"
parking_lot = "=0.8.0"
env_logger = "=0.6.1"
holochain_logging = "=0.0.7"
log = "0.4.8"
newrelic="0.2"<|MERGE_RESOLUTION|>--- conflicted
+++ resolved
@@ -23,19 +23,11 @@
 lib3h = "=0.0.38"
 lib3h_zombie_actor = "=0.0.38"
 detach = "=0.0.19"
-<<<<<<< HEAD
 holochain_tracing = "=0.0.20"
-holochain_metrics = { version = "=0.0.44-alpha1", path = "../metrics" }
-holochain_conductor_lib_api = { version = "=0.0.44-alpha1", path = "../conductor_api" }
-holochain_core_types = { version = "=0.0.44-alpha1", path = "../core_types" }
-holochain_locksmith = { version = "=0.0.44-alpha1", path = "../locksmith" }
-=======
-holochain_tracing = "=0.0.19"
 holochain_metrics = { version = "=0.0.44-alpha3", path = "../metrics" }
 holochain_conductor_lib_api = { version = "=0.0.44-alpha3", path = "../conductor_api" }
 holochain_core_types = { version = "=0.0.44-alpha3", path = "../core_types" }
 holochain_locksmith = { version = "=0.0.44-alpha3", path = "../locksmith" }
->>>>>>> e544e8ce
 holochain_json_derive = "=0.0.23"
 holochain_json_api = "=0.0.23"
 holochain_tracing_macros = "=0.0.20"
