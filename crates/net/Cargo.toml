[package]
name = "holochain_net"
version = "0.0.42-alpha5"
description = "holochain net"
license = "GPL-3.0-only"
homepage = "https://github.com/holochain/holochain-rust"
documentation = "https://github.com/holochain/holochain-rust"
authors = ["Holochain Core Dev Team <devcore@holochain.org>"]
edition = "2018"

[dev-dependencies]
lib3h_crypto_api = "=0.0.31"
base64 = "=0.10.1"
hcid = "=0.0.6"
jsonrpc-core = "=14.0.1"
tempfile = "=3.0.7"

[dependencies]
failure = "=0.1.5"
sim1h = { version = "=0.0.42-alpha5", path = "../sim1h" }
sim2h = { version = "=0.0.42-alpha5", path = "../sim2h" }
lib3h_sodium = "=0.0.31"
lib3h_protocol = "=0.0.31"
lib3h = "=0.0.31"
lib3h_zombie_actor = "=0.0.31"
detach = "=0.0.19"
holochain_tracing = "=0.0.13"
holochain_metrics = { version = "=0.0.42-alpha5", path = "../metrics" }
holochain_common = { version = "=0.0.42-alpha5", path = "../common" }
holochain_conductor_lib_api = { version = "=0.0.42-alpha5", path = "../conductor_api" }
holochain_core_types = { version = "=0.0.42-alpha5", path = "../core_types" }
holochain_locksmith = { version = "=0.0.42-alpha5", path = "../locksmith" }
holochain_json_derive = "=0.0.17"
holochain_json_api = "=0.0.17"
<<<<<<< HEAD
holochain_persistence_api = "=0.0.11"
holochain_tracing_macros = "0.0.5"
=======
holochain_persistence_api = "=0.0.13"
>>>>>>> 2bd3f8c4
in_stream = { version = "=0.0.42-alpha5", path = "../in_stream" }
lazy_static = "=1.4.0"
libc = "=0.2.66"
reqwest = "=0.9.11"
sha2 = "=0.8.0"
serde = "=1.0.89"
serde_derive = "=1.0.89"
serde_json = { version = "=1.0.39", features = ["preserve_order"] }
rmp-serde = "=0.13.7"
serde_bytes = "=0.10.5"
regex = "=1.1.2"
snowflake = "=1.3.0"
tungstenite = "=0.9.2"
url = { version = "=2.1.0", features = ["serde"] }
url2 = "=0.0.4"
native-tls = "=0.2.3"
crossbeam-channel = "=0.3.8"
parking_lot = "=0.8.0"
env_logger = "=0.6.1"
holochain_logging = "=0.0.4"
log = "0.4.8"
newrelic="0.2"

[features]

vendored = ["native-tls/vendored"]

default = [ "vendored" ]<|MERGE_RESOLUTION|>--- conflicted
+++ resolved
@@ -32,12 +32,8 @@
 holochain_locksmith = { version = "=0.0.42-alpha5", path = "../locksmith" }
 holochain_json_derive = "=0.0.17"
 holochain_json_api = "=0.0.17"
-<<<<<<< HEAD
-holochain_persistence_api = "=0.0.11"
 holochain_tracing_macros = "0.0.5"
-=======
 holochain_persistence_api = "=0.0.13"
->>>>>>> 2bd3f8c4
 in_stream = { version = "=0.0.42-alpha5", path = "../in_stream" }
 lazy_static = "=1.4.0"
 libc = "=0.2.66"
