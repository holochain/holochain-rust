--- conflicted
+++ resolved
@@ -21,16 +21,10 @@
 lib3h_sodium = "=0.0.25"
 lib3h_protocol = "=0.0.25"
 lib3h_zombie_actor = "=0.0.25"
-<<<<<<< HEAD
 holochain_tracing = "=0.0.5"
-holochain_core_types = { version = "=0.0.40-alpha1", path = "../core_types" }
-holochain_locksmith = { version = "=0.0.40-alpha1", path = "../locksmith" }
-=======
-holochain_tracing = "=0.0.4"
 holochain_core_types = { version = "=0.0.41-alpha4", path = "../core_types" }
 holochain_locksmith = { version = "=0.0.41-alpha4", path = "../locksmith" }
 in_stream = { version = "=0.0.41-alpha4", path = "../in_stream" }
->>>>>>> 61aa9aef
 uuid = { version = "0.4", features = ["v4"] }
 log = "=0.4.8"
 env_logger = "=0.6.1"
