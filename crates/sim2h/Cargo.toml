[package]
name = "sim2h"
version = "0.0.43-alpha3"
authors = ["Holochain Core Dev Team <devcore@holochain.org>"]
edition = "2018"
description = "A simulation of lib3h"
keywords = ["holochain", "holo", "p2p", "network", "simulation"]
categories = ["network-programming"]
license = "GPL-3.0-only"
readme = "README.md"
documentation = "https://github.com/holochain/sim2h"
repository = "https://github.com/holochain/sim2h"

[dependencies]
backtrace = "=0.3.27"
hcid = "=0.0.6"
holochain_persistence_api = "=0.0.15"
holochain_json_api = "=0.0.20"
futures = "=0.3.2"
<<<<<<< HEAD
lib3h = "=0.0.32"
lib3h_crypto_api = "=0.0.32"
lib3h_sodium = "=0.0.32"
lib3h_protocol = "=0.0.32"
lib3h_zombie_actor = "=0.0.32"
holochain_core_types = { version = "=0.0.42-alpha5", path = "../core_types" }
holochain_locksmith = { version = "=0.0.42-alpha5", path = "../locksmith" }
holochain_metrics = { version = "=0.0.42-alpha5", path = "../metrics" }
holochain_common = { version = "=0.0.42-alpha5", path = "../common" }
holochain_tracing = "=0.0.16"
holochain_tracing_macros = "=0.0.16"
in_stream = { version = "=0.0.42-alpha5", path = "../in_stream" }
=======
lib3h = "=0.0.36"
lib3h_crypto_api = "=0.0.36"
lib3h_sodium = "=0.0.36"
lib3h_protocol = "=0.0.36"
lib3h_zombie_actor = "=0.0.36"
holochain_tracing = "=0.0.17"
holochain_core_types = { version = "=0.0.43-alpha3", path = "../core_types" }
holochain_locksmith = { version = "=0.0.43-alpha3", path = "../locksmith" }
holochain_metrics = { version = "=0.0.43-alpha3", path = "../metrics" }
holochain_common = { version = "=0.0.43-alpha3", path = "../common" }
holochain_tracing_macros = "=0.0.17"
im = { version = "=14.0.0", features = ["serde"] }
in_stream = { version = "=0.0.43-alpha3", path = "../in_stream" }
>>>>>>> b08c2aed
uuid = { version = "0.4", features = ["v4"] }
log = "=0.4.8"
env_logger = "=0.6.1"
lazy_static = "=1.4.0"
nanoid = "=0.2.0"
num_cpus = "=1.11.1"
url = "=2.1.0"
url2 = "=0.0.4"
crossbeam-channel = "=0.3.8"
snowflake = "=1.3.0"
parking_lot = "=0.8.0"
serde = "=1.0.100"
serde_derive = "=1.0.100"
serde_json = "=1.0.47"
tokio = { version = "=0.2.11", features = ["full"] }
#tokio-tungstenite = { git = "https://github.com/snapview/tokio-tungstenite.git" }
rand = "=0.7.2"
base64 = "=0.10.1"
chrono = "=0.4.6"
native-tls = "=0.2.3"
openssl = "=0.10.25"
tungstenite = "=0.9.2"
threadpool = "=1.7.1"
chashmap = "=2.2.2"
newrelic="0.2"<|MERGE_RESOLUTION|>--- conflicted
+++ resolved
@@ -17,20 +17,6 @@
 holochain_persistence_api = "=0.0.15"
 holochain_json_api = "=0.0.20"
 futures = "=0.3.2"
-<<<<<<< HEAD
-lib3h = "=0.0.32"
-lib3h_crypto_api = "=0.0.32"
-lib3h_sodium = "=0.0.32"
-lib3h_protocol = "=0.0.32"
-lib3h_zombie_actor = "=0.0.32"
-holochain_core_types = { version = "=0.0.42-alpha5", path = "../core_types" }
-holochain_locksmith = { version = "=0.0.42-alpha5", path = "../locksmith" }
-holochain_metrics = { version = "=0.0.42-alpha5", path = "../metrics" }
-holochain_common = { version = "=0.0.42-alpha5", path = "../common" }
-holochain_tracing = "=0.0.16"
-holochain_tracing_macros = "=0.0.16"
-in_stream = { version = "=0.0.42-alpha5", path = "../in_stream" }
-=======
 lib3h = "=0.0.36"
 lib3h_crypto_api = "=0.0.36"
 lib3h_sodium = "=0.0.36"
@@ -44,7 +30,6 @@
 holochain_tracing_macros = "=0.0.17"
 im = { version = "=14.0.0", features = ["serde"] }
 in_stream = { version = "=0.0.43-alpha3", path = "../in_stream" }
->>>>>>> b08c2aed
 uuid = { version = "0.4", features = ["v4"] }
 log = "=0.4.8"
 env_logger = "=0.6.1"
