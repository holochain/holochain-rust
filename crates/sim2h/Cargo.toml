[package]
name = "sim2h"
version = "0.0.43-alpha3"
authors = ["Holochain Core Dev Team <devcore@holochain.org>"]
edition = "2018"
description = "A simulation of lib3h"
keywords = ["holochain", "holo", "p2p", "network", "simulation"]
categories = ["network-programming"]
license = "GPL-3.0-only"
readme = "README.md"
documentation = "https://github.com/holochain/sim2h"
repository = "https://github.com/holochain/sim2h"

[dependencies]
backtrace = "=0.3.27"
hcid = "=0.0.6"
holochain_json_api = "=0.0.23"
holochain_persistence_api = { git = "https://github.com/holochain/holochain-persistence", branch = "transactional" }
futures = "=0.3.2"
lib3h = { git = "https://github.com/holochain/lib3h", branch = "transactional" }
lib3h_crypto_api = { git = "https://github.com/holochain/lib3h", branch = "transactional" }
lib3h_sodium = { git = "https://github.com/holochain/lib3h", branch = "transactional" }
lib3h_protocol = { git = "https://github.com/holochain/lib3h", branch = "transactional" }
lib3h_zombie_actor = { git = "https://github.com/holochain/lib3h", branch = "transactional" }
holochain_core_types = { version = "=0.0.43-alpha3", path = "../core_types" }
holochain_locksmith = { version = "=0.0.43-alpha3", path = "../locksmith" }
holochain_metrics = { version = "=0.0.43-alpha3", path = "../metrics" }
holochain_common = { version = "=0.0.43-alpha3", path = "../common" }
holochain_tracing = "=0.0.19"
holochain_tracing_macros = "=0.0.19"
im = { version = "=14.0.0", features = ["serde"] }
in_stream = { version = "=0.0.43-alpha3", path = "../in_stream" }
uuid = { version = "0.4", features = ["v4"] }
log = "=0.4.8"
env_logger = "=0.6.1"
lazy_static = "=1.4.0"
nanoid = "=0.2.0"
num_cpus = "=1.11.1"
url = "=2.1.0"
url2 = "=0.0.4"
crossbeam-channel = "=0.3.8"
snowflake = "=1.3.0"
parking_lot = "=0.8.0"
serde = "=1.0.104"
serde_derive = "=1.0.104"
serde_json = "=1.0.47"
tokio = { version = "=0.2.11", features = ["full"] }
#tokio-tungstenite = { git = "https://github.com/snapview/tokio-tungstenite.git" }
rand = "=0.7.2"
base64 = "=0.10.1"
chrono = "=0.4.6"
native-tls = "=0.2.3"
openssl = "=0.10.25"
tungstenite = "=0.9.2"
threadpool = "=1.7.1"
<<<<<<< HEAD
newrelic="0.2"
=======
chashmap = "=2.2.2"
newrelic="0.2"
twox-hash = "1.5.0"
>>>>>>> 84b4bf16
<|MERGE_RESOLUTION|>--- conflicted
+++ resolved
@@ -53,10 +53,5 @@
 openssl = "=0.10.25"
 tungstenite = "=0.9.2"
 threadpool = "=1.7.1"
-<<<<<<< HEAD
 newrelic="0.2"
-=======
-chashmap = "=2.2.2"
-newrelic="0.2"
-twox-hash = "1.5.0"
->>>>>>> 84b4bf16
+twox-hash = "1.5.0"