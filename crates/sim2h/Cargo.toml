--- conflicted
+++ resolved
@@ -16,19 +16,11 @@
 holochain_persistence_api = "=0.0.10"
 holochain_json_api = "=0.0.17"
 detach = "=0.0.19"
-<<<<<<< HEAD
-lib3h = { path = "/home/neonphog/projects/lib3h/crates/lib3h" }
-lib3h_crypto_api = { path = "/home/neonphog/projects/lib3h/crates/crypto_api" }
-# TODO - STOP using sodium directly - use crypto_api / CryptoSystem
-lib3h_sodium = { path = "/home/neonphog/projects/lib3h/crates/sodium" }
-lib3h_protocol = { path = "/home/neonphog/projects/lib3h/crates/lib3h_protocol" }
-lib3h_zombie_actor = { path = "/home/neonphog/projects/lib3h/crates/zombie_actor" }
-=======
 lib3h = "=0.0.20"
+lib3h_crypto_api = "=0.0.20"
 lib3h_sodium = "=0.0.20"
 lib3h_protocol = "=0.0.20"
 lib3h_zombie_actor = "=0.0.20"
->>>>>>> 0858f1ab
 holochain_tracing = "=0.0.1"
 holochain_core_types = { path = "../core_types" }
 uuid = { version = "0.4", features = ["v4"] }
