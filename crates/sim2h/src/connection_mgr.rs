--- conflicted
+++ resolved
@@ -37,6 +37,7 @@
 
 pub type ConnectionMgrEventRecv = EvtRecv;
 
+#[allow(clippy::cognitive_complexity)]
 /// internal websocket polling loop
 async fn wss_task(uri: Lib3hUri, mut wss: TcpWss, evt_send: EvtSend, mut cmd_recv: CmdRecv) {
     let mut frame = None;
@@ -59,7 +60,6 @@
                     cmd_count += 1;
                     did_work = true;
                     match cmd {
-<<<<<<< HEAD
                         ConMgrCommand::SendData(uri, frame, span) => {
                             let _g = span.enter();
                             tracing::trace!(
@@ -67,10 +67,6 @@
                                 kind = "connection_mgr:send_on_real_websocket",
                                 uri = %uri,
                             );
-=======
-                        ConMgrCommand::SendData(_uri, frame) => {
-                            tracing::info!(message = "SendData", ?_uri);
->>>>>>> 147bf4f9
                             if let Err(e) = wss.write(frame) {
                                 error!("socket write error {} {:?}", uri, e);
                                 let _ = evt_send
@@ -108,10 +104,7 @@
                     read_count += 1;
                     did_work = true;
                     let data = frame.take().unwrap();
-                    let span = tracing::trace_span!(
-                        "recv_data",
-                        tag = "GOSSIP_DEBUG",
-                    );
+                    let span = tracing::trace_span!("recv_data", tag = "GOSSIP_DEBUG",);
                     let _g = span.enter();
                     tracing::trace!(
                         tag = "GOSSIP_DEBUG",
@@ -120,10 +113,14 @@
                         payload_size = %data.as_bytes().len()
                     );
                     debug!("socket {} read {} bytes", uri, data.as_bytes().len());
-                    if let Err(_) = evt_send.send(ConMgrEvent::ReceiveData(uri.clone(), data, tracing::trace_span!(
-                        "recv_data_sending_to_sim2h_process",
-                        tag = "GOSSIP_DEBUG",
-                    ))) {
+                    if let Err(_) = evt_send.send(ConMgrEvent::ReceiveData(
+                        uri.clone(),
+                        data,
+                        tracing::trace_span!(
+                            "recv_data_sending_to_sim2h_process",
+                            tag = "GOSSIP_DEBUG",
+                        ),
+                    )) {
                         debug!("socket evt channel closed {}", uri);
                         // end task
                         break 'wss_task_loop;
@@ -164,7 +161,9 @@
 fn spawn_wss_task(uri: Lib3hUri, wss: TcpWss, evt_send: EvtSend) -> CmdSend {
     tracing::info!(?uri);
     let (cmd_send, cmd_recv) = tokio::sync::mpsc::unbounded_channel();
-    tokio::task::spawn(wss_task(uri, wss, evt_send, cmd_recv).instrument(tracing::info_span!("wss_task")));
+    tokio::task::spawn(
+        wss_task(uri, wss, evt_send, cmd_recv).instrument(tracing::info_span!("wss_task")),
+    );
     cmd_send
 }
 
@@ -230,7 +229,9 @@
             wss_map: std::collections::HashMap::new(),
         };
 
-        tokio::task::spawn(con_mgr_task(con_mgr, weak_ref_dummy).instrument(tracing::info_span!("con_mgr_task")));
+        tokio::task::spawn(
+            con_mgr_task(con_mgr, weak_ref_dummy).instrument(tracing::info_span!("con_mgr_task")),
+        );
 
         (
             ConnectionMgrHandle::new(ref_dummy, cmd_send),
@@ -239,6 +240,7 @@
         )
     }
 
+    #[allow(clippy::cognitive_complexity)]
     /// internal check our channels
     fn process(&mut self) -> ConMgrResult {
         tracing::info_span!("process");
@@ -258,7 +260,6 @@
                     cmd_count += 1;
                     did_work = true;
                     match cmd {
-<<<<<<< HEAD
                         ConMgrCommand::SendData(uri, frame, span) => {
                             let _g = span.enter();
                             tracing::trace!(
@@ -266,18 +267,16 @@
                                 kind = "connection_mgr:send_to_wss_task",
                                 %uri,
                             );
-=======
-                        ConMgrCommand::SendData(uri, frame) => {
-                            tracing::info!(?uri);
->>>>>>> 147bf4f9
                             let mut remove = false;
                             if let Some(cmd_send) = self.wss_map.get(&uri) {
-                                if let Err(_) =
-                                    cmd_send.send(ConMgrCommand::SendData(uri.clone(), frame, tracing::trace_span!(
+                                if let Err(_) = cmd_send.send(ConMgrCommand::SendData(
+                                    uri.clone(),
+                                    frame,
+                                    tracing::trace_span!(
                                         "send_data_to_wss_task",
                                         tag = "GOSSIP_DEBUG",
-                                    )))
-                                {
+                                    ),
+                                )) {
                                     tracing::error!(?uri);
                                     remove = true;
                                 }
@@ -358,10 +357,13 @@
         let new_c_count = self.wss_map.len();
         if new_c_count != c_count {
             let connection_count = self.connection_count.clone();
-            tokio::task::spawn(async move {
-                *connection_count.0.write().await = new_c_count;
-                tracing::info!(?new_c_count);
-            }.instrument(tracing::info_span!("count")));
+            tokio::task::spawn(
+                async move {
+                    *connection_count.0.write().await = new_c_count;
+                    tracing::info!(?new_c_count);
+                }
+                .instrument(tracing::info_span!("count")),
+            );
         }
 
         trace!(
@@ -408,14 +410,11 @@
 
     #[tracing::instrument(skip(self, frame))]
     /// send data to a managed websocket connection
-<<<<<<< HEAD
     pub fn send_data(&self, uri: Lib3hUri, frame: WsFrame, span: tracing::Span) {
-        if let Err(e) = self.send_cmd.send(ConMgrCommand::SendData(uri, frame, span)) {
-=======
-    pub fn send_data(&self, uri: Lib3hUri, frame: WsFrame) {
-        tracing::info!(?uri);
-        if let Err(e) = self.send_cmd.send(ConMgrCommand::SendData(uri, frame)) {
->>>>>>> 147bf4f9
+        if let Err(e) = self
+            .send_cmd
+            .send(ConMgrCommand::SendData(uri, frame, span))
+        {
             error!("failed to send on channel - shutting down? {:?}", e);
         }
     }
