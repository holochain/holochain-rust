--- conflicted
+++ resolved
@@ -300,28 +300,6 @@
     }
 }
 
-<<<<<<< HEAD
-    fn request_gossiping_list(
-        &mut self,
-        uri: Lib3hUri,
-        space_address: SpaceHash,
-        provider_agent_id: AgentId,
-    ) {
-        with_latency_publishing!(
-            "sim2h-request_gossiping_list",
-            self.metric_publisher,
-            || {
-                let wire_message = WireMessage::Lib3hToClient(
-                    ht::top_follower("request_gossiping_list")
-                        .wrap(Lib3hToClient::HandleGetGossipingEntryList(GetListData {
-                            request_id: "".into(),
-                            space_address,
-                            provider_agent_id: provider_agent_id.clone(),
-                        }))
-                        .into(),
-                );
-                self.send(provider_agent_id, uri, &wire_message);
-=======
 /// creates a tokio runtime and executes the Sim2h instance within it
 /// returns the runtime so the user can choose how to manage the main loop
 pub fn run_sim2h(sim2h: Sim2h) -> tokio::runtime::Runtime {
@@ -352,28 +330,14 @@
                         .await
                         .expect("failed to forward message")
                 });
->>>>>>> 072f73eb
             }
         });
         */
 
-<<<<<<< HEAD
-    #[autotrace]
-    fn send(&self, agent: AgentId, uri: Lib3hUri, msg: &WireMessage) -> Vec<Lib3hUri> {
-        with_latency_publishing!("sim2h-send", self.metric_publisher, || {
-            match msg {
-                _ => {
-                    debug!(">>OUT>> {} to {}", msg.message_type(), uri);
-                    MESSAGE_LOGGER
-                        .lock()
-                        .log_out(agent, uri.clone(), msg.clone());
-                }
-=======
         let gen_blocking_fn = move |mut sim2h: Sim2h| {
             move || {
                 let res = sim2h.process();
                 (sim2h, res)
->>>>>>> 072f73eb
             }
         };
         let mut blocking_fn = Some(gen_blocking_fn(sim2h));
@@ -406,300 +370,12 @@
                     }
                     sim2h
                 }
-<<<<<<< HEAD
-            }
-        )
-    }
-
-    /// Get an agent who has at least one of the aspects specified, and who is not the same as for_agent_id.
-    /// `agent_pool` is expected to be randomly shuffled, to ensure that no hotspots are created.
-    fn get_agent_not_missing_aspects(
-        &self,
-        entry_hash: &EntryHash,
-        aspects: &Vec<AspectHash>,
-        for_agent_id: &AgentId,
-        agent_pool: &[AgentId],
-        space_address: &SpaceHash,
-    ) -> Option<AgentId> {
-        let space = self.spaces.get(space_address)?;
-        agent_pool
-            .into_iter()
-            // We ignore all agents that are missing all of the same aspects as well since
-            // they can't help us.
-            .find(|a| {
-                **a != *for_agent_id && !space.agent_is_missing_all_aspects(*a, entry_hash, aspects)
-            })
-            .cloned()
-    }
-
-    #[autotrace]
-    fn build_query(
-        &self,
-        space_address: SpaceHash,
-        query_data: QueryEntryData,
-        redundant_count: u64,
-    ) -> Vec<Lib3hUri> {
-        let entry_loc = entry_location(&self.crypto, &query_data.entry_address);
-        let agent_pool = self
-            .get_space(&space_address)
-            .agents_supposed_to_hold_entry(entry_loc, redundant_count)
-            .keys()
-            .cloned()
-            .collect::<Vec<_>>();
-
-        let query_target = if agent_pool.is_empty() {
-            // If there is nobody we could ask, just send the query back
-            query_data.requester_agent_id.clone()
-        } else {
-            let agents_with_all_aspects_for_entry = agent_pool
-                .iter()
-                .filter(|agent| {
-                    !self
-                        .get_space(&space_address)
-                        .agent_is_missing_some_aspect_for_entry(agent, &query_data.entry_address)
-                })
-                .cloned()
-                .collect::<Vec<AgentId>>();
-
-            let mut agents_to_sample_from = if agents_with_all_aspects_for_entry.is_empty() {
-                // If there is nobody who as all aspects of an entry, just
-                // ask somebody of that shard:
-                agent_pool
-            } else {
-                agents_with_all_aspects_for_entry
-=======
->>>>>>> 072f73eb
             };
             blocking_fn = Some(gen_blocking_fn(sim2h));
         }
-<<<<<<< HEAD
-        let url = maybe_url.unwrap();
-        let span = ht::top_follower("inner");
-        let query_message = WireMessage::Lib3hToClient(
-            span.wrap(Lib3hToClient::HandleQueryEntry(query_data))
-                .into(),
-        );
-        self.send(query_target, url, &query_message)
-    }
-
-    #[autotrace]
-    fn build_aspects_from_arbitrary_agent(
-        &self,
-        aspects_to_fetch: AspectList,
-        for_agent_id: AgentId,
-        mut agent_pool: Vec<AgentId>,
-        space_address: SpaceHash,
-    ) -> Vec<Lib3hUri> {
-        with_latency_publishing!(
-            "sim2h-build_aspects_from_arbitrary_agent",
-            self.metric_publisher,
-            || {
-                let agent_pool = &mut agent_pool[..];
-                agent_pool.shuffle(&mut thread_rng());
-                let mut disconnects = Vec::new();
-                for entry_address in aspects_to_fetch.entry_addresses() {
-                    if let Some(aspect_address_list) = aspects_to_fetch.per_entry(entry_address) {
-                        if let Some(arbitrary_agent) = self.get_agent_not_missing_aspects(
-                            entry_address,
-                            aspect_address_list,
-                            &for_agent_id,
-                            agent_pool,
-                            &space_address,
-                        ) {
-                            debug!(
-                                "FETCHING missing contents from RANDOM AGENT: {}",
-                                arbitrary_agent
-                            );
-
-                            let maybe_url = self.lookup_joined(&space_address, &arbitrary_agent);
-                            if maybe_url.is_none() {
-                                error!("Could not find URL for randomly selected agent. This should not happen!");
-                                return Vec::new();
-                            }
-                            let random_url = maybe_url.unwrap();
-                            let msg = Lib3hToClient::HandleFetchEntry(FetchEntryData {
-                                request_id: for_agent_id.clone().into(),
-                                space_address: space_address.clone(),
-                                provider_agent_id: arbitrary_agent.clone(),
-                                entry_address: entry_address.clone(),
-                                aspect_address_list: Some(aspect_address_list.clone()),
-                            });
-                            let wire_message = WireMessage::Lib3hToClient(
-                                ht::top_follower("inner").wrap(msg).into(),
-                            );
-                            debug!("SENDING fetch with request ID: {:?}", wire_message);
-                            disconnects.append(&mut self.send(
-                                arbitrary_agent.clone(),
-                                random_url.clone(),
-                                &wire_message,
-                            ));
-                        } else {
-                            warn!("Could not find an agent that has any of the missing aspects. Trying again later...")
-                        }
-                    }
-                }
-                disconnects
-            }
-        )
-    }
-
-    // get the connection status of an agent
-    fn get_connection(&self, uri: &Lib3hUri) -> Option<ConnectionStateItem> {
-        with_latency_publishing!("sim2h-state-get_connection", self.metric_publisher, || {
-            self.connection_states.get(uri).map(|ca| (*ca).clone())
-        })
-    }
-
-    #[autotrace]
-    fn build_handle_unseen_aspects(
-        &self,
-        uri: Lib3hUri,
-        space_address: SpaceHash,
-        agent_id: AgentId,
-        list_data: EntryListData,
-    ) -> Vec<Lib3hUri> {
-        with_latency_publishing!(
-            "sim2h-build-handle-unseen_aspects",
-            self.metric_publisher,
-            || {
-                let unseen_aspects = AspectList::from(list_data.address_map)
-                    .diff(self.get_space(&space_address).all_aspects());
-                let mut disconnects = Vec::new();
-                if unseen_aspects.len() > 0 {
-                    debug!("UNSEEN ASPECTS:\n{}", unseen_aspects.pretty_string());
-                    let mut multi_messages = Vec::new();
-                    for entry_address in unseen_aspects.entry_addresses() {
-                        if let Some(aspect_address_list) = unseen_aspects.per_entry(entry_address) {
-                            let msg = Lib3hToClient::HandleFetchEntry(FetchEntryData {
-                                request_id: "".into(),
-                                space_address: space_address.clone(),
-                                provider_agent_id: agent_id.clone(),
-                                entry_address: entry_address.clone(),
-                                aspect_address_list: Some(aspect_address_list.clone()),
-                            });
-                            multi_messages.push(ht::top_follower("inner").wrap(msg).into());
-                        }
-                    }
-                    let multi_message = WireMessage::MultiSend(multi_messages);
-                    disconnects.append(&mut self.send(
-                        agent_id.clone(),
-                        uri.clone(),
-                        &multi_message,
-                    ));
-                } else {
-                    debug!("NO UNSEEN ASPECTS")
-                }
-                disconnects
-            }
-        )
-    }
-
-    #[autotrace]
-    fn handle_new_entry_data(
-        &mut self,
-        entry_data: EntryData,
-        space_address: SpaceHash,
-        provider: AgentPubKey,
-        dht_algorithm: DhtAlgorithm,
-    ) {
-        with_latency_publishing!("sim2h-handle_new_entry_data", self.metric_publisher, || {
-            // Calculate list of agents that should store new data:
-            let dht_agents = match dht_algorithm {
-                DhtAlgorithm::FullSync => {
-                    self.all_agents_except_one(space_address.clone(), Some(&provider))
-                }
-                DhtAlgorithm::NaiveSharding { redundant_count } => {
-                    let entry_loc = entry_location(&self.crypto, &entry_data.entry_address);
-                    self.agents_in_neighbourhood(space_address.clone(), entry_loc, redundant_count)
-                }
-            };
-
-            let aspect_addresses = entry_data
-                .aspect_list
-                .iter()
-                .cloned()
-                .map(|aspect_data| aspect_data.aspect_address)
-                .collect::<Vec<_>>();
-            let mut map = HashMap::new();
-            map.insert(entry_data.entry_address.clone(), aspect_addresses);
-            let aspect_list = AspectList::from(map);
-            debug!("GOT NEW ASPECTS:\n{}", aspect_list.pretty_string());
-
-            let mut multi_messages = Vec::new();
-            for aspect in entry_data.aspect_list {
-                // 1. Add hashes to our global list of all aspects in this space:
-                self.add_aspect(
-                    &space_address,
-                    entry_data.entry_address.clone(),
-                    aspect.aspect_address.clone(),
-                );
-
-                // 2. Create store message
-                let msg = Lib3hToClient::HandleStoreEntryAspect(StoreEntryAspectData {
-                    request_id: "".into(),
-                    space_address: space_address.clone(),
-                    provider_agent_id: provider.clone(),
-                    entry_address: entry_data.entry_address.clone(),
-                    entry_aspect: aspect,
-                });
-                multi_messages.push(ht::top_follower("inner").wrap(msg).into());
-            }
-            let multi_message = WireMessage::MultiSend(multi_messages);
-
-            // 3. Send store message to selected nodes
-            self.broadcast(&multi_message, dht_agents);
-        })
-    }
-
-    fn broadcast(&mut self, msg: &WireMessage, agents: Vec<(AgentId, AgentInfo)>) {
-        with_latency_publishing!("sim2h-broadcast", self.metric_publisher, || {
-            for (agent, info) in agents {
-                debug!("Broadcast: Sending to {:?}", info.uri);
-                self.send(agent, info.uri, msg);
-            }
-        })
-    }
-
-    fn all_agents_except_one(
-        &self,
-        space: SpaceHash,
-        except: Option<&AgentId>,
-    ) -> Vec<(AgentId, AgentInfo)> {
-        self.get_space(&space)
-            .all_agents()
-            .clone()
-            .into_iter()
-            .filter(|(a, _)| {
-                if let Some(exception) = except {
-                    *a != *exception
-                } else {
-                    true
-                }
-            })
-            .collect::<Vec<(AgentId, AgentInfo)>>()
-    }
-
-    fn agents_in_neighbourhood(
-        &self,
-        space: SpaceHash,
-        entry_loc: Location,
-        redundant_count: u64,
-    ) -> Vec<(AgentId, AgentInfo)> {
-        self.get_space(&space)
-            .agents_supposed_to_hold_entry(entry_loc, redundant_count)
-            .into_iter()
-            .collect::<Vec<(AgentId, AgentInfo)>>()
-    }
-}
-
-enum PoolTask {
-    //    VerifyPayload(Result<(Lib3hUri, WireMessage, AgentPubKey), ()>),
-    Disconnect(Vec<Lib3hUri>),
-=======
     });
 
     rt
->>>>>>> 072f73eb
 }
 
 /// a Sim2h server instance - manages connections between holochain instances
@@ -715,39 +391,23 @@
     /// when should we try to resync nodes that are still missing aspect data
     missing_aspects_resync: std::time::Instant,
     dht_algorithm: DhtAlgorithm,
-<<<<<<< HEAD
-    threadpool: ThreadPool,
-    tp_send: crossbeam_channel::Sender<PoolTask>,
-    tp_recv: crossbeam_channel::Receiver<PoolTask>,
-    metric_publisher: std::sync::Arc<holochain_locksmith::RwLock<dyn MetricPublisher>>,
-    tracer: ht::Tracer,
-=======
     recv_com: tokio::sync::mpsc::UnboundedReceiver<Sim2hCom>,
     sim2h_handle: Sim2hHandle,
     metric_gen: MetricsTimerGenerator,
->>>>>>> 072f73eb
+    tracer: ht::Tracer,
 }
 
 #[autotrace]
 #[holochain_tracing_macros::newrelic_autotrace(SIM2H)]
 impl Sim2h {
-<<<<<<< HEAD
-    pub fn new(
-        crypto: Box<dyn CryptoSystem>,
-        bind_spec: Lib3hUri,
-        tracer: Option<ht::Tracer>,
-    ) -> Self {
-        let pool = Pool::new();
-        pool.push_job(Box::new(Arc::new(Mutex::new(Tick::new()))));
-=======
     /// create a new Sim2h server instance
     pub fn new(
         crypto: Box<dyn CryptoSystem>,
         bind_spec: Lib3hUri,
         dht_algorithm: DhtAlgorithm,
+        tracer: Option<ht::Tracer>,
     ) -> Self {
         let (metric_gen, metric_task) = MetricsTimerGenerator::new();
->>>>>>> 072f73eb
 
         let (wss_send, wss_recv) = crossbeam_channel::unbounded();
         let (msg_send, msg_recv) = crossbeam_channel::unbounded();
@@ -779,19 +439,11 @@
             msg_recv,
             num_ticks: 0,
             missing_aspects_resync: std::time::Instant::now(),
-<<<<<<< HEAD
-            dht_algorithm: DhtAlgorithm::FullSync,
-            threadpool: ThreadPool::new(num_cpus::get()),
-            tp_send,
-            tp_recv,
-            metric_publisher,
-            tracer: tracer.unwrap_or_else(|| ht::null_tracer()),
-=======
             dht_algorithm,
             recv_com,
             sim2h_handle,
             metric_gen,
->>>>>>> 072f73eb
+            tracer: tracer.unwrap_or_else(|| ht::null_tracer()),
         };
 
         sim2h
@@ -899,33 +551,6 @@
                         let payload: Opaque = b.into();
                         Sim2h::handle_payload(self.sim2h_handle.clone(), url, payload);
                     }
-<<<<<<< HEAD
-                }
-                false
-            }
-        )
-    }
-
-    #[autotrace]
-    fn request_authoring_list(
-        &mut self,
-        uri: Lib3hUri,
-        space_address: SpaceHash,
-        provider_agent_id: AgentId,
-    ) {
-        let span = ht::top_follower("inner");
-        with_latency_publishing!(
-            "sim2h-request_authoring_list",
-            self.metric_publisher,
-            || {
-                let msg = Lib3hToClient::HandleGetAuthoringEntryList(GetListData {
-                    request_id: "".into(),
-                    space_address,
-                    provider_agent_id: provider_agent_id.clone(),
-                });
-                let wire_message = WireMessage::Lib3hToClient(span.wrap(msg).into());
-                self.send(provider_agent_id, uri, &wire_message);
-=======
                     // TODO - we should use websocket ping/pong
                     //        instead of rolling our own on top of Binary
                     WsFrame::Ping(_) => (),
@@ -936,7 +561,6 @@
                     }
                 },
                 Err(e) => self.priv_drop_connection_for_error(url, e),
->>>>>>> 072f73eb
             }
         }
         false
@@ -1022,33 +646,6 @@
         message: WireMessage,
         signer: AgentId,
     ) -> Sim2hResult<()> {
-<<<<<<< HEAD
-        with_latency_publishing!("sim2h-handle_messsage", self.metric_publisher, || {
-            trace!("handle_message entered for {}", uri);
-
-            MESSAGE_LOGGER
-                .lock()
-                .log_in(signer.clone(), uri.clone(), message.clone());
-            let (uuid, mut agent) = self
-                .get_connection(uri)
-                .ok_or_else(|| format!("no connection for {}", uri))?;
-
-            conn_lifecycle("handle_message", &uuid, &agent, uri);
-
-            // TODO: anyway, but especially with this Ping/Pong, mitigate DoS attacks.
-            if let WireMessage::Ping = message {
-                debug!("Sending Pong in response to Ping");
-                self.send(signer.clone(), uri.clone(), &WireMessage::Pong);
-                return Ok(());
-            }
-            if let WireMessage::Status = message {
-                debug!("Sending StatusResponse in response to Status");
-                let (spaces_len, connection_count) = {
-                    let state = self.state.read();
-                    (state.spaces.len(), state.open_connections.len())
-                };
-                self.send(
-=======
         let _m = self.metric_gen.timer("sim2h-state-handle_message");
         trace!("handle_message entered for {}", uri);
 
@@ -1076,7 +673,6 @@
                 let spaces_len = state.spaces.len();
                 let connection_count = state.open_connections.len();
                 state.send(
->>>>>>> 072f73eb
                     signer.clone(),
                     uri.clone(),
                     &WireMessage::StatusResponse(StatusData {
@@ -1116,39 +712,6 @@
             return Ok(());
         }
 
-<<<<<<< HEAD
-            match agent {
-                // if the agent sending the message is in limbo, then the only message
-                // allowed is a join message.
-                ConnectionState::Limbo(ref mut pending_messages) => {
-                    if let WireMessage::ClientToLib3h(ht::EncodedSpanWrap {
-                        data: ClientToLib3h::JoinSpace(data),
-                        ..
-                    }) = message
-                    {
-                        if &data.agent_id != signer {
-                            return Err(SIGNER_MISMATCH_ERR_STR.into());
-                        }
-                        self.join(uri, &data)
-                    } else {
-                        debug!("inserting into pending message while in limbo.");
-                        // TODO: maybe have some upper limit on the number of messages
-                        // we allow to queue before dropping the connections
-                        pending_messages.push(message);
-                        // MDD: TODO: is it necessary to re-insert the data at the same uri?
-                        // didn't we just mutate it in-place?
-                        let _ = self
-                            .state
-                            .write()
-                            .connection_states
-                            .insert(uri.clone(), (uuid, agent));
-                        self.send(
-                            signer.clone(),
-                            uri.clone(),
-                            &WireMessage::Err(WireError::MessageWhileInLimbo),
-                        );
-                        Ok(())
-=======
         tokio::task::spawn(Sim2h::handle_connection_msg(
             self.sim2h_handle.clone(),
             uri,
@@ -1178,11 +741,14 @@
 
         match agent {
             ConnectionState::Limbo(ref mut pending_messages) => {
-                if let WireMessage::ClientToLib3h(ClientToLib3h::JoinSpace(data)) = message {
+                if let WireMessage::ClientToLib3h(ht::EncodedSpanWrap {
+                    data: ClientToLib3h::JoinSpace(data),
+                    ..
+                }) = message
+                {
                     if data.agent_id != signer {
                         error!("{}", SIGNER_MISMATCH_ERR_STR);
                         return;
->>>>>>> 072f73eb
                     }
                     tokio::task::spawn(Sim2h::join(sim2h_handle, uri, data));
                 } else {
@@ -1348,16 +914,6 @@
         agent_id: AgentId,
         message: WireMessage,
     ) -> Sim2hResult<()> {
-<<<<<<< HEAD
-        with_latency_publishing!("sim2h-joined", self.metric_publisher, || {
-            trace!("handle_joined entered");
-            debug!(
-                "<<IN<< {} from {}",
-                message.message_type(),
-                agent_id.to_string()
-            );
-            match message.clone() {
-=======
         let _m = self.metric_gen.timer("sim2h-handle_joined");
         trace!("handle_joined entered");
         debug!(
@@ -1365,8 +921,7 @@
             message.message_type(),
             agent_id.to_string()
         );
-        match message {
->>>>>>> 072f73eb
+        match message.clone() {
             // First make sure we are not receiving a message in the wrong direction.
             // Panic for now so we can easily spot a mistake.
             // Should maybe break up WireMessage into two different structs so we get the
@@ -1374,49 +929,76 @@
             WireMessage::Lib3hToClient(_) | WireMessage::ClientToLib3hResponse(_) =>
                 panic!("This is soo wrong. Clients should never send a message that only servers can send."),
             // -- Space -- //
-<<<<<<< HEAD
             WireMessage::ClientToLib3h(span_wrap) => {
                 let span = ht::SpanWrap::from(span_wrap.clone()).follower(&self.tracer, "handle_joined - ClientToLib3h");
                 let _spanguard = span.map(|span| ht::push_span(span));
                 match span_wrap.data.clone() {
-                    ClientToLib3h::JoinSpace(_) => Err("join message should have been processed elsewhere and can't be proxied".into()),
-                    ClientToLib3h::LeaveSpace(data) => self.state.write().leave(uri, &data),
+                    ClientToLib3h::JoinSpace(_) => {
+                        Err("join message should have been processed elsewhere and can't be proxied".into())
+                    }
+                    ClientToLib3h::LeaveSpace(data) => {
+                        let sim2h_handle = self.sim2h_handle.clone();
+                        tokio::task::spawn(async move {
+                            let mut state = sim2h_handle.lock_state().await;
+                            if let Err(e) = state.leave(&uri, &data) {
+                                error!("failed to leave space: {:?}", e);
+                                sim2h_handle.disconnect(vec![uri]);
+                            }
+                        });
+                        Ok(())
+                    }
+
                     // -- Direct Messaging -- //
                     // Send a message directly to another agent on the network
                     ClientToLib3h::SendDirectMessage(dm_data) => {
-                        if (dm_data.from_agent_id != *agent_id) || (dm_data.space_address != *space_address)
-                        {
+                        if (dm_data.from_agent_id != agent_id) || (dm_data.space_address != space_address) {
                             return Err(SPACE_MISMATCH_ERR_STR.into());
                         }
-                        let to_url = self
-                            .lookup_joined(space_address, &dm_data.to_agent_id)
-                            .ok_or_else(|| format!("unvalidated proxy agent {}", &dm_data.to_agent_id))?;
-                        self.send(
-                            dm_data.to_agent_id.clone(),
-                            to_url,
-                            &WireMessage::Lib3hToClient(span_wrap.swapped(Lib3hToClient::HandleSendDirectMessage(dm_data.to_owned())))
-                        );
+                        let sim2h_handle = self.sim2h_handle.clone();
+                        tokio::task::spawn(async move {
+                            let state = sim2h_handle.lock_state().await;
+                            let to_url = match state
+                                .lookup_joined(&space_address, &dm_data.to_agent_id)
+                            {
+                                Some(to_url) => to_url,
+                                None => {
+                                    error!("unvalidated proxy agent {}", &dm_data.to_agent_id);
+                                    return;
+                                }
+                            };
+                            state.send(
+                                dm_data.to_agent_id.clone(),
+                                to_url,
+                                &WireMessage::Lib3hToClient(span_wrap.swapped(Lib3hToClient::HandleSendDirectMessage(dm_data.to_owned())))
+                            );
+                        });
                         Ok(())
                     }
                     ClientToLib3h::PublishEntry(data) => {
-                        if (data.provider_agent_id != *agent_id) || (data.space_address != *space_address) {
+                        if (data.provider_agent_id != agent_id) || (data.space_address != space_address) {
                             return Err(SPACE_MISMATCH_ERR_STR.into());
                         }
-                        self.state.write().handle_new_entry_data(data.to_owned().entry, space_address.clone(), agent_id.clone(), self.dht_algorithm.clone());
+                        let sim2h_handle = self.sim2h_handle.clone();
+                        tokio::task::spawn(Sim2hState::handle_new_entry_data(
+                            sim2h_handle,
+                            data.entry,
+                            space_address,
+                            agent_id,
+                        ));
                         Ok(())
                     }
                     ClientToLib3h::QueryEntry(query_data) => {
                         if let DhtAlgorithm::NaiveSharding {redundant_count} = self.dht_algorithm {
-                            let state = self.state.clone();
-                            let tx = self.tp_send.clone();
-                            let space_address = space_address.clone();
-                            self.threadpool.execute(move || {
-                                let disconnects =
-                                    state
-                                    .read()
-                                    .build_query(space_address,query_data.to_owned(),redundant_count);
-                                tx.send(PoolTask::Disconnect(disconnects))
-                                    .expect("should send");
+                            let sim2h_handle = self.sim2h_handle.clone();
+                            tokio::task::spawn(async move {
+                                let disconnects = sim2h_handle
+                                    .lock_state().await
+                                    .build_query(
+                                        space_address,
+                                        query_data,
+                                        redundant_count
+                                    );
+                                sim2h_handle.disconnect(disconnects);
                             });
                             Ok(())
                         } else {
@@ -1424,330 +1006,221 @@
                         }
                     }
                     _ => {
-                        warn!("Ignoring unimplemented message: {:?}", message.clone() );
-                        Err(format!("Message not implemented: {:?}", message).into())
-                    }
-                }
-            }
-            // Direct message response
+                        warn!("Ignoring unimplemented message: {:?}", message );
+                        Err(format!("Message not implemented: {:?}", message.clone()).into())
+                    }
+                }
+            }
             WireMessage::Lib3hToClientResponse(span_wrap) => {
                 let span = ht::SpanWrap::from(span_wrap.clone()).follower(&self.tracer, "handle_joined - Lib3hToClientResponse");
                 let _spanguard = span.map(|span| ht::push_span(span));
                 match span_wrap.data.clone() {
-                    Lib3hToClientResponse::HandleSendDirectMessageResult(dm_data) => {
-                        if (dm_data.from_agent_id != *agent_id) || (dm_data.space_address != *space_address)
-                        {
+                    // Direct message response
+                    Lib3hToClientResponse::HandleSendDirectMessageResult(
+                        dm_data,
+                    ) => {
+                        if (dm_data.from_agent_id != agent_id) || (dm_data.space_address != space_address) {
                             return Err(SPACE_MISMATCH_ERR_STR.into());
                         }
-                        let to_url = self
-                            .lookup_joined(space_address, &dm_data.to_agent_id)
-                            .ok_or_else(|| format!("unvalidated proxy agent {}", &dm_data.to_agent_id))?;
-                        self.send(
-                            dm_data.to_agent_id.clone(),
-                            to_url,
-                            &WireMessage::Lib3hToClient(span_wrap.swapped(Lib3hToClient::SendDirectMessageResult(dm_data)))
-                        );
+                        let sim2h_handle = self.sim2h_handle.clone();
+                        tokio::task::spawn(async move {
+                            let state = sim2h_handle.lock_state().await;
+                            let to_url = match state
+                                .lookup_joined(&space_address, &dm_data.to_agent_id)
+                            {
+                                Some(to_url) => to_url,
+                                None => {
+                                    error!("unvalidated proxy agent {}", &dm_data.to_agent_id);
+                                    return;
+                                }
+                            };
+                            state.send(
+                                dm_data.to_agent_id.clone(),
+                                to_url,
+                                &WireMessage::Lib3hToClient(span_wrap.swapped(Lib3hToClient::SendDirectMessageResult(dm_data)))
+                            );
+                        });
                         Ok(())
                     }
                     Lib3hToClientResponse::HandleGetAuthoringEntryListResult(list_data) => {
                         debug!("GOT AUTHORING LIST from {}", agent_id);
-                        if (list_data.provider_agent_id != *agent_id) || (list_data.space_address != *space_address) {
+                        if (list_data.provider_agent_id != agent_id) || (list_data.space_address != space_address) {
                             return Err(SPACE_MISMATCH_ERR_STR.into());
                         }
-                        self.handle_unseen_aspects(uri, space_address, agent_id, &list_data);
+                        self.handle_unseen_aspects(&uri, &space_address, &agent_id, &list_data);
                         Ok(())
                     }
                     Lib3hToClientResponse::HandleGetGossipingEntryListResult(list_data) => {
                         debug!("GOT GOSSIPING LIST from {}", agent_id);
-                        if (list_data.provider_agent_id != *agent_id) || (list_data.space_address != *space_address) {
+                        if (list_data.provider_agent_id != agent_id) || (list_data.space_address != space_address) {
                             return Err(SPACE_MISMATCH_ERR_STR.into());
                         }
-                        self.handle_unseen_aspects(uri, space_address, agent_id, &list_data);
-
-                        let dht_algorithm = self.dht_algorithm.clone();
-
-                        // Check if the node is missing any aspects
-                        let aspects_missing_at_node = match dht_algorithm {
-                            DhtAlgorithm::FullSync => self
-                                .state.read().get_space(&space_address)
-                                .all_aspects()
-                                .diff(&AspectList::from(list_data.address_map)),
-                            DhtAlgorithm::NaiveSharding {redundant_count} => self
-                                .state.read().get_space(&space_address)
-                                .aspects_in_shard_for_agent(agent_id, redundant_count)
-                                .diff(&AspectList::from(list_data.address_map))
-                        };
-
-                        if aspects_missing_at_node.entry_addresses().count() > 0 {
-                            warn!("MISSING ASPECTS at {}:\n{}", agent_id, aspects_missing_at_node.pretty_string());
-
-                            // Cache info about what this agent is missing so we can make sure it got it
-                            let missing_hashes: HashSet<(EntryHash, AspectHash)> = (&aspects_missing_at_node).into();
-                            if missing_hashes.len() > 0 {
-                                self.state.write().add_missing_aspects(space_address,&agent_id,missing_hashes);
-                            }
-
-                            match dht_algorithm {
-
-                                DhtAlgorithm::FullSync => {
-                                    let all_agents_in_space = self
-                                        .state.read().get_space(&space_address)
-                                        .all_agents()
-                                        .keys()
-                                        .cloned()
-                                        .collect::<Vec<AgentPubKey>>();
-                                    if all_agents_in_space.len() == 1 {
-                                        error!("MISSING ASPECTS and no way to get them. Agent is alone in space..");
-                                    } else {
-                                        self.fetch_aspects_from_arbitrary_agent(
-                                            aspects_missing_at_node,
-                                            agent_id.clone(),
-                                            all_agents_in_space,
-                                            space_address.clone()
-                                        );
-                                    }
-                                },
-
-                                DhtAlgorithm::NaiveSharding {redundant_count} => {
-                                    for entry_address in aspects_missing_at_node.entry_addresses() {
-                                        let entry_loc = entry_location(&self.crypto, entry_address);
-                                        let agent_pool = self
-                                            .state.read()
+                        self.handle_unseen_aspects(&uri, &space_address, &agent_id, &list_data);
+
+                        let sim2h_handle = self.sim2h_handle.clone();
+
+                        tokio::task::spawn(async move {
+                            let l_state = sim2h_handle.clone();
+                            let mut l_state = l_state.lock_state().await;
+
+                            // Check if the node is missing any aspects
+                            let aspects_missing_at_node = match sim2h_handle.dht_algorithm() {
+                                DhtAlgorithm::FullSync => l_state
+                                    .get_space(&space_address)
+                                    .all_aspects()
+                                    .diff(&AspectList::from(list_data.address_map)),
+                                DhtAlgorithm::NaiveSharding {redundant_count} => l_state
+                                    .get_space(&space_address)
+                                    .aspects_in_shard_for_agent(&agent_id, *redundant_count)
+                                    .diff(&AspectList::from(list_data.address_map))
+                            };
+
+                            if aspects_missing_at_node.entry_addresses().count() > 0 {
+                                warn!("MISSING ASPECTS at {}:\n{}", agent_id, aspects_missing_at_node.pretty_string());
+
+                                // Cache info about what this agent is missing so we can make sure it got it
+                                let missing_hashes: HashSet<(EntryHash, AspectHash)> = (&aspects_missing_at_node).into();
+                                if missing_hashes.len() > 0 {
+                                    l_state.add_missing_aspects(&space_address, &agent_id, missing_hashes);
+                                }
+
+                                match sim2h_handle.dht_algorithm() {
+
+                                    DhtAlgorithm::FullSync => {
+                                        let all_agents_in_space = l_state
                                             .get_space(&space_address)
-                                            .agents_supposed_to_hold_entry(entry_loc, redundant_count)
+                                            .all_agents()
                                             .keys()
                                             .cloned()
                                             .collect::<Vec<AgentPubKey>>();
-                                        self.fetch_aspects_from_arbitrary_agent(
-                                            aspects_missing_at_node.filtered_by_entry_hash(|e| e == entry_address),
-                                            agent_id.clone(),
-                                            agent_pool,
-                                            space_address.clone()
-                                        );
+                                        if all_agents_in_space.len() == 1 {
+                                            error!("MISSING ASPECTS and no way to get them. Agent is alone in space..");
+                                        } else {
+                                            Sim2h::fetch_aspects_from_arbitrary_agent(
+                                                sim2h_handle,
+                                                aspects_missing_at_node,
+                                                agent_id.clone(),
+                                                all_agents_in_space,
+                                                space_address.clone()
+                                            );
+                                        }
+                                    },
+
+                                    DhtAlgorithm::NaiveSharding {redundant_count} => {
+                                        for entry_address in aspects_missing_at_node.entry_addresses() {
+                                            let entry_loc = entry_location(&l_state.crypto, entry_address);
+                                            let agent_pool = l_state
+                                                .get_space(&space_address)
+                                                .agents_supposed_to_hold_entry(entry_loc, *redundant_count)
+                                                .keys()
+                                                .cloned()
+                                                .collect::<Vec<AgentPubKey>>();
+                                            Sim2h::fetch_aspects_from_arbitrary_agent(
+                                                sim2h_handle.clone(),
+                                                aspects_missing_at_node.filtered_by_entry_hash(|e| e == entry_address),
+                                                agent_id.clone(),
+                                                agent_pool,
+                                                space_address.clone()
+                                            );
+                                        }
                                     }
-=======
-            WireMessage::ClientToLib3h(ClientToLib3h::JoinSpace(_)) => {
-                Err("join message should have been processed elsewhere and can't be proxied".into())
-            }
-            WireMessage::ClientToLib3h(ClientToLib3h::LeaveSpace(data)) => {
-                let sim2h_handle = self.sim2h_handle.clone();
-                tokio::task::spawn(async move {
-                    let mut state = sim2h_handle.lock_state().await;
-                    if let Err(e) = state.leave(&uri, &data) {
-                        error!("failed to leave space: {:?}", e);
-                        sim2h_handle.disconnect(vec![uri]);
-                    }
-                });
-                Ok(())
-            }
-
-            // -- Direct Messaging -- //
-            // Send a message directly to another agent on the network
-            WireMessage::ClientToLib3h(ClientToLib3h::SendDirectMessage(dm_data)) => {
-                if (dm_data.from_agent_id != agent_id) || (dm_data.space_address != space_address) {
-                    return Err(SPACE_MISMATCH_ERR_STR.into());
-                }
-                let sim2h_handle = self.sim2h_handle.clone();
-                tokio::task::spawn(async move {
-                    let state = sim2h_handle.lock_state().await;
-                    let to_url = match state
-                        .lookup_joined(&space_address, &dm_data.to_agent_id)
-                    {
-                        Some(to_url) => to_url,
-                        None => {
-                            error!("unvalidated proxy agent {}", &dm_data.to_agent_id);
-                            return;
-                        }
-                    };
-                    state.send(
-                        dm_data.to_agent_id.clone(),
-                        to_url,
-                        &WireMessage::Lib3hToClient(Lib3hToClient::HandleSendDirectMessage(dm_data))
-                    );
-                });
-                Ok(())
-            }
-            // Direct message response
-            WireMessage::Lib3hToClientResponse(Lib3hToClientResponse::HandleSendDirectMessageResult(
-                dm_data,
-            )) => {
-                if (dm_data.from_agent_id != agent_id) || (dm_data.space_address != space_address) {
-                    return Err(SPACE_MISMATCH_ERR_STR.into());
-                }
-                let sim2h_handle = self.sim2h_handle.clone();
-                tokio::task::spawn(async move {
-                    let state = sim2h_handle.lock_state().await;
-                    let to_url = match state
-                        .lookup_joined(&space_address, &dm_data.to_agent_id)
-                    {
-                        Some(to_url) => to_url,
-                        None => {
-                            error!("unvalidated proxy agent {}", &dm_data.to_agent_id);
-                            return;
-                        }
-                    };
-                    state.send(
-                        dm_data.to_agent_id.clone(),
-                        to_url,
-                        &WireMessage::Lib3hToClient(Lib3hToClient::SendDirectMessageResult(dm_data))
-                    );
-                });
-                Ok(())
-            }
-            WireMessage::ClientToLib3h(ClientToLib3h::PublishEntry(data)) => {
-                if (data.provider_agent_id != agent_id) || (data.space_address != space_address) {
-                    return Err(SPACE_MISMATCH_ERR_STR.into());
-                }
-                let sim2h_handle = self.sim2h_handle.clone();
-                tokio::task::spawn(Sim2hState::handle_new_entry_data(
-                    sim2h_handle,
-                    data.entry,
-                    space_address,
-                    agent_id,
-                ));
-                Ok(())
-            }
-            WireMessage::Lib3hToClientResponse(Lib3hToClientResponse::HandleGetAuthoringEntryListResult(list_data)) => {
-                debug!("GOT AUTHORING LIST from {}", agent_id);
-                if (list_data.provider_agent_id != agent_id) || (list_data.space_address != space_address) {
-                    return Err(SPACE_MISMATCH_ERR_STR.into());
-                }
-                self.handle_unseen_aspects(&uri, &space_address, &agent_id, &list_data);
-                Ok(())
-            }
-            WireMessage::Lib3hToClientResponse(Lib3hToClientResponse::HandleGetGossipingEntryListResult(list_data)) => {
-                debug!("GOT GOSSIPING LIST from {}", agent_id);
-                if (list_data.provider_agent_id != agent_id) || (list_data.space_address != space_address) {
-                    return Err(SPACE_MISMATCH_ERR_STR.into());
-                }
-                self.handle_unseen_aspects(&uri, &space_address, &agent_id, &list_data);
-
-                let sim2h_handle = self.sim2h_handle.clone();
-
-                tokio::task::spawn(async move {
-                    let l_state = sim2h_handle.clone();
-                    let mut l_state = l_state.lock_state().await;
-
-                    // Check if the node is missing any aspects
-                    let aspects_missing_at_node = match sim2h_handle.dht_algorithm() {
-                        DhtAlgorithm::FullSync => l_state
-                            .get_space(&space_address)
-                            .all_aspects()
-                            .diff(&AspectList::from(list_data.address_map)),
-                        DhtAlgorithm::NaiveSharding {redundant_count} => l_state
-                            .get_space(&space_address)
-                            .aspects_in_shard_for_agent(&agent_id, *redundant_count)
-                            .diff(&AspectList::from(list_data.address_map))
-                    };
-
-                    if aspects_missing_at_node.entry_addresses().count() > 0 {
-                        warn!("MISSING ASPECTS at {}:\n{}", agent_id, aspects_missing_at_node.pretty_string());
-
-                        // Cache info about what this agent is missing so we can make sure it got it
-                        let missing_hashes: HashSet<(EntryHash, AspectHash)> = (&aspects_missing_at_node).into();
-                        if missing_hashes.len() > 0 {
-                            l_state.add_missing_aspects(&space_address, &agent_id, missing_hashes);
-                        }
-
-                        match sim2h_handle.dht_algorithm() {
-
-                            DhtAlgorithm::FullSync => {
-                                let all_agents_in_space = l_state
-                                    .get_space(&space_address)
-                                    .all_agents()
-                                    .keys()
-                                    .cloned()
-                                    .collect::<Vec<AgentPubKey>>();
-                                if all_agents_in_space.len() == 1 {
-                                    error!("MISSING ASPECTS and no way to get them. Agent is alone in space..");
-                                } else {
-                                    Sim2h::fetch_aspects_from_arbitrary_agent(
-                                        sim2h_handle,
-                                        aspects_missing_at_node,
-                                        agent_id.clone(),
-                                        all_agents_in_space,
-                                        space_address.clone()
-                                    );
                                 }
-                            },
-
-                            DhtAlgorithm::NaiveSharding {redundant_count} => {
-                                for entry_address in aspects_missing_at_node.entry_addresses() {
-                                    let entry_loc = entry_location(&l_state.crypto, entry_address);
-                                    let agent_pool = l_state
-                                        .get_space(&space_address)
-                                        .agents_supposed_to_hold_entry(entry_loc, *redundant_count)
-                                        .keys()
-                                        .cloned()
-                                        .collect::<Vec<AgentPubKey>>();
-                                    Sim2h::fetch_aspects_from_arbitrary_agent(
-                                        sim2h_handle.clone(),
-                                        aspects_missing_at_node.filtered_by_entry_hash(|e| e == entry_address),
-                                        agent_id.clone(),
-                                        agent_pool,
-                                        space_address.clone()
-                                    );
->>>>>>> 072f73eb
-                                }
+
                             }
-                        }
+                        });
 
                         Ok(())
                     }
-<<<<<<< HEAD
-
                     Lib3hToClientResponse::HandleFetchEntryResult(fetch_result) => {
-                        if (fetch_result.provider_agent_id != *agent_id) || (fetch_result.space_address != *space_address) {
+                        if (fetch_result.provider_agent_id != agent_id) || (fetch_result.space_address != space_address) {
                             return Err(SPACE_MISMATCH_ERR_STR.into());
                         }
                         debug!("HANDLE FETCH ENTRY RESULT: {:?}", fetch_result);
                         if fetch_result.request_id == "" {
                             debug!("Got FetchEntry result from {} without request id - must be from authoring list", agent_id);
-                            self.state.write().handle_new_entry_data(fetch_result.entry, space_address.clone(), agent_id.clone(),self.dht_algorithm.clone());
+                            let sim2h_handle = self.sim2h_handle.clone();
+                            tokio::task::spawn(Sim2hState::handle_new_entry_data(
+                                sim2h_handle,
+                                fetch_result.entry,
+                                space_address,
+                                agent_id,
+                            ));
                         } else {
                             debug!("Got FetchEntry result with request id {} - this is for gossiping to agent with incomplete data", fetch_result.request_id);
-                            let to_agent_id = AgentPubKey::from(fetch_result.request_id);
-                            let maybe_url = self.lookup_joined(space_address, &to_agent_id);
-                            if maybe_url.is_none() {
-                                error!("Got FetchEntryResult with request id that is not a known agent id. I guess we lost that agent before we could deliver missing aspects.");
-                                return Ok(())
-                            }
-                            let url = maybe_url.unwrap();
-                            let mut multi_messages = Vec::new();
-                            for aspect in fetch_result.entry.aspect_list {
-                                self
-                                    .state.write()
-                                    .remove_missing_aspect(space_address, &to_agent_id, &fetch_result.entry.entry_address, &aspect.aspect_address);
-                                let msg = Lib3hToClient::HandleStoreEntryAspect(
-                                    StoreEntryAspectData {
-                                        request_id: "".into(),
-                                        space_address: space_address.clone(),
-                                        provider_agent_id: agent_id.clone(),
-                                        entry_address: fetch_result.entry.entry_address.clone(),
-                                        entry_aspect: aspect,
-                                    },
-                                );
-                                multi_messages.push(span_wrap.swapped(msg));
-                            }
-                            let store_message = WireMessage::MultiSend(multi_messages);
-                            self.send(to_agent_id, url, &store_message);
+                            let sim2h_handle = self.sim2h_handle.clone();
+                            tokio::task::spawn(async move {
+                                let to_agent_id = AgentPubKey::from(fetch_result.request_id);
+                                let mut multi_messages = Vec::new();
+                                let mut to_remove = Vec::new();
+                                for aspect in fetch_result.entry.aspect_list {
+                                    to_remove.push((
+                                        fetch_result.entry.entry_address.clone(),
+                                        aspect.aspect_address.clone(),
+                                    ));
+                                    let msg = Lib3hToClient::HandleStoreEntryAspect(
+                                        StoreEntryAspectData {
+                                            request_id: "".into(),
+                                            space_address: space_address.clone(),
+                                            provider_agent_id: agent_id.clone(),
+                                            entry_address: fetch_result.entry.entry_address.clone(),
+                                            entry_aspect: aspect,
+                                        },
+                                    );
+                                    multi_messages.push(span_wrap.swapped(msg));
+                                }
+
+                                let store_message = WireMessage::MultiSend(multi_messages);
+
+                                let mut state = sim2h_handle.lock_state().await;
+                                let maybe_url = state.lookup_joined(&space_address, &to_agent_id);
+                                if maybe_url.is_none() {
+                                    error!("Got FetchEntryResult with request id that is not a known agent id. I guess we lost that agent before we could deliver missing aspects.");
+                                    return;
+                                }
+                                let url = maybe_url.unwrap();
+                                for (entry_address, aspect_address) in to_remove.drain(..) {
+                                    state.remove_missing_aspect(
+                                        &space_address,
+                                        &to_agent_id,
+                                        &entry_address,
+                                        &aspect_address,
+                                    );
+                                }
+                                state.send(to_agent_id, url, &store_message);
+                            });
                         }
 
                         Ok(())
                     }
                     Lib3hToClientResponse::HandleQueryEntryResult(query_result) => {
-                        if (query_result.responder_agent_id != *agent_id) || (query_result.space_address != *space_address)
+                        if (query_result.responder_agent_id != agent_id) || (query_result.space_address != space_address)
                         {
                             return Err(SPACE_MISMATCH_ERR_STR.into());
                         }
-                        let to_url = self
-                            .lookup_joined(space_address, &query_result.requester_agent_id)
-                            .ok_or_else(|| format!("unvalidated proxy agent {}", &query_result.requester_agent_id))?;
-                        self.send(
-                            query_result.requester_agent_id.clone(),
-                            to_url,
-                            &WireMessage::ClientToLib3hResponse(span_wrap.swapped(ClientToLib3hResponse::QueryEntryResult(query_result)))
-                        );
+                        let sim2h_handle = self.sim2h_handle.clone();
+                        tokio::task::spawn(async move {
+                            let req_agent_id = query_result.requester_agent_id.clone();
+                            let msg_out = WireMessage::ClientToLib3hResponse(
+                                span_wrap.swapped(
+                                    ClientToLib3hResponse::QueryEntryResult(query_result)
+                                )
+                            );
+                            let state = sim2h_handle.lock_state().await;
+                            let to_url = match state
+                                .lookup_joined(&space_address, &req_agent_id)
+                            {
+                                Some(to_url) => to_url,
+                                None => {
+                                    error!("unvalidated proxy agent {}", &req_agent_id);
+                                    return;
+                                }
+                            };
+                            state.send(
+                                req_agent_id,
+                                to_url,
+                                &msg_out,
+                            );
+                        });
                         Ok(())
                     }
                     _ => {
@@ -1755,119 +1228,6 @@
                         Err(format!("Message not implemented: {:?}", message).into())
                     }
                 }
-=======
-                });
-
-                Ok(())
-            }
-            WireMessage::Lib3hToClientResponse(
-                Lib3hToClientResponse::HandleFetchEntryResult(fetch_result)) => {
-                if (fetch_result.provider_agent_id != agent_id) || (fetch_result.space_address != space_address) {
-                    return Err(SPACE_MISMATCH_ERR_STR.into());
-                }
-                debug!("HANDLE FETCH ENTRY RESULT: {:?}", fetch_result);
-                if fetch_result.request_id == "" {
-                    debug!("Got FetchEntry result from {} without request id - must be from authoring list", agent_id);
-                    let sim2h_handle = self.sim2h_handle.clone();
-                    tokio::task::spawn(Sim2hState::handle_new_entry_data(
-                        sim2h_handle,
-                        fetch_result.entry,
-                        space_address,
-                        agent_id,
-                    ));
-                } else {
-                    debug!("Got FetchEntry result with request id {} - this is for gossiping to agent with incomplete data", fetch_result.request_id);
-                    let sim2h_handle = self.sim2h_handle.clone();
-                    tokio::task::spawn(async move {
-                        let to_agent_id = AgentPubKey::from(fetch_result.request_id);
-                        let mut multi_messages = Vec::new();
-                        let mut to_remove = Vec::new();
-                        for aspect in fetch_result.entry.aspect_list {
-                            to_remove.push((
-                                fetch_result.entry.entry_address.clone(),
-                                aspect.aspect_address.clone(),
-                            ));
-                            multi_messages.push(Lib3hToClient::HandleStoreEntryAspect(
-                                StoreEntryAspectData {
-                                    request_id: "".into(),
-                                    space_address: space_address.clone(),
-                                    provider_agent_id: agent_id.clone(),
-                                    entry_address: fetch_result.entry.entry_address.clone(),
-                                    entry_aspect: aspect,
-                                },
-                            ));
-                        }
-
-                        let store_message = WireMessage::MultiSend(multi_messages);
-
-                        let mut state = sim2h_handle.lock_state().await;
-                        let maybe_url = state.lookup_joined(&space_address, &to_agent_id);
-                        if maybe_url.is_none() {
-                            error!("Got FetchEntryResult with request id that is not a known agent id. I guess we lost that agent before we could deliver missing aspects.");
-                            return;
-                        }
-                        let url = maybe_url.unwrap();
-                        for (entry_address, aspect_address) in to_remove.drain(..) {
-                            state.remove_missing_aspect(
-                                &space_address,
-                                &to_agent_id,
-                                &entry_address,
-                                &aspect_address,
-                            );
-                        }
-                        state.send(to_agent_id, url, &store_message);
-                    });
-                }
-
-                Ok(())
-            }
-            WireMessage::ClientToLib3h(ClientToLib3h::QueryEntry(query_data)) => {
-                if let DhtAlgorithm::NaiveSharding {redundant_count} = self.dht_algorithm {
-                    let sim2h_handle = self.sim2h_handle.clone();
-                    tokio::task::spawn(async move {
-                        let disconnects = sim2h_handle
-                            .lock_state().await
-                            .build_query(
-                                space_address,
-                                query_data,
-                                redundant_count
-                            );
-                        sim2h_handle.disconnect(disconnects);
-                    });
-                    Ok(())
-                } else {
-                    Err("Got ClientToLib3h::QueryEntry in full-sync mode".into())
-                }
-            }
-            WireMessage::Lib3hToClientResponse(Lib3hToClientResponse::HandleQueryEntryResult(query_result)) => {
-                if (query_result.responder_agent_id != agent_id) || (query_result.space_address != space_address)
-                {
-                    return Err(SPACE_MISMATCH_ERR_STR.into());
-                }
-                let sim2h_handle = self.sim2h_handle.clone();
-                tokio::task::spawn(async move {
-                    let req_agent_id = query_result.requester_agent_id.clone();
-                    let msg_out = WireMessage::ClientToLib3hResponse(
-                        ClientToLib3hResponse::QueryEntryResult(query_result),
-                    );
-                    let state = sim2h_handle.lock_state().await;
-                    let to_url = match state
-                        .lookup_joined(&space_address, &req_agent_id)
-                    {
-                        Some(to_url) => to_url,
-                        None => {
-                            error!("unvalidated proxy agent {}", &req_agent_id);
-                            return;
-                        }
-                    };
-                    state.send(
-                        req_agent_id,
-                        to_url,
-                        &msg_out,
-                    );
-                });
-                Ok(())
->>>>>>> 072f73eb
             }
 
             _ => {
@@ -1908,39 +1268,6 @@
         agent_pool: Vec<AgentId>,
         space_address: SpaceHash,
     ) {
-<<<<<<< HEAD
-        with_latency_publishing!(
-            "sim2h-fetch_aspects_from_arbitrary_agent",
-            self.metric_publisher,
-            || {
-                let state = self.state.clone();
-                let tx = self.tp_send.clone();
-                self.threadpool.execute(move || {
-                    let disconnects = state.read().build_aspects_from_arbitrary_agent(
-                        aspects_to_fetch,
-                        for_agent_id,
-                        agent_pool,
-                        space_address,
-                    );
-                    tx.send(PoolTask::Disconnect(disconnects))
-                        .expect("should send");
-                });
-            }
-        )
-    }
-
-    fn disconnect(&self, uri: &Lib3hUri) {
-        self.state.write().disconnect(uri);
-    }
-
-    #[autotrace]
-    fn send(&mut self, agent: AgentId, uri: Lib3hUri, msg: &WireMessage) {
-        self.state.write().send(agent, uri, msg);
-    }
-
-    fn retry_sync_missing_aspects(&mut self) {
-        self.state.write().retry_sync_missing_aspects();
-=======
         tokio::task::spawn(async move {
             let state = sim2h_handle.lock_state().await;
             let disconnects = state.build_aspects_from_arbitrary_agent(
@@ -1951,6 +1278,5 @@
             );
             sim2h_handle.disconnect(disconnects);
         });
->>>>>>> 072f73eb
     }
 }