#![feature(vec_remove_item)]

extern crate backtrace;
extern crate env_logger;
extern crate lib3h_crypto_api;
extern crate log;
extern crate nanoid;
extern crate num_cpus;
extern crate threadpool;
#[macro_use]
extern crate serde;
#[macro_use]
extern crate lazy_static;

#[allow(dead_code)]
mod naive_sharding;

pub mod cache;
pub mod connection_state;
pub mod crypto;
pub mod error;
use lib3h_protocol::types::{AgentPubKey, AspectHash, EntryHash};
mod message_log;
pub mod websocket;
pub mod wire_message;

pub use crate::message_log::MESSAGE_LOGGER;
use crate::{crypto::*, error::*, naive_sharding::entry_location};
use cache::*;
use connection_state::*;
use lib3h::rrdht_util::*;
use lib3h_crypto_api::CryptoSystem;
use lib3h_protocol::{
    data_types::{
        EntryData, EntryListData, FetchEntryData, GetListData, Opaque, QueryEntryData, SpaceData,
        StoreEntryAspectData,
    },
    protocol::*,
    types::SpaceHash,
    uri::Lib3hUri,
};
use url2::prelude::*;

pub use wire_message::{StatusData, WireError, WireMessage, WIRE_VERSION};

use in_stream::*;
use log::*;
use parking_lot::RwLock;
use rand::{seq::SliceRandom, thread_rng};
use std::{
    collections::{HashMap, HashSet},
    convert::TryFrom,
    sync::Arc,
};

use holochain_locksmith::Mutex;
use threadpool::ThreadPool;

/// if we can't acquire a lock in 20 seconds, panic!
const MAX_LOCK_TIMEOUT: u64 = 20000;

/// extention trait for making sure deadlocks are fatal
pub(crate) trait MutexExt<T> {
    /// will attempt to aquire a lock within a time-frame and panic after
    /// this way deadlocks don't just lock forever
    fn f_lock(&self) -> holochain_locksmith::MutexGuard<T>;
}

impl<T> MutexExt<T> for Mutex<T> {
    fn f_lock(&self) -> holochain_locksmith::MutexGuard<T> {
        // if we can't acquire a lock in 20 seconds, panic!
        self.try_lock_for(std::time::Duration::from_millis(MAX_LOCK_TIMEOUT))
            .expect("failed to obtain mutex lock")
    }
}

/// if a channel send fails, it means it is disconnected
/// this extension trait simplifies panic!ing in that case
/// in a lot of places, we expect the channel to always be open
/// and don't have the infrustructure to deal with degenerate cases
/// this trait makes sending more readable when we want to panic! on disconnects
pub(crate) trait SendExt<T> {
    fn f_send(&self, v: T);
}

impl<T> SendExt<T> for crossbeam_channel::Sender<T> {
    fn f_send(&self, v: T) {
        self.send(v).expect("failed to send on crossbeam_channel");
    }
}

<<<<<<< HEAD
const RECALC_RRDHT_ARC_RADIUS_INTERVAL_MS: u64 = 20000; // 20 seconds
const RETRY_FETCH_MISSING_ASPECTS_INTERVAL_MS: u64 = 30000; // 30 seconds
=======
const RETRY_FETCH_MISSING_ASPECTS_INTERVAL_MS: u64 = 10000; // 10 seconds
>>>>>>> 5b02f4fe

//pub(crate) type TcpWssServer = InStreamListenerWss<InStreamListenerTls<InStreamListenerTcp>>;
//pub(crate) type TcpWss = InStreamWss<InStreamTls<InStreamTcp>>;
pub(crate) type TcpWssServer = InStreamListenerWss<InStreamListenerTcp>;
pub type TcpWss = InStreamWss<InStreamTcp>;

mod job;
use job::*;

#[derive(Clone)]
pub enum DhtAlgorithm {
    FullSync,
    NaiveSharding { redundant_count: u64 },
}

struct Sim2hState {
    crypto: Box<dyn CryptoSystem>,
    connection_states: HashMap<Lib3hUri, ConnectionState>,
    open_connections: HashMap<
        Lib3hUri,
        (
            Arc<Mutex<ConnectionJob>>,
            crossbeam_channel::Sender<WsFrame>,
        ),
    >,
    spaces: HashMap<SpaceHash, Space>,
}

impl Sim2hState {
    // find out if an agent is in a space or not and return its URI
    fn lookup_joined(&self, space_address: &SpaceHash, agent_id: &AgentId) -> Option<Lib3hUri> {
        self.spaces.get(space_address)?.agent_id_to_uri(agent_id)
    }

    // removes an agent from a space
    fn leave(&mut self, uri: &Lib3hUri, data: &SpaceData) -> Sim2hResult<()> {
        if let Some(ConnectionState::Joined(space_address, agent_id)) = self.get_connection(uri) {
            if (data.agent_id != agent_id) || (data.space_address != space_address) {
                Err(SPACE_MISMATCH_ERR_STR.into())
            } else {
                self.disconnect(uri);
                Ok(())
            }
        } else {
            Err(format!("no joined agent found at {} ", &uri).into())
        }
    }

    fn get_space(&self, space_address: &SpaceHash) -> &Space {
        self.spaces
            .get(space_address)
            .expect("we should be able to get the space")
    }

    fn get_space_mut(&mut self, space_address: &SpaceHash) -> &mut Space {
        self.spaces
            .get_mut(space_address)
            .expect("we should be able to get the space")
    }

    fn get_or_create_space(&mut self, space_address: &SpaceHash) -> &mut Space {
        let contains_space = self.spaces.contains_key(space_address);
        if !contains_space {
            self.spaces
                .insert(space_address.clone(), Space::new(self.crypto.box_clone()));
            info!(
                "\n\n+++++++++++++++\nNew Space: {}\n+++++++++++++++\n",
                space_address
            );
        }
        self.spaces.get_mut(space_address).unwrap()
    }
    // removes a uri from connection and from spaces
    fn disconnect(&mut self, uri: &Lib3hUri) {
        trace!("disconnect entered");

        if let Some((con, _outgoing_send)) = self.open_connections.remove(uri) {
            con.f_lock().stop();
        }

        if let Some(ConnectionState::Joined(space_address, agent_id)) =
            self.connection_states.remove(uri)
        {
            if let Some(space) = self.spaces.get_mut(&space_address) {
                if space.remove_agent(&agent_id) == 0 {
                    self.spaces.remove(&space_address);
                }
            }
        }
        trace!("disconnect done");
    }

    fn join_agent(
        &mut self,
        space_address: &SpaceHash,
        agent_id: AgentId,
        uri: Lib3hUri,
    ) -> Sim2hResult<()> {
        let space = self.get_or_create_space(space_address);
        space.join_agent(agent_id, uri)
    }

    fn add_missing_aspects(
        &mut self,
        space_address: &SpaceHash,
        agent_id: &AgentId,
        missing_hashes: HashSet<(EntryHash, AspectHash)>,
    ) {
        let space = self.get_or_create_space(space_address);
        for (entry_hash, aspect_hash) in missing_hashes {
            space.add_missing_aspect(agent_id.clone(), entry_hash, aspect_hash);
        }
    }

    fn add_aspect(
        &mut self,
        space_address: &SpaceHash,
        entry_hash: EntryHash,
        aspect_hash: AspectHash,
    ) {
        let space = self.get_or_create_space(space_address);
        space.add_aspect(entry_hash, aspect_hash);
        debug!(
            "Space {} now knows about these aspects:\n{}",
            &space_address,
            space.all_aspects().pretty_string()
        );
    }

    fn remove_missing_aspect(
        &mut self,
        space_address: &SpaceHash,
        agent_id: &AgentId,
        entry_hash: &EntryHash,
        aspect_hash: &AspectHash,
    ) {
        let space = self.get_space_mut(space_address);
        space.remove_missing_aspect(agent_id, entry_hash, aspect_hash);
    }

    fn request_gossiping_list(
        &mut self,
        uri: Lib3hUri,
        space_address: SpaceHash,
        provider_agent_id: AgentId,
    ) {
        let wire_message =
            WireMessage::Lib3hToClient(Lib3hToClient::HandleGetGossipingEntryList(GetListData {
                request_id: "".into(),
                space_address,
                provider_agent_id: provider_agent_id.clone(),
            }));
        self.send(provider_agent_id, uri, &wire_message);
    }

    fn send(&self, agent: AgentId, uri: Lib3hUri, msg: &WireMessage) -> Option<Lib3hUri> {
        match msg {
            WireMessage::Ping | WireMessage::Pong => debug!("PingPong: {} at {}", agent, uri),
            WireMessage::StatusResponse(r) => {
                println!("sending StatusResponse {:?} to {}", r, uri);
            }
            _ => {
                debug!(">>OUT>> {} to {}", msg.message_type(), uri);
                MESSAGE_LOGGER
                    .lock()
                    .log_out(agent, uri.clone(), msg.clone());
            }
        }

        let payload: Opaque = msg.clone().into();

        match self.open_connections.get(&uri) {
            None => {
                error!("FAILED TO SEND, NO ROUTE: {}", uri);
                return None;
            }
            Some((_con, outgoing_send)) => {
                if let Err(_) = outgoing_send.send(payload.as_bytes().into()) {
                    // pass the back out to be disconnected
                    return Some(uri);
                }
            }
        }

        match msg {
            WireMessage::Ping | WireMessage::Pong => {}
            _ => debug!("sent."),
        }
        return None;
    }

    fn retry_sync_missing_aspects(&mut self) {
        debug!("Checking for nodes with missing aspects to retry sync...");
        // Extract all needed info for the call to self.request_gossiping_list() below
        // as copies so we don't have to keep a reference to self.
        let spaces_with_agents_and_uris = self
            .spaces
            .iter()
            .filter_map(|(space_hash, space)| {
                let agents = space.agents_with_missing_aspects();
                // If this space doesn't have any agents with missing aspects,
                // ignore it:
                if agents.is_empty() {
                    None
                } else {
                    // For spaces with agents with missing aspects,
                    // annotate all agent IDs with their corresponding URI:
                    let agent_ids_with_uris: Vec<(AgentId, Lib3hUri)> = agents
                        .iter()
                        .filter_map(|agent_id| {
                            space
                                .agent_id_to_uri(agent_id)
                                .map(|uri| (agent_id.clone(), uri))
                        })
                        .collect();

                    Some((space_hash.clone(), agent_ids_with_uris))
                }
            })
            .collect::<HashMap<SpaceHash, Vec<_>>>();

        for (space_hash, agents) in spaces_with_agents_and_uris {
            for (agent_id, uri) in agents {
                debug!("Re-requesting gossip list from {} at {}", agent_id, uri);
                self.request_gossiping_list(uri, space_hash.clone(), agent_id);
            }
        }
    }

    /// Get an agent who has at least one of the aspects specified, and who is not the same as for_agent_id.
    /// `agent_pool` is expected to be randomly shuffled, to ensure that no hotspots are created.
    fn get_agent_not_missing_aspects(
        &self,
        entry_hash: &EntryHash,
        aspects: &Vec<AspectHash>,
        for_agent_id: &AgentId,
        agent_pool: &[AgentId],
        space_address: &SpaceHash,
    ) -> Option<AgentId> {
        let space = self.spaces.get(space_address)?;
        agent_pool
            .into_iter()
            // We ignore all agents that are missing all of the same aspects as well since
            // they can't help us.
            .find(|a| {
                **a != *for_agent_id && !space.agent_is_missing_all_aspects(*a, entry_hash, aspects)
            })
            .cloned()
    }

    fn build_query(
        &self,
        space_address: SpaceHash,
        query_data: QueryEntryData,
        redundant_count: u64,
    ) -> Vec<Lib3hUri> {
        let entry_loc = entry_location(&self.crypto, &query_data.entry_address);
        let agent_pool = self
            .get_space(&space_address)
            .agents_supposed_to_hold_entry(entry_loc, redundant_count)
            .keys()
            .cloned()
            .collect::<Vec<_>>();

        let query_target = if agent_pool.is_empty() {
            // If there is nobody we could ask, just send the query back
            query_data.requester_agent_id.clone()
        } else {
            let agents_with_all_aspects_for_entry = agent_pool
                .iter()
                .filter(|agent| {
                    !self
                        .get_space(&space_address)
                        .agent_is_missing_some_aspect_for_entry(agent, &query_data.entry_address)
                })
                .cloned()
                .collect::<Vec<AgentId>>();

            let mut agents_to_sample_from = if agents_with_all_aspects_for_entry.is_empty() {
                // If there is nobody who as all aspects of an entry, just
                // ask somebody of that shard:
                agent_pool
            } else {
                agents_with_all_aspects_for_entry
            };

            let agent_slice = &mut agents_to_sample_from[..];
            agent_slice.shuffle(&mut thread_rng());
            agent_slice[0].clone()
        };

        let maybe_url = self.lookup_joined(&space_address, &query_target);
        if maybe_url.is_none() {
            error!("Got FetchEntryResult with request id that is not a known agent id. I guess we lost that agent before we could deliver missing aspects.");
            return vec![];
        }
        let url = maybe_url.unwrap();
        let query_message = WireMessage::Lib3hToClient(Lib3hToClient::HandleQueryEntry(query_data));
        match self.send(query_target, url, &query_message) {
            Some(uri) => vec![uri],
            None => vec![],
        }
    }

    fn build_aspects_from_arbitrary_agent(
        &self,
        aspects_to_fetch: AspectList,
        for_agent_id: AgentId,
        mut agent_pool: Vec<AgentId>,
        space_address: SpaceHash,
    ) -> Vec<Lib3hUri> {
        let agent_pool = &mut agent_pool[..];
        agent_pool.shuffle(&mut thread_rng());
        let mut disconnects = Vec::new();
        for entry_address in aspects_to_fetch.entry_addresses() {
            if let Some(aspect_address_list) = aspects_to_fetch.per_entry(entry_address) {
                if let Some(arbitrary_agent) = self.get_agent_not_missing_aspects(
                    entry_address,
                    aspect_address_list,
                    &for_agent_id,
                    agent_pool,
                    &space_address,
                ) {
                    debug!(
                        "FETCHING missing contents from RANDOM AGENT: {}",
                        arbitrary_agent
                    );

                    let maybe_url = self.lookup_joined(&space_address, &arbitrary_agent);
                    if maybe_url.is_none() {
                        error!("Could not find URL for randomly selected agent. This should not happen!");
                        return Vec::new();
                    }
                    let random_url = maybe_url.unwrap();

                    let wire_message = WireMessage::Lib3hToClient(Lib3hToClient::HandleFetchEntry(
                        FetchEntryData {
                            request_id: for_agent_id.clone().into(),
                            space_address: space_address.clone(),
                            provider_agent_id: arbitrary_agent.clone(),
                            entry_address: entry_address.clone(),
                            aspect_address_list: Some(aspect_address_list.clone()),
                        },
                    ));
                    debug!("SENDING fetch with request ID: {:?}", wire_message);
                    if let Some(uri) =
                        self.send(arbitrary_agent.clone(), random_url.clone(), &wire_message)
                    {
                        disconnects.push(uri);
                    }
                } else {
                    warn!("Could not find an agent that has any of the missing aspects. Trying again later...")
                }
            }
        }
        disconnects
    }

    // get the connection status of an agent
    fn get_connection(&self, uri: &Lib3hUri) -> Option<ConnectionState> {
        self.connection_states.get(uri).map(|ca| (*ca).clone())
    }

    fn build_handle_unseen_aspects(
        &self,
        uri: Lib3hUri,
        space_address: SpaceHash,
        agent_id: AgentId,
        list_data: EntryListData,
    ) -> Vec<Lib3hUri> {
        let unseen_aspects = AspectList::from(list_data.address_map)
            .diff(self.get_space(&space_address).all_aspects());
        debug!("UNSEEN ASPECTS:\n{}", unseen_aspects.pretty_string());
        let mut disconnects = Vec::new();
        for entry_address in unseen_aspects.entry_addresses() {
            if let Some(aspect_address_list) = unseen_aspects.per_entry(entry_address) {
                let wire_message =
                    WireMessage::Lib3hToClient(Lib3hToClient::HandleFetchEntry(FetchEntryData {
                        request_id: "".into(),
                        space_address: space_address.clone(),
                        provider_agent_id: agent_id.clone(),
                        entry_address: entry_address.clone(),
                        aspect_address_list: Some(aspect_address_list.clone()),
                    }));
                if let Some(uri) = self.send(agent_id.clone(), uri.clone(), &wire_message) {
                    disconnects.push(uri);
                }
            }
        }
        disconnects
    }
    fn handle_new_entry_data(
        &mut self,
        entry_data: EntryData,
        space_address: SpaceHash,
        provider: AgentPubKey,
        dht_algorithm: DhtAlgorithm,
    ) {
        // Calculate list of agents that should store new data:
        let dht_agents = match dht_algorithm {
            DhtAlgorithm::FullSync => {
                self.all_agents_except_one(space_address.clone(), Some(&provider))
            }
            DhtAlgorithm::NaiveSharding { redundant_count } => {
                let entry_loc = entry_location(&self.crypto, &entry_data.entry_address);
                self.agents_in_neighbourhood(space_address.clone(), entry_loc, redundant_count)
            }
        };

        let aspect_addresses = entry_data
            .aspect_list
            .iter()
            .cloned()
            .map(|aspect_data| aspect_data.aspect_address)
            .collect::<Vec<_>>();
        let mut map = HashMap::new();
        map.insert(entry_data.entry_address.clone(), aspect_addresses);
        let aspect_list = AspectList::from(map);
        debug!("GOT NEW ASPECTS:\n{}", aspect_list.pretty_string());

        for aspect in entry_data.aspect_list {
            // 1. Add hashes to our global list of all aspects in this space:
            {
                self.add_aspect(
                    &space_address,
                    entry_data.entry_address.clone(),
                    aspect.aspect_address.clone(),
                );
            }

            // 2. Create store message
            let store_message = WireMessage::Lib3hToClient(Lib3hToClient::HandleStoreEntryAspect(
                StoreEntryAspectData {
                    request_id: "".into(),
                    space_address: space_address.clone(),
                    provider_agent_id: provider.clone(),
                    entry_address: entry_data.entry_address.clone(),
                    entry_aspect: aspect,
                },
            ));

            // 3. Send store message to selected nodes
            self.broadcast(&store_message, dht_agents.clone());
        }
    }

    fn broadcast(&mut self, msg: &WireMessage, agents: Vec<(AgentId, AgentInfo)>) {
        for (agent, info) in agents {
            debug!("Broadcast: Sending to {:?}", info.uri);
            self.send(agent, info.uri, msg);
        }
    }

    fn all_agents_except_one(
        &self,
        space: SpaceHash,
        except: Option<&AgentId>,
    ) -> Vec<(AgentId, AgentInfo)> {
        self.get_space(&space)
            .all_agents()
            .clone()
            .into_iter()
            .filter(|(a, _)| {
                if let Some(exception) = except {
                    *a != *exception
                } else {
                    true
                }
            })
            .collect::<Vec<(AgentId, AgentInfo)>>()
    }

    fn agents_in_neighbourhood(
        &self,
        space: SpaceHash,
        entry_loc: Location,
        redundant_count: u64,
    ) -> Vec<(AgentId, AgentInfo)> {
        self.get_space(&space)
            .agents_supposed_to_hold_entry(entry_loc, redundant_count)
            .into_iter()
            .collect::<Vec<(AgentId, AgentInfo)>>()
    }
}

enum PoolTask {
    //    VerifyPayload(Result<(Lib3hUri, WireMessage, AgentPubKey), ()>),
    Disconnect(Vec<Lib3hUri>),
}

pub struct Sim2h {
    crypto: Box<dyn CryptoSystem>,
    pub bound_uri: Option<Lib3hUri>,
    state: Arc<RwLock<Sim2hState>>,
    pool: Pool,
    wss_recv: crossbeam_channel::Receiver<TcpWss>,
    msg_send: crossbeam_channel::Sender<(Url2, FrameResult)>,
    msg_recv: crossbeam_channel::Receiver<(Url2, FrameResult)>,
    num_ticks: u64,
    /// when should we try to resync nodes that are still missing aspect data
    missing_aspects_resync: std::time::Instant,
    dht_algorithm: DhtAlgorithm,
    threadpool: ThreadPool,
    tp_send: crossbeam_channel::Sender<PoolTask>,
    tp_recv: crossbeam_channel::Receiver<PoolTask>,
}

impl Sim2h {
    pub fn new(crypto: Box<dyn CryptoSystem>, bind_spec: Lib3hUri) -> Self {
        let pool = Pool::new();
        pool.push_job(Box::new(Arc::new(Mutex::new(Tick::new()))));

        let (wss_send, wss_recv) = crossbeam_channel::unbounded();
        let (msg_send, msg_recv) = crossbeam_channel::unbounded();
        let (tp_send, tp_recv) = crossbeam_channel::unbounded();
        let state = Arc::new(RwLock::new(Sim2hState {
            crypto: crypto.box_clone(),
            connection_states: HashMap::new(),
            open_connections: HashMap::new(),
            spaces: HashMap::new(),
        }));
        let mut sim2h = Sim2h {
            crypto,
            state,
            bound_uri: None,
            pool,
            wss_recv,
            msg_send,
            msg_recv,
            num_ticks: 0,
            missing_aspects_resync: std::time::Instant::now(),
            dht_algorithm: DhtAlgorithm::FullSync,
            threadpool: ThreadPool::new(num_cpus::get()),
            tp_send,
            tp_recv,
        };

        sim2h.priv_bind_listening_socket(url::Url::from(bind_spec).into(), wss_send);

        sim2h
    }

    pub fn set_dht_algorithm(&mut self, new_algo: DhtAlgorithm) {
        self.dht_algorithm = new_algo;
    }

    /// bind a listening socket, and set up the polling job to accept connections
    fn priv_bind_listening_socket(
        &mut self,
        url: Url2,
        wss_send: crossbeam_channel::Sender<TcpWss>,
    ) {
        let config = TcpBindConfig::default();
        //        let config = TlsBindConfig::new(config).dev_certificate();
        let config = WssBindConfig::new(config);
        let listen: TcpWssServer = InStreamListenerWss::bind(&url, config).unwrap();
        self.bound_uri = Some(url::Url::from(listen.binding()).into());
        self.pool
            .push_job(Box::new(Arc::new(Mutex::new(ListenJob::new(
                listen, wss_send,
            )))));
    }

    /// if our listening socket has accepted any new connections, set them up
    fn priv_check_incoming_connections(&mut self) -> bool {
        if let Ok(wss) = self.wss_recv.try_recv() {
            let url: Lib3hUri = url::Url::from(wss.remote_url()).into();
            let (job, outgoing_send) = ConnectionJob::new(wss, self.msg_send.clone());
            let job = Arc::new(Mutex::new(job));
            if let Err(error) = self.handle_incoming_connect(url.clone()) {
                error!("Error handling incoming connection: {:?}", error);
                return true; //did work despite error.
            }
            println!("adding connection job for {}", url);
            self.state
                .write()
                .open_connections
                .insert(url, (job.clone(), outgoing_send));
            self.pool.push_job(Box::new(job));
            true
        } else {
            false
        }
    }

    /// we received some kind of error related to a stream/socket
    /// print some debugging and disconnect it
    fn priv_drop_connection_for_error(&mut self, uri: Lib3hUri, error: Sim2hError) {
        error!(
            "Transport error occurred on connection to {}: {:?}",
            uri, error,
        );
        info!("Dropping connection to {} because of error", uri);
        self.disconnect(&uri);
    }

    /// if our connections sent us any data, process it
    fn priv_check_incoming_messages(&mut self) -> bool {
        let len = self.msg_recv.len();
        if len > 0 {
            println!("Hanlding {} incoming messages", len);
            println!("threadpool len {}", self.threadpool.queued_count());
        }
        let v: Vec<_> = self.msg_recv.try_iter().collect();
        for (url, msg) in v {
            let url: Lib3hUri = url::Url::from(url).into();
            match msg {
                Ok(frame) => match frame {
                    WsFrame::Text(s) => self.priv_drop_connection_for_error(
                        url,
                        format!("unexpected text message: {:?}", s).into(),
                    ),
                    WsFrame::Binary(b) => {
                        let debug = url.host().unwrap().to_string() == "68.237.138.100"; //  "127.0.0.1";
                        if debug {
                            println!("receved a frame from zippy ({})", url);
                        }
                        let payload: Opaque = b.into();
                        match Sim2h::verify_payload(payload.clone()) {
                            Ok((source, wire_message)) => {
                                if let Err(error) = self.handle_message(&url, wire_message, &source)
                                {
                                    println!("Error handling message: {:?}", error);
                                }
                            }
                            Err(error) => {
                                println!(
                                    "Could not verify payload from {}!\nError: {:?}\nPayload was: {:?}",
                                    url,
                                    error, payload
                                );
                            }
                        }
                    }
                    // TODO - we should use websocket ping/pong
                    //        instead of rolling our own on top of Binary
                    WsFrame::Ping(_) => (),
                    WsFrame::Pong(_) => (),
                    WsFrame::Close(c) => {
                        debug!("Disconnecting {} after connection reset {:?}", url, c);
                        self.disconnect(&url);
                    }
                },
                Err(e) => self.priv_drop_connection_for_error(url, e),
            }
        }
        false
    }

<<<<<<< HEAD
    /// recalculate arc radius for our connections
    fn recalc_rrdht_arc_radius(&mut self) {
        for (_, space) in self.state.write().spaces.iter_mut() {
            space.recalc_rrdht_arc_radius();
        }
    }

=======
>>>>>>> 5b02f4fe
    fn request_authoring_list(
        &mut self,
        uri: Lib3hUri,
        space_address: SpaceHash,
        provider_agent_id: AgentId,
    ) {
        let wire_message =
            WireMessage::Lib3hToClient(Lib3hToClient::HandleGetAuthoringEntryList(GetListData {
                request_id: "".into(),
                space_address,
                provider_agent_id: provider_agent_id.clone(),
            }));
        self.send(provider_agent_id, uri, &wire_message);
    }

    // adds an agent to a space
    fn join(&mut self, uri: &Lib3hUri, data: &SpaceData) -> Sim2hResult<()> {
        println!("join entered for {} with {:?}", uri, data);
        let result =
            if let Some(ConnectionState::Limbo(pending_messages)) = self.get_connection(uri) {
                let _ = self.state.write().connection_states.insert(
                    uri.clone(),
                    ConnectionState::new_joined(data.space_address.clone(), data.agent_id.clone())?,
                );

                self.state.write().join_agent(
                    &data.space_address,
                    data.agent_id.clone(),
                    uri.clone(),
                )?;
                info!(
                    "Agent {:?} joined space {:?}",
                    data.agent_id, data.space_address
                );
                self.request_authoring_list(
                    uri.clone(),
                    data.space_address.clone(),
                    data.agent_id.clone(),
                );
                self.state.write().request_gossiping_list(
                    uri.clone(),
                    data.space_address.clone(),
                    data.agent_id.clone(),
                );
                println!("pending messages in join: {}", pending_messages.len());
                for message in *pending_messages {
                    if let Err(err) = self.handle_message(uri, message.clone(), &data.agent_id) {
                        error!(
                            "Error while handling limbo pending message {:?} for {}: {}",
                            message, uri, err
                        );
                    }
                }
                Ok(())
            } else {
                Err(format!("no agent found in limbo at {} ", uri).into())
            };
        trace!("join done");
        result
    }

    // get the connection status of an agent
    fn get_connection(&self, uri: &Lib3hUri) -> Option<ConnectionState> {
        self.state.read().get_connection(uri)
    }

    // find out if an agent is in a space or not and return its URI
    fn lookup_joined(&self, space_address: &SpaceHash, agent_id: &AgentId) -> Option<Lib3hUri> {
        self.state.read().lookup_joined(space_address, agent_id)
    }

    // handler for incoming connections
    fn handle_incoming_connect(&self, uri: Lib3hUri) -> Sim2hResult<bool> {
        trace!("handle_incoming_connect entered");
        info!("New connection from {:?}", uri);
        if let Some(_old) = self
            .state
            .write()
            .connection_states
            .insert(uri.clone(), ConnectionState::new())
        {
            println!("TODO should remove {}", uri); //TODO
        };
        trace!("handle_incoming_connect done");
        Ok(true)
    }

    // handler for messages sent to sim2h
    fn handle_message(
        &mut self,
        uri: &Lib3hUri,
        message: WireMessage,
        signer: &AgentId,
    ) -> Sim2hResult<()> {
        let debug = uri.host().unwrap().to_string() == "68.237.138.100"; //  "127.0.0.1";
        if debug {
            debug!("handle_message from zippy: {:?}", message);
        }
        // TODO: anyway, but especially with this Ping/Pong, mitigate DoS attacks.
        if message == WireMessage::Ping {
            println!("Ping -> Pong");
            self.send(signer.clone(), uri.clone(), &WireMessage::Pong);
            return Ok(());
        }
        if message == WireMessage::Status {
            println!("Status -> StatusResponse");
            let (spaces_len, connection_count) = {
                let state = self.state.read();
                (state.spaces.len(), state.open_connections.len())
            };
            self.send(
                signer.clone(),
                uri.clone(),
                &WireMessage::StatusResponse(StatusData {
                    spaces: spaces_len,
                    connections: connection_count,
                    redundant_count: match self.dht_algorithm {
                        DhtAlgorithm::FullSync => 0,
                        DhtAlgorithm::NaiveSharding { redundant_count } => redundant_count,
                    },
                    version: WIRE_VERSION,
                }),
            );
            return Ok(());
        }
        MESSAGE_LOGGER
            .lock()
            .log_in(signer.clone(), uri.clone(), message.clone());
        trace!("handle_message entered");
        let mut agent = self
            .get_connection(uri)
            .ok_or_else(|| format!("no connection for {}", uri))?;

        match agent {
            // if the agent sending the message is in limbo, then the only message
            // allowed is a join message.
            ConnectionState::Limbo(ref mut pending_messages) => {
                if let WireMessage::ClientToLib3h(ClientToLib3h::JoinSpace(data)) = message {
                    if &data.agent_id != signer {
                        return Err(SIGNER_MISMATCH_ERR_STR.into());
                    }
                    self.join(uri, &data)
                } else {
                    println!("inserting into pending message while in limbo.");
                    // TODO: maybe have some upper limit on the number of messages
                    // we allow to queue before dropping the connections
                    pending_messages.push(message);
                    let _ = self
                        .state
                        .write()
                        .connection_states
                        .insert(uri.clone(), agent);
                    self.send(
                        signer.clone(),
                        uri.clone(),
                        &WireMessage::Err(WireError::MessageWhileInLimbo),
                    );
                    Ok(())
                }
            }

            // if the agent sending the messages has been vetted and is in the space
            // then build a message to be proxied to the correct destination, and forward it
            ConnectionState::Joined(space_address, agent_id) => {
                if &agent_id != signer {
                    return Err(SIGNER_MISMATCH_ERR_STR.into());
                }
                self.handle_joined(uri, &space_address, &agent_id, message)
            }
        }
    }

    fn verify_payload(payload: Opaque) -> Sim2hResult<(AgentId, WireMessage)> {
        let signed_message = SignedWireMessage::try_from(payload)?;
        /*        let result = signed_message.verify().unwrap();
        if !result {
            return Err(VERIFY_FAILED_ERR_STR.into());
        }*/
        let wire_message = WireMessage::try_from(signed_message.payload)?;
        Ok((signed_message.provenance.source().into(), wire_message))
    }

    // process transport and  incoming messages from it
    pub fn process(&mut self) -> Sim2hResult<bool> {
        self.num_ticks += 1;
        if self.num_ticks % 60000 == 0 {
            debug!(".");
            self.num_ticks = 0;
        }

        match self.tp_recv.try_recv() {
            Ok(PoolTask::Disconnect(disconnects)) => {
                for url in disconnects {
                    self.state.write().disconnect(&url)
                }
            }
            //            Ok(PoolTask::VerifyPayload(Ok(_))) => {
            /*/                let debug = url.host().unwrap().to_string() == "68.237.138.100";//  "127.0.0.1";
                      if debug {
                          println!("payload verified from from zippy ({}) message is {:?}", url, wire_message);
                      }
                      if let Err(error) = self.handle_message(&url, wire_message, &source) {
                          error!("Error handling message: {:?}", error);
                      }*/
            //      }
            _ => (),
        };

        let did_work_1 = self.priv_check_incoming_connections();
        let did_work_2 = self.priv_check_incoming_messages();
        let did_work = did_work_1 || did_work_2;

        if std::time::Instant::now() >= self.missing_aspects_resync {
            self.missing_aspects_resync = std::time::Instant::now()
                .checked_add(std::time::Duration::from_millis(
                    RETRY_FETCH_MISSING_ASPECTS_INTERVAL_MS,
                ))
                .expect("can add interval ms");

            self.retry_sync_missing_aspects();
        }

        Ok(did_work)
    }

    // given an incoming messages, prepare a proxy message and whether it's an publish or request
    #[allow(clippy::cognitive_complexity)]
    fn handle_joined(
        &mut self,
        uri: &Lib3hUri,
        space_address: &SpaceHash,
        agent_id: &AgentId,
        message: WireMessage,
    ) -> Sim2hResult<()> {
        trace!("handle_joined entered");
        debug!(
            "<<IN<< {} from {}",
            message.message_type(),
            agent_id.to_string()
        );
        match message {
            // First make sure we are not receiving a message in the wrong direction.
            // Panic for now so we can easily spot a mistake.
            // Should maybe break up WireMessage into two different structs so we get the
            // error already when parsing an incoming payload.
            WireMessage::Lib3hToClient(_) | WireMessage::ClientToLib3hResponse(_) =>
                panic!("This is soo wrong. Clients should never send a message that only servers can send."),
            // -- Space -- //
            WireMessage::ClientToLib3h(ClientToLib3h::JoinSpace(_)) => {
                Err("join message should have been processed elsewhere and can't be proxied".into())
            }
            WireMessage::ClientToLib3h(ClientToLib3h::LeaveSpace(data)) => {
                self.state.write().leave(uri, &data)
            }

            // -- Direct Messaging -- //
            // Send a message directly to another agent on the network
            WireMessage::ClientToLib3h(ClientToLib3h::SendDirectMessage(dm_data)) => {
                if (dm_data.from_agent_id != *agent_id) || (dm_data.space_address != *space_address)
                {
                    return Err(SPACE_MISMATCH_ERR_STR.into());
                }
                let to_url = self
                    .lookup_joined(space_address, &dm_data.to_agent_id)
                    .ok_or_else(|| format!("unvalidated proxy agent {}", &dm_data.to_agent_id))?;
                self.send(
                    dm_data.to_agent_id.clone(),
                    to_url,
                    &WireMessage::Lib3hToClient(Lib3hToClient::HandleSendDirectMessage(dm_data))
                );
                Ok(())
            }
            // Direct message response
            WireMessage::Lib3hToClientResponse(Lib3hToClientResponse::HandleSendDirectMessageResult(
                dm_data,
            )) => {
                if (dm_data.from_agent_id != *agent_id) || (dm_data.space_address != *space_address)
                {
                    return Err(SPACE_MISMATCH_ERR_STR.into());
                }
                let to_url = self
                    .lookup_joined(space_address, &dm_data.to_agent_id)
                    .ok_or_else(|| format!("unvalidated proxy agent {}", &dm_data.to_agent_id))?;
                self.send(
                    dm_data.to_agent_id.clone(),
                    to_url,
                    &WireMessage::Lib3hToClient(Lib3hToClient::SendDirectMessageResult(dm_data))
                );
                Ok(())
            }
            WireMessage::ClientToLib3h(ClientToLib3h::PublishEntry(data)) => {
                if (data.provider_agent_id != *agent_id) || (data.space_address != *space_address) {
                    return Err(SPACE_MISMATCH_ERR_STR.into());
                }
                self.state.write().handle_new_entry_data(data.entry, space_address.clone(), agent_id.clone(), self.dht_algorithm.clone());
                Ok(())
            }
            WireMessage::Lib3hToClientResponse(Lib3hToClientResponse::HandleGetAuthoringEntryListResult(list_data)) => {
                debug!("GOT AUTHORING LIST from {}", agent_id);
                if (list_data.provider_agent_id != *agent_id) || (list_data.space_address != *space_address) {
                    return Err(SPACE_MISMATCH_ERR_STR.into());
                }
                self.handle_unseen_aspects(uri, space_address, agent_id, &list_data);
                Ok(())
            }
            WireMessage::Lib3hToClientResponse(Lib3hToClientResponse::HandleGetGossipingEntryListResult(list_data)) => {
                debug!("GOT GOSSIPING LIST from {}", agent_id);
                if (list_data.provider_agent_id != *agent_id) || (list_data.space_address != *space_address) {
                    return Err(SPACE_MISMATCH_ERR_STR.into());
                }
                self.handle_unseen_aspects(uri, space_address, agent_id, &list_data);

                let dht_algorithm = self.dht_algorithm.clone();

                // Check if the node is missing any aspects
                let aspects_missing_at_node = match dht_algorithm {
                    DhtAlgorithm::FullSync => self
                        .state.read().get_space(&space_address)
                        .all_aspects()
                        .diff(&AspectList::from(list_data.address_map)),
                    DhtAlgorithm::NaiveSharding {redundant_count} => self
                        .state.read().get_space(&space_address)
                        .aspects_in_shard_for_agent(agent_id, redundant_count)
                        .diff(&AspectList::from(list_data.address_map))
                };

                if aspects_missing_at_node.entry_addresses().count() > 0 {
                    warn!("MISSING ASPECTS at {}:\n{}", agent_id, aspects_missing_at_node.pretty_string());

                    // Cache info about what this agent is missing so we can make sure it got it
                    let missing_hashes: HashSet<(EntryHash, AspectHash)> = (&aspects_missing_at_node).into();
                    if missing_hashes.len() > 0 {
                        self.state.write().add_missing_aspects(space_address,&agent_id,missing_hashes);
                    }

                    match dht_algorithm {

                        DhtAlgorithm::FullSync => {
                            let all_agents_in_space = self
                                .state.read().get_space(&space_address)
                                .all_agents()
                                .keys()
                                .cloned()
                                .collect::<Vec<AgentPubKey>>();
                            if all_agents_in_space.len() == 1 {
                                error!("MISSING ASPECTS and no way to get them. Agent is alone in space..");
                            } else {
                                self.fetch_aspects_from_arbitrary_agent(
                                    aspects_missing_at_node,
                                    agent_id.clone(),
                                    all_agents_in_space,
                                    space_address.clone()
                                );
                            }
                        },

                        DhtAlgorithm::NaiveSharding {redundant_count} => {
                            for entry_address in aspects_missing_at_node.entry_addresses() {
                                let entry_loc = entry_location(&self.crypto, entry_address);
                                let agent_pool = self
                                    .state.read()
                                    .get_space(&space_address)
                                    .agents_supposed_to_hold_entry(entry_loc, redundant_count)
                                    .keys()
                                    .cloned()
                                    .collect::<Vec<AgentPubKey>>();
                                self.fetch_aspects_from_arbitrary_agent(
                                    aspects_missing_at_node.filtered_by_entry_hash(|e| e == entry_address),
                                    agent_id.clone(),
                                    agent_pool,
                                    space_address.clone()
                                );
                            }
                        }
                    }
                }

                Ok(())
            }
            WireMessage::Lib3hToClientResponse(
                Lib3hToClientResponse::HandleFetchEntryResult(fetch_result)) => {
                if (fetch_result.provider_agent_id != *agent_id) || (fetch_result.space_address != *space_address) {
                    return Err(SPACE_MISMATCH_ERR_STR.into());
                }
                debug!("HANDLE FETCH ENTRY RESULT: {:?}", fetch_result);
                if fetch_result.request_id == "" {
                    debug!("Got FetchEntry result form {} without request id - must be from authoring list", agent_id);
                    self.state.write().handle_new_entry_data(fetch_result.entry, space_address.clone(), agent_id.clone(),self.dht_algorithm.clone());
                } else {
                    debug!("Got FetchEntry result with request id {} - this is for gossiping to agent with incomplete data", fetch_result.request_id);
                    let to_agent_id = AgentPubKey::from(fetch_result.request_id);
                    let maybe_url = self.lookup_joined(space_address, &to_agent_id);
                    if maybe_url.is_none() {
                        error!("Got FetchEntryResult with request id that is not a known agent id. I guess we lost that agent before we could deliver missing aspects.");
                        return Ok(())
                    }
                    let url = maybe_url.unwrap();
                    for aspect in fetch_result.entry.aspect_list {
                        self
                            .state.write()
                            .remove_missing_aspect(space_address, &to_agent_id, &fetch_result.entry.entry_address, &aspect.aspect_address);
                        let store_message = WireMessage::Lib3hToClient(Lib3hToClient::HandleStoreEntryAspect(
                            StoreEntryAspectData {
                                request_id: "".into(),
                                space_address: space_address.clone(),
                                provider_agent_id: agent_id.clone(),
                                entry_address: fetch_result.entry.entry_address.clone(),
                                entry_aspect: aspect,
                            },
                        ));
                        self.send(to_agent_id.clone(), url.clone(), &store_message);
                    }
                }

                Ok(())
            }
            WireMessage::ClientToLib3h(ClientToLib3h::QueryEntry(query_data)) => {
                if let DhtAlgorithm::NaiveSharding {redundant_count} = self.dht_algorithm {
                    let state = self.state.clone();
                    let tx = self.tp_send.clone();
                    let space_address = space_address.clone();
                    self.threadpool.execute(move || {
                        let disconnects =
                            state
                            .read()
                            .build_query(space_address,query_data,redundant_count);
                        tx.send(PoolTask::Disconnect(disconnects))
                            .expect("should send");
                    });
                    Ok(())
                } else {
                    Err("Got ClientToLib3h::QueryEntry in full-sync mode".into())
                }
            }
            WireMessage::Lib3hToClientResponse(Lib3hToClientResponse::HandleQueryEntryResult(query_result)) => {
                if (query_result.responder_agent_id != *agent_id) || (query_result.space_address != *space_address)
                {
                    return Err(SPACE_MISMATCH_ERR_STR.into());
                }
                let to_url = self
                    .lookup_joined(space_address, &query_result.requester_agent_id)
                    .ok_or_else(|| format!("unvalidated proxy agent {}", &query_result.requester_agent_id))?;
                self.send(
                    query_result.requester_agent_id.clone(),
                    to_url,
                    &WireMessage::ClientToLib3hResponse(ClientToLib3hResponse::QueryEntryResult(query_result))
                );
                Ok(())
            }
            _ => {
                warn!("Ignoring unimplemented message: {:?}", message );
                Err(format!("Message not implemented: {:?}", message).into())
            }
        }
    }

    fn handle_unseen_aspects(
        &self,
        uri: &Lib3hUri,
        space_address: &SpaceHash,
        agent_id: &AgentId,
        list_data: &EntryListData,
    ) {
        let state = self.state.clone();
        let tx = self.tp_send.clone();
        let uri = uri.clone();
        let space_address = space_address.clone();
        let agent_id = agent_id.clone();
        let list_data = list_data.clone();
        self.threadpool.execute(move || {
            let disconnects =
                state
                    .read()
                    .build_handle_unseen_aspects(uri, space_address, agent_id, list_data);
            tx.send(PoolTask::Disconnect(disconnects))
                .expect("should send");
        });
    }

    fn fetch_aspects_from_arbitrary_agent(
        &self,
        aspects_to_fetch: AspectList,
        for_agent_id: AgentId,
        agent_pool: Vec<AgentId>,
        space_address: SpaceHash,
    ) {
        let state = self.state.clone();
        let tx = self.tp_send.clone();
        self.threadpool.execute(move || {
            let disconnects = state.read().build_aspects_from_arbitrary_agent(
                aspects_to_fetch,
                for_agent_id,
                agent_pool,
                space_address,
            );
            tx.send(PoolTask::Disconnect(disconnects))
                .expect("should send");
        });
    }

    fn disconnect(&self, uri: &Lib3hUri) {
        self.state.write().disconnect(uri);
    }

    fn send(&mut self, agent: AgentId, uri: Lib3hUri, msg: &WireMessage) {
        self.state.write().send(agent, uri, msg);
    }

    fn retry_sync_missing_aspects(&mut self) {
        self.state.write().retry_sync_missing_aspects();
    }
}<|MERGE_RESOLUTION|>--- conflicted
+++ resolved
@@ -89,12 +89,7 @@
     }
 }
 
-<<<<<<< HEAD
-const RECALC_RRDHT_ARC_RADIUS_INTERVAL_MS: u64 = 20000; // 20 seconds
 const RETRY_FETCH_MISSING_ASPECTS_INTERVAL_MS: u64 = 30000; // 30 seconds
-=======
-const RETRY_FETCH_MISSING_ASPECTS_INTERVAL_MS: u64 = 10000; // 10 seconds
->>>>>>> 5b02f4fe
 
 //pub(crate) type TcpWssServer = InStreamListenerWss<InStreamListenerTls<InStreamListenerTcp>>;
 //pub(crate) type TcpWss = InStreamWss<InStreamTls<InStreamTcp>>;
@@ -744,16 +739,6 @@
         false
     }
 
-<<<<<<< HEAD
-    /// recalculate arc radius for our connections
-    fn recalc_rrdht_arc_radius(&mut self) {
-        for (_, space) in self.state.write().spaces.iter_mut() {
-            space.recalc_rrdht_arc_radius();
-        }
-    }
-
-=======
->>>>>>> 5b02f4fe
     fn request_authoring_list(
         &mut self,
         uri: Lib3hUri,
