#![feature(vec_remove_item)]

extern crate backtrace;
extern crate env_logger;
extern crate lib3h_crypto_api;
extern crate log;
extern crate nanoid;
extern crate num_cpus;
#[macro_use]
extern crate serde;
#[macro_use]
extern crate lazy_static;
extern crate holochain_walkman_types;
extern crate newrelic;

#[allow(dead_code)]
mod naive_sharding;

pub mod cache;
pub mod connection_state;
pub mod crypto;
pub mod debug;
pub mod error;
use lib3h_protocol::types::{AgentPubKey, AspectHash, EntryHash};
mod message_log;
pub mod websocket;
pub mod wire_message;

pub use crate::message_log::MESSAGE_LOGGER;
use crate::{crypto::*, error::*, naive_sharding::entry_location};
use cache::*;
use connection_state::*;
use holochain_locksmith::Mutex;
use holochain_metrics::{config::MetricPublisherConfig, Metric};
use holochain_walkman_types::{walkman_log_sim2h, WalkmanSim2hEvent};
use in_stream::*;
use lib3h::rrdht_util::*;
use lib3h_crypto_api::CryptoSystem;
use lib3h_protocol::{
    data_types::{
        EntryData, EntryListData, FetchEntryData, GetListData, Opaque, QueryEntryData, SpaceData,
        StoreEntryAspectData,
    },
    protocol::*,
    types::SpaceHash,
    uri::Lib3hUri,
};

pub use wire_message::{
    HelloData, StatusData, WireError, WireMessage, WireMessageVersion, WIRE_VERSION,
};

use futures::{
    future::{BoxFuture, FutureExt},
    stream::StreamExt,
};
use log::*;
use rand::{seq::SliceRandom, thread_rng};
use std::{
    collections::{HashMap, HashSet},
    convert::TryFrom,
    sync::Arc,
    time::Instant,
};

/// if we can't acquire a lock in 20 seconds, panic!
const MAX_LOCK_TIMEOUT: u64 = 20000;

fn walkman_log<F: FnOnce() -> WalkmanSim2hEvent>(event: F) {
    if std::env::var("HOLOCHAIN_WALKMAN_SIM2H").is_ok() {
        let log_item = event();
        let json =
            serde_json::to_string(&walkman_log_sim2h(log_item)).expect("Serialized walkman event");
        println!("<walkman>{}</walkman>", json);
    }
}

/// extention trait for making sure deadlocks are fatal
pub(crate) trait MutexExt<T> {
    /// will attempt to aquire a lock within a time-frame and panic after
    /// this way deadlocks don't just lock forever
    fn f_lock(&self) -> holochain_locksmith::MutexGuard<T>;
}

impl<T> MutexExt<T> for Mutex<T> {
    fn f_lock(&self) -> holochain_locksmith::MutexGuard<T> {
        // if we can't acquire a lock in 20 seconds, panic!
        self.try_lock_for(std::time::Duration::from_millis(MAX_LOCK_TIMEOUT))
            .expect("failed to obtain mutex lock")
    }
}

/// if a channel send fails, it means it is disconnected
/// this extension trait simplifies panic!ing in that case
/// in a lot of places, we expect the channel to always be open
/// and don't have the infrustructure to deal with degenerate cases
/// this trait makes sending more readable when we want to panic! on disconnects
pub(crate) trait SendExt<T> {
    fn f_send(&self, v: T);
}

impl<T> SendExt<T> for crossbeam_channel::Sender<T> {
    fn f_send(&self, v: T) {
        if let Err(e) = self.send(v) {
            error!("failed to send on channel -- shutting down? {:?}", e);
        }
    }
}
const RETRY_FETCH_MISSING_ASPECTS_INTERVAL_MS: u64 = 30000; // 30 seconds

fn conn_lifecycle(desc: &str, uuid: &str, obj: &ConnectionState, uri: &Lib3hUri) {
    debug!(
        "connection event conn: {} for {}@{} {:?}",
        desc, uuid, uri, obj
    );
}

fn open_lifecycle(desc: &str, uuid: &str, uri: &Lib3hUri) {
    debug!("connection event open_conns: {} for {}@{}", desc, uuid, uri);
}

#[derive(Clone)]
struct MetricsTimerGenerator {
    sender: tokio::sync::mpsc::UnboundedSender<(&'static str, f64)>,
}

impl MetricsTimerGenerator {
    pub fn new() -> (Self, BoxFuture<'static, ()>) {
        let (sender, mut recv) = tokio::sync::mpsc::unbounded_channel::<(&'static str, f64)>();
        let out = async move {
            let metric_publisher = MetricPublisherConfig::default().create_metric_publisher();
            loop {
                let msg = match recv.next().await {
                    None => return,
                    Some(msg) => msg,
                };
                // TODO - this write is technically blocking
                //        move to spawn_blocking?? use tokio::sync::Mutex??
                metric_publisher
                    .write()
                    .unwrap()
                    .publish(&Metric::new_timestamped_now(msg.0, None, msg.1));
            }
        }
        .boxed();
        (Self { sender }, out)
    }

    pub fn timer(&self, tag: &'static str) -> MetricsTimer {
        MetricsTimer::new(tag, self.sender.clone())
    }
}

struct MetricsTimer {
    tag: &'static str,
    create_time: std::time::Instant,
    sender: tokio::sync::mpsc::UnboundedSender<(&'static str, f64)>,
}

impl MetricsTimer {
    pub fn new(
        tag: &'static str,
        sender: tokio::sync::mpsc::UnboundedSender<(&'static str, f64)>,
    ) -> Self {
        Self {
            tag,
            create_time: std::time::Instant::now(),
            sender,
        }
    }
}

impl Drop for MetricsTimer {
    fn drop(&mut self) {
        let elapsed = self.create_time.elapsed().as_millis() as f64;
        if elapsed >= 1000.0 {
            error!("VERY SLOW metric - {} - {} ms", self.tag, elapsed);
        } else if elapsed >= 100.0 {
            warn!("SLOW metric - {} - {} ms", self.tag, elapsed);
        } else if elapsed >= 10.0 {
            info!("metric - {} - {} ms", self.tag, elapsed);
        }
        if let Err(e) = self.sender.send((self.tag, elapsed)) {
            error!(
                "failed to send metric - shutting down? {} {:?}",
                self.tag, e
            );
        }
    }
}

//pub(crate) type TcpWssServer = InStreamListenerWss<InStreamListenerTls<InStreamListenerTcp>>;
//pub(crate) type TcpWss = InStreamWss<InStreamTls<InStreamTcp>>;
pub(crate) type TcpWssServer = InStreamListenerWss<InStreamListenerTcp>;
pub type TcpWss = InStreamWss<InStreamTcp>;

mod connection_mgr;
use connection_mgr::*;

#[derive(Clone)]
pub enum DhtAlgorithm {
    FullSync,
    NaiveSharding { redundant_count: u64 },
}

mod sim2h_state;
pub(crate) use sim2h_state::*;

#[derive(Debug)]
struct Sim2hComHandleMessage {
    uri: Lib3hUri,
    message: WireMessage,
    signer: AgentId,
}

#[derive(Debug)]
struct Sim2hComHandleJoined {
    uri: Lib3hUri,
    space_address: SpaceHash,
    agent_id: AgentId,
    message: WireMessage,
}

#[derive(Debug)]
enum Sim2hCom {
    HandleMessage(Box<Sim2hComHandleMessage>),
    HandleJoined(Box<Sim2hComHandleJoined>),
    Disconnect(Vec<Lib3hUri>),
}

#[derive(Clone)]
/// A clonable reference to our Sim2h instance that can be passed
/// into `'static` async blocks && still be able to make sim2h calls
struct Sim2hHandle {
    state: Arc<tokio::sync::Mutex<Sim2hState>>,
    send_com: tokio::sync::mpsc::UnboundedSender<Sim2hCom>,
    dht_algorithm: DhtAlgorithm,
    metric_gen: MetricsTimerGenerator,
    connection_mgr: ConnectionMgrHandle,
}

impl Sim2hHandle {
    pub fn new(
        state: Arc<tokio::sync::Mutex<Sim2hState>>,
        send_com: tokio::sync::mpsc::UnboundedSender<Sim2hCom>,
        dht_algorithm: DhtAlgorithm,
        metric_gen: MetricsTimerGenerator,
        connection_mgr: ConnectionMgrHandle,
    ) -> Self {
        Self {
            state,
            send_com,
            dht_algorithm,
            metric_gen,
            connection_mgr,
        }
    }

    /// generate a new metrics timer
    pub fn metric_timer(&self, tag: &'static str) -> MetricsTimer {
        self.metric_gen.timer(tag)
    }

    /// get our current dht algorithm
    pub fn dht_algorithm(&self) -> &DhtAlgorithm {
        &self.dht_algorithm
    }

    /// acquire a mutex lock to our state data
    pub async fn lock_state(&self) -> tokio::sync::MutexGuard<'_, Sim2hState> {
        self.state.lock().await
    }

    /// forward a message to be handled
    pub fn handle_message(&self, uri: Lib3hUri, message: WireMessage, signer: AgentId) {
        if let Err(e) =
            self.send_com
                .send(Sim2hCom::HandleMessage(Box::new(Sim2hComHandleMessage {
                    uri,
                    message,
                    signer,
                })))
        {
            error!("error sending message to sim2h - shutting down? {:?}", e);
        }
    }

    /// forward a message to an already joined connection to be handled
    pub fn handle_joined(
        &self,
        uri: Lib3hUri,
        space_address: SpaceHash,
        agent_id: AgentId,
        message: WireMessage,
    ) {
        self.send_com
            .send(Sim2hCom::HandleJoined(Box::new(Sim2hComHandleJoined {
                uri,
                space_address,
                agent_id,
                message,
            })))
            .expect("can send");
    }

    /// disconnect an active connection
    pub fn disconnect(&self, disconnect: Vec<Lib3hUri>) {
        self.send_com
            .send(Sim2hCom::Disconnect(disconnect))
            .expect("can send");
    }
}

/// creates a tokio runtime and executes the Sim2h instance within it
/// returns the runtime so the user can choose how to manage the main loop
pub fn run_sim2h(
    crypto: Box<dyn CryptoSystem>,
    bind_spec: Lib3hUri,
    dht_algorithm: DhtAlgorithm,
) -> (
    tokio::runtime::Runtime,
    tokio::sync::oneshot::Receiver<Lib3hUri>,
) {
    let rt = tokio::runtime::Builder::new()
        .enable_all()
        .threaded_scheduler()
        .core_threads(num_cpus::get())
        .thread_name("sim2h-tokio-thread")
        .build()
        .expect("can build tokio runtime");

    let (bind_send, bind_recv) = tokio::sync::oneshot::channel();

    rt.spawn(async move {
        let sim2h = Sim2h::new(crypto, bind_spec, dht_algorithm);
        let _ = bind_send.send(sim2h.bound_uri.clone().unwrap());

        /*
        tokio::task::spawn(async move {
            let mut listener = tokio::net::TcpListener::bind("127.0.0.1:0")
                .await
                .expect("failed to bind");
            warn!("TT BOUND TO: {:?}", listener.local_addr());
            while let Ok((stream, addr)) = listener.accept().await {
                let stream: tokio::net::TcpStream = stream;
                tokio::task::spawn(async move {
                    warn!("GOT TT CONNECTION: {:?}", addr);
                    let ws_stream = tokio_tungstenite::accept_async(stream)
                        .await
                        .expect("failed to handshake websocket");
                    let (write, read) = ws_stream.split();
                    read.forward(write)
                        .await
                        .expect("failed to forward message")
                });
            }
        });
        */

        let gen_blocking_fn = move |mut sim2h: Sim2h| {
            move || {
                let res = sim2h.process();
                (sim2h, res)
            }
        };
        let mut blocking_fn = Some(gen_blocking_fn(sim2h));
        loop {
            // NOTE - once we move everything in sim2h to futures
            //        we can get rid of the `process()` function
            //        and remove this spawn_blocking code
            let sim2h = match tokio::task::spawn_blocking(blocking_fn.take().unwrap()).await {
                Err(e) => {
                    // sometimes we get errors on shutdown...
                    // we can't recover because the sim2h instance is lost
                    // but don't panic... just exit
                    error!("sim2h process failed: {:?}", e);
                    return;
                }
                Ok((sim2h, Err(e))) => {
                    if e.to_string().contains("Bind error:") {
                        println!("{:?}", e);
                        std::process::exit(1);
                    } else {
                        error!("{}", e.to_string())
                    }
                    sim2h
                }
                Ok((sim2h, Ok(did_work))) => {
                    if did_work {
                        tokio::task::yield_now().await;
                    } else {
                        tokio::time::delay_for(std::time::Duration::from_millis(1)).await;
                    }
                    sim2h
                }
            };
            blocking_fn = Some(gen_blocking_fn(sim2h));
        }
    });

    (rt, bind_recv)
}

/// a Sim2h server instance - manages connections between holochain instances
pub struct Sim2h {
    bound_listener: Option<TcpWssServer>,
    metric_task: Option<BoxFuture<'static, ()>>,
    pub bound_uri: Option<Lib3hUri>,
    wss_send: crossbeam_channel::Sender<TcpWss>,
    wss_recv: crossbeam_channel::Receiver<TcpWss>,
    connection_mgr_evt_recv: ConnectionMgrEventRecv,
    num_ticks: u64,
    /// when should we try to resync nodes that are still missing aspect data
    missing_aspects_resync: Instant,
    dht_algorithm: DhtAlgorithm,
    recv_com: tokio::sync::mpsc::UnboundedReceiver<Sim2hCom>,
    sim2h_handle: Sim2hHandle,
    connection_count: usize,
    metric_gen: MetricsTimerGenerator,
}

#[holochain_tracing_macros::newrelic_autotrace(SIM2H)]
impl Sim2h {
    /// create a new Sim2h server instance
    pub fn new(
        crypto: Box<dyn CryptoSystem>,
        bind_spec: Lib3hUri,
        dht_algorithm: DhtAlgorithm,
    ) -> Self {
        let (metric_gen, metric_task) = MetricsTimerGenerator::new();

        let (connection_mgr, connection_mgr_evt_recv) = ConnectionMgr::new();

        let (wss_send, wss_recv) = crossbeam_channel::unbounded();
        let state = Arc::new(tokio::sync::Mutex::new(Sim2hState {
            crypto: crypto.box_clone(),
            connection_states: HashMap::new(),
            spaces: HashMap::new(),
            metric_gen: metric_gen.clone(),
            connection_mgr: connection_mgr.clone(),
        }));
        let (send_com, recv_com) = tokio::sync::mpsc::unbounded_channel();
        let sim2h_handle = Sim2hHandle::new(
            state,
            send_com,
            dht_algorithm.clone(),
            metric_gen.clone(),
            connection_mgr,
        );

        let config = TcpBindConfig::default();
        //        let config = TlsBindConfig::new(config).dev_certificate();
        let config = WssBindConfig::new(config);
        let url = url::Url::from(bind_spec).into();
        let listen: TcpWssServer = InStreamListenerWss::bind(&url, config).unwrap();
        let bound_uri = Some(url::Url::from(listen.binding()).into());

        let sim2h = Sim2h {
            // TODO - (db) - Sim2h::new() is now called inside tokio runtime
            //               we can move these back into the constructor
            bound_listener: Some(listen),
            metric_task: Some(metric_task),
            bound_uri,
            wss_send,
            wss_recv,
            connection_mgr_evt_recv,
            num_ticks: 0,
            missing_aspects_resync: std::time::Instant::now(),
            dht_algorithm,
            recv_com,
            sim2h_handle,
            connection_count: 0,
            metric_gen,
        };

        sim2h
    }

    /// if our listening socket has accepted any new connections, set them up
    fn priv_check_incoming_connections(&mut self) -> bool {
        let _m = self
            .metric_gen
            .timer("sim2h-priv_check_incoming_connections");

        let mut did_work = false;
        let mut wss_list = Vec::new();
        for _ in 0..100 {
            if let Ok(wss) = self.wss_recv.try_recv() {
                did_work = true;
                wss_list.push(wss);
            } else {
                break;
            }
        }
        if !wss_list.is_empty() {
            let sim2h_handle = self.sim2h_handle.clone();
            tokio::task::spawn(async move {
                let _m =
                    sim2h_handle.metric_timer("sim2h-priv_check_incoming_connections-async-add");
                let mut state = sim2h_handle.lock_state().await;

                for wss in wss_list.drain(..) {
                    let url: Lib3hUri = url::Url::from(wss.remote_url()).into();
                    let uuid = nanoid::simple();
                    open_lifecycle("adding conn job", &uuid, &url);

                    state
                        .connection_states
                        .insert(url.clone(), (nanoid::simple(), ConnectionState::new()));

<<<<<<< HEAD
                    state.open_connections.insert(
                        url.clone(),
                        OpenConnectionItem {
                            version: 1, // assume version 1 until we get a Hello
                            uuid,
                            job: job.clone(),
                            sender: outgoing_send,
                        },
                    );

                    walkman_log(|| WalkmanSim2hEvent::Connect(url.to_string()));

                    tokio::task::spawn(async move {
                        loop {
                            let res = job.run();
                            if !res.cont {
                                break;
                            }
                            if res.wait_ms == 0 {
                                tokio::task::yield_now().await;
                            } else {
                                tokio::time::delay_for(std::time::Duration::from_millis(
                                    res.wait_ms,
                                ))
                                .await;
                            }
                        }
                    });
=======
                    state.connection_mgr.connect(url, wss);
>>>>>>> 7b27c28f
                }
            });
        }
        did_work
    }

    /// we received some kind of error related to a stream/socket
    /// print some debugging and disconnect it
    fn priv_drop_connection_for_error(&mut self, uri: Lib3hUri, error: Sim2hError) {
        debug!(
            "dropping connection to {} because of error: {:?}",
            uri, error,
        );
        self.sim2h_handle.disconnect(vec![uri]);
    }

    /// if our connections sent us any data, process it
    fn priv_check_incoming_messages(&mut self) -> bool {
        let _m = self.metric_gen.timer("sim2h-priv_check_incoming_messages");
        let mut did_work = false;

        let mut disconnect = Vec::new();
        for _ in 0..100 {
            match self.connection_mgr_evt_recv.try_recv() {
                Ok(evt) => {
                    did_work = true;
                    match evt {
                        ConMgrEvent::Disconnect(uri, maybe_err) => {
                            debug!("disconnect {} {:?}", uri, maybe_err);
                            disconnect.push(uri);
                        }
                        ConMgrEvent::ReceiveData(uri, data) => {
                            self.priv_handle_recv_data(uri, data);
                        }
                        ConMgrEvent::ConnectionCount(count) => {
                            self.connection_count = count;
                        }
                    }
                }
                Err(tokio::sync::mpsc::error::TryRecvError::Empty) => break,
                Err(tokio::sync::mpsc::error::TryRecvError::Closed) => {
                    panic!("connection mgr channel broken");
                }
            }
        }

        if !disconnect.is_empty() {
            self.sim2h_handle.disconnect(disconnect);
        }

        did_work
    }

    /// process an actual incoming message
    fn priv_handle_recv_data(&mut self, uri: Lib3hUri, data: WsFrame) {
        match data {
            WsFrame::Text(s) => self.priv_drop_connection_for_error(
                uri,
                format!("unexpected text message: {:?}", s).into(),
            ),
            WsFrame::Binary(b) => {
                trace!(
                    "priv_check_incoming_messages: received a frame from {}",
                    uri
                );
                let payload: Opaque = b.into();
                Sim2h::handle_payload(self.sim2h_handle.clone(), uri, payload);
            }
            // TODO - we should use websocket ping/pong
            //        instead of rolling our own on top of Binary
            WsFrame::Ping(_) => (),
            WsFrame::Pong(_) => (),
            WsFrame::Close(c) => {
                debug!("Disconnecting {} after connection reset {:?}", uri, c);
                self.sim2h_handle.disconnect(vec![uri]);
            }
        }
    }

    // adds an agent to a space
    async fn join(sim2h_handle: Sim2hHandle, uri: Lib3hUri, data: SpaceData) {
        let _m = sim2h_handle.metric_timer("sim2h-join");
        debug!("join entered for {} with {:?}", uri, data);
        let mut pending_messages = {
            let mut state = sim2h_handle.lock_state().await;

            let (_uuid, conn) = match state.connection_states.get_mut(&uri) {
                Some((uuid, conn)) => (uuid, conn),
                None => {
                    error!("no agent found at {} ", uri);
                    sim2h_handle.disconnect(vec![uri]);
                    return;
                }
            };

            let pending_messages = match conn {
                ConnectionState::Limbo(pending_messages) => {
                    pending_messages.drain(..).collect::<Vec<_>>()
                }
                _ => {
                    error!("no agent found in limbo at {} ", uri);
                    sim2h_handle.disconnect(vec![uri]);
                    return;
                }
            };

            let new_conn = match ConnectionState::new_joined(
                data.space_address.clone(),
                data.agent_id.clone(),
            ) {
                Err(e) => {
                    error!("error creating new connection state: {:?}", e);
                    sim2h_handle.disconnect(vec![uri]);
                    return;
                }
                Ok(new_conn) => new_conn,
            };

            *conn = new_conn;

            if let Err(e) =
                state.join_agent(&data.space_address, data.agent_id.clone(), uri.clone())
            {
                error!("error joining agent {} - {:?}", uri, e);
                sim2h_handle.disconnect(vec![uri]);
                return;
            }
            info!(
                "Agent {:?} joined space {:?}",
                data.agent_id, data.space_address
            );
            state.request_gossiping_list(
                uri.clone(),
                data.space_address.clone(),
                data.agent_id.clone(),
            );
            state.request_authoring_list(
                uri.clone(),
                data.space_address.clone(),
                data.agent_id.clone(),
            );

            pending_messages
        };

        debug!("pending messages in join: {}", pending_messages.len());
        for message in pending_messages.drain(..) {
            sim2h_handle.handle_message(uri.clone(), message.clone(), data.agent_id.clone());
        }
        trace!("join done");
    }

    // handler for messages sent to sim2h
    fn handle_message(
        &mut self,
        uri: Lib3hUri,
        message: WireMessage,
        signer: AgentId,
    ) -> Sim2hResult<()> {
        let _m = self.metric_gen.timer("sim2h-state-handle_message");
        trace!("handle_message entered for {}", uri);

        MESSAGE_LOGGER
            .lock()
            .log_in(signer.clone(), uri.clone(), message.clone());

        // TODO: anyway, but especially with this Ping/Pong, mitigate DoS attacks.
        if message == WireMessage::Ping {
            debug!("Sending Pong in response to Ping");
            let sim2h_handle = self.sim2h_handle.clone();
            tokio::task::spawn(async move {
                sim2h_handle
                    .lock_state()
                    .await
                    .send(signer, uri, &WireMessage::Pong);
            });
            return Ok(());
        }
        if let WireMessage::Status = message {
            debug!("Sending StatusResponse in response to Status");
            let sim2h_handle = self.sim2h_handle.clone();
            let connection_count = self.connection_count;
            tokio::task::spawn(async move {
                let state = sim2h_handle.lock_state().await;
                let spaces_len = state.spaces.len();
                state.send(
                    signer.clone(),
                    uri.clone(),
                    &WireMessage::StatusResponse(StatusData {
                        spaces: spaces_len,
                        connections: connection_count,
                        redundant_count: match sim2h_handle.dht_algorithm() {
                            DhtAlgorithm::FullSync => 0,
                            DhtAlgorithm::NaiveSharding { redundant_count } => *redundant_count,
                        },
                        version: WIRE_VERSION,
                    }),
                );
            });
            return Ok(());
        }
        if let WireMessage::Hello(version) = message {
            debug!("Sending HelloResponse in response to Hello({})", version);
            let sim2h_handle = self.sim2h_handle.clone();
            tokio::task::spawn(async move {
                let state = sim2h_handle.lock_state().await;
                state.send(
                    signer.clone(),
                    uri.clone(),
                    &WireMessage::HelloResponse(HelloData {
                        redundant_count: match sim2h_handle.dht_algorithm() {
                            DhtAlgorithm::FullSync => 0,
                            DhtAlgorithm::NaiveSharding { redundant_count } => *redundant_count,
                        },
                        version: WIRE_VERSION,
                        extra: None,
                    }),
                );
                // versions do not match - disconnect them
                if version != WIRE_VERSION {
                    warn!("Disconnecting client for bad version this WIRE_VERSIO = {}, client WIRE_VERSION = {}", WIRE_VERSION, version);
                    sim2h_handle.disconnect(vec![uri]);
                }
            });
            return Ok(());
        }

        tokio::task::spawn(Sim2h::handle_connection_msg(
            self.sim2h_handle.clone(),
            uri,
            message,
            signer,
        ));
        Ok(())
    }

    async fn handle_connection_msg(
        sim2h_handle: Sim2hHandle,
        uri: Lib3hUri,
        message: WireMessage,
        signer: AgentId,
    ) {
        let _m = sim2h_handle.metric_timer("sim2h-handle_connection_msg");
        let state = sim2h_handle.clone();
        let mut state = state.lock_state().await;
        let (uuid, agent) = match state.connection_states.get_mut(&uri) {
            Some((uuid, agent)) => (uuid, agent),
            None => {
                error!("handle message for disconnected agent: {}", uri);
                return;
            }
        };
        conn_lifecycle("handle_message", &uuid, &agent, &uri);

        match agent {
            ConnectionState::Limbo(ref mut pending_messages) => {
                if let WireMessage::ClientToLib3h(ClientToLib3h::JoinSpace(data)) = message {
                    if data.agent_id != signer {
                        error!("{}", SIGNER_MISMATCH_ERR_STR);
                        return;
                    }
                    tokio::task::spawn(Sim2h::join(sim2h_handle, uri, data));
                } else {
                    debug!("inserting into pending message while in limbo.");
                    // TODO: maybe have some upper limit on the number of messages
                    // we allow to queue before dropping the connections
                    pending_messages.push(message);

                    // commenting this out...
                    // I don't think we want core to have to deal with this
                    // we just haven't finished processing the join yet
                    /*
                    state.send(
                        signer.clone(),
                        uri.clone(),
                        &WireMessage::Err(WireError::MessageWhileInLimbo),
                    );
                    */
                }
            }
            ConnectionState::Joined(space_address, agent_id) => {
                if *agent_id != signer {
                    error!("{}", SIGNER_MISMATCH_ERR_STR);
                    return;
                }
                sim2h_handle.handle_joined(uri, space_address.clone(), agent_id.clone(), message);
            }
        }
    }

    fn handle_payload(sim2h_handle: Sim2hHandle, url: Lib3hUri, payload: Opaque) {
        tokio::task::spawn(async move {
            let _m = sim2h_handle.metric_timer("sim2h-handle_payload");
            match (|| -> Sim2hResult<(AgentId, WireMessage)> {
                let signed_message = SignedWireMessage::try_from(payload.clone())?;
                let result = signed_message.verify().unwrap();
                if !result {
                    return Err(VERIFY_FAILED_ERR_STR.into());
                }
                let wire_message = WireMessage::try_from(signed_message.payload)?;
                Ok((signed_message.provenance.source().into(), wire_message))
            })() {
                Ok((source, wire_message)) => {
                    walkman_log(|| {
                        let signed_message = SignedWireMessage::try_from(payload.clone()).unwrap();
                        let msg_serialized = serde_json::to_string(&signed_message)
                            .expect("SignedWireMessage serialized");
                        WalkmanSim2hEvent::Message(url.to_string(), msg_serialized)
                    });
                    sim2h_handle.handle_message(url, wire_message, source)
                }
                Err(error) => {
                    error!(
                        "Could not verify payload from {}!\nError: {:?}\nPayload was: {:?}",
                        url, error, payload
                    );
                    sim2h_handle.disconnect(vec![url]);
                }
            }
        });
    }

    /// process transport and incoming messages from it
    pub fn process(&mut self) -> Sim2hResult<bool> {
        let _m = self.metric_gen.timer("sim2h-process");
        if self.bound_listener.is_some() {
            let mut listen = self.bound_listener.take().unwrap();
            let wss_send = self.wss_send.clone();
            tokio::task::spawn(async move {
                loop {
                    let mut did_work = false;
                    for _ in 0..100 {
                        match listen.accept() {
                            Ok(wss) => {
                                wss_send.f_send(wss);
                                did_work = true;
                            }
                            Err(e) if e.would_block() => {
                                break;
                            }
                            Err(e) => {
                                error!(
                                    "LISTEN ACCEPT FAIL: {:?}\nbacktrace: {:?}",
                                    e,
                                    backtrace::Backtrace::new()
                                );
                                did_work = true;
                            }
                        }
                    }
                    if did_work {
                        tokio::task::yield_now().await;
                    } else {
                        tokio::time::delay_for(std::time::Duration::from_millis(10)).await;
                    }
                }
            });
        }
        if self.metric_task.is_some() {
            tokio::task::spawn(self.metric_task.take().unwrap());
        }

        let mut did_work = false;

        self.num_ticks += 1;
        if self.num_ticks % 60000 == 0 {
            debug!(".");
            self.num_ticks = 0;
        }

        let mut d_list = Vec::new();
        for _ in 0..100 {
            match self.recv_com.try_recv() {
                Ok(Sim2hCom::Disconnect(mut disconnects)) => {
                    did_work = true;
                    d_list.append(&mut disconnects);
                }
                Ok(Sim2hCom::HandleMessage(m)) => {
                    did_work = true;
                    self.handle_message(m.uri, m.message, m.signer)?;
                }
                Ok(Sim2hCom::HandleJoined(m)) => {
                    did_work = true;
                    self.handle_joined(m.uri, m.space_address, m.agent_id, m.message)?;
                }
                _ => (),
            }
        }
        if !d_list.is_empty() {
            let sim2h_handle = self.sim2h_handle.clone();
            tokio::task::spawn(async move {
                let mut state = sim2h_handle.lock_state().await;
                for url in d_list {
                    state.disconnect(&url);
                }
            });
        }

        if self.priv_check_incoming_connections() {
            did_work = true;
        }

        if self.priv_check_incoming_messages() {
            did_work = true;
        }

        if std::time::Instant::now() >= self.missing_aspects_resync {
            self.missing_aspects_resync = std::time::Instant::now()
                .checked_add(std::time::Duration::from_millis(
                    RETRY_FETCH_MISSING_ASPECTS_INTERVAL_MS,
                ))
                .expect("can add interval ms");

            let sim2h_handle = self.sim2h_handle.clone();
            tokio::task::spawn(async move {
                sim2h_handle.lock_state().await.retry_sync_missing_aspects();
            });
        }

        Ok(did_work)
    }

    /// given an incoming messages, prepare a proxy message and whether it's an publish or request
    #[allow(clippy::cognitive_complexity)]
    fn handle_joined(
        &mut self,
        uri: Lib3hUri,
        space_address: SpaceHash,
        agent_id: AgentId,
        message: WireMessage,
    ) -> Sim2hResult<()> {
        let _m = self.metric_gen.timer("sim2h-handle_joined");
        trace!("handle_joined entered");
        debug!(
            "<<IN<< {} from {}",
            message.message_type(),
            agent_id.to_string()
        );
        match message {
            // First make sure we are not receiving a message in the wrong direction.
            // Panic for now so we can easily spot a mistake.
            // Should maybe break up WireMessage into two different structs so we get the
            // error already when parsing an incoming payload.
            WireMessage::Lib3hToClient(_) | WireMessage::ClientToLib3hResponse(_) =>
                panic!("This is soo wrong. Clients should never send a message that only servers can send."),
            // -- Space -- //
            WireMessage::ClientToLib3h(ClientToLib3h::JoinSpace(_)) => {
                Err("join message should have been processed elsewhere and can't be proxied".into())
            }
            WireMessage::ClientToLib3h(ClientToLib3h::LeaveSpace(data)) => {
                let sim2h_handle = self.sim2h_handle.clone();
                tokio::task::spawn(async move {
                    let mut state = sim2h_handle.lock_state().await;
                    if let Err(e) = state.leave(&uri, &data) {
                        error!("failed to leave space: {:?}", e);
                        sim2h_handle.disconnect(vec![uri]);
                    }
                });
                Ok(())
            }

            // -- Direct Messaging -- //
            // Send a message directly to another agent on the network
            WireMessage::ClientToLib3h(ClientToLib3h::SendDirectMessage(dm_data)) => {
                if (dm_data.from_agent_id != agent_id) || (dm_data.space_address != space_address) {
                    return Err(SPACE_MISMATCH_ERR_STR.into());
                }
                let sim2h_handle = self.sim2h_handle.clone();
                tokio::task::spawn(async move {
                    let state = sim2h_handle.lock_state().await;
                    let to_url = match state
                        .lookup_joined(&space_address, &dm_data.to_agent_id)
                    {
                        Some(to_url) => to_url,
                        None => {
                            error!("unvalidated proxy agent {}", &dm_data.to_agent_id);
                            return;
                        }
                    };
                    state.send(
                        dm_data.to_agent_id.clone(),
                        to_url,
                        &WireMessage::Lib3hToClient(Lib3hToClient::HandleSendDirectMessage(dm_data))
                    );
                });
                Ok(())
            }
            // Direct message response
            WireMessage::Lib3hToClientResponse(Lib3hToClientResponse::HandleSendDirectMessageResult(
                dm_data,
            )) => {
                if (dm_data.from_agent_id != agent_id) || (dm_data.space_address != space_address) {
                    return Err(SPACE_MISMATCH_ERR_STR.into());
                }
                let sim2h_handle = self.sim2h_handle.clone();
                tokio::task::spawn(async move {
                    let state = sim2h_handle.lock_state().await;
                    let to_url = match state
                        .lookup_joined(&space_address, &dm_data.to_agent_id)
                    {
                        Some(to_url) => to_url,
                        None => {
                            error!("unvalidated proxy agent {}", &dm_data.to_agent_id);
                            return;
                        }
                    };
                    state.send(
                        dm_data.to_agent_id.clone(),
                        to_url,
                        &WireMessage::Lib3hToClient(Lib3hToClient::SendDirectMessageResult(dm_data))
                    );
                });
                Ok(())
            }
            WireMessage::ClientToLib3h(ClientToLib3h::PublishEntry(data)) => {
                if (data.provider_agent_id != agent_id) || (data.space_address != space_address) {
                    return Err(SPACE_MISMATCH_ERR_STR.into());
                }
                let sim2h_handle = self.sim2h_handle.clone();
                tokio::task::spawn(Sim2hState::handle_new_entry_data(
                    sim2h_handle,
                    data.entry,
                    space_address,
                    agent_id,
                ));
                Ok(())
            }
            WireMessage::Lib3hToClientResponse(Lib3hToClientResponse::HandleGetAuthoringEntryListResult(list_data)) => {
                debug!("GOT AUTHORING LIST from {}", agent_id);
                if (list_data.provider_agent_id != agent_id) || (list_data.space_address != space_address) {
                    return Err(SPACE_MISMATCH_ERR_STR.into());
                }
                self.handle_unseen_aspects(&uri, &space_address, &agent_id, &list_data);
                Ok(())
            }
            WireMessage::Lib3hToClientResponse(Lib3hToClientResponse::HandleGetGossipingEntryListResult(list_data)) => {
                debug!("GOT GOSSIPING LIST from {}", agent_id);
                if (list_data.provider_agent_id != agent_id) || (list_data.space_address != space_address) {
                    return Err(SPACE_MISMATCH_ERR_STR.into());
                }
                self.handle_unseen_aspects(&uri, &space_address, &agent_id, &list_data);

                let sim2h_handle = self.sim2h_handle.clone();

                tokio::task::spawn(async move {
                    let l_state = sim2h_handle.clone();
                    let mut l_state = l_state.lock_state().await;

                    // Check if the node is missing any aspects
                    let aspects_missing_at_node = match sim2h_handle.dht_algorithm() {
                        DhtAlgorithm::FullSync => l_state
                            .get_space(&space_address)
                            .all_aspects()
                            .diff(&AspectList::from(list_data.address_map)),
                        DhtAlgorithm::NaiveSharding {redundant_count} => l_state
                            .get_space(&space_address)
                            .aspects_in_shard_for_agent(&agent_id, *redundant_count)
                            .diff(&AspectList::from(list_data.address_map))
                    };

                    if aspects_missing_at_node.entry_addresses().count() > 0 {
                        warn!("MISSING ASPECTS at {}:\n{}", agent_id, aspects_missing_at_node.pretty_string());

                        // Cache info about what this agent is missing so we can make sure it got it
                        let missing_hashes: HashSet<(EntryHash, AspectHash)> = (&aspects_missing_at_node).into();
                        if missing_hashes.len() > 0 {
                            l_state.add_missing_aspects(&space_address, &agent_id, missing_hashes);
                        }

                        match sim2h_handle.dht_algorithm() {

                            DhtAlgorithm::FullSync => {
                                let all_agents_in_space = l_state
                                    .get_space(&space_address)
                                    .all_agents()
                                    .keys()
                                    .cloned()
                                    .collect::<Vec<AgentPubKey>>();
                                if all_agents_in_space.len() == 1 {
                                    error!("MISSING ASPECTS and no way to get them. Agent is alone in space..");
                                } else {
                                    Sim2h::fetch_aspects_from_arbitrary_agent(
                                        sim2h_handle,
                                        aspects_missing_at_node,
                                        agent_id.clone(),
                                        all_agents_in_space,
                                        space_address.clone()
                                    );
                                }
                            },

                            DhtAlgorithm::NaiveSharding {redundant_count} => {
                                for entry_address in aspects_missing_at_node.entry_addresses() {
                                    let entry_loc = entry_location(&l_state.crypto, entry_address);
                                    let agent_pool = l_state
                                        .get_space(&space_address)
                                        .agents_supposed_to_hold_entry(entry_loc, *redundant_count)
                                        .keys()
                                        .cloned()
                                        .collect::<Vec<AgentPubKey>>();
                                    Sim2h::fetch_aspects_from_arbitrary_agent(
                                        sim2h_handle.clone(),
                                        aspects_missing_at_node.filtered_by_entry_hash(|e| e == entry_address),
                                        agent_id.clone(),
                                        agent_pool,
                                        space_address.clone()
                                    );
                                }
                            }
                        }
                    }
                });

                Ok(())
            }
            WireMessage::Lib3hToClientResponse(
                Lib3hToClientResponse::HandleFetchEntryResult(fetch_result)) => {
                if (fetch_result.provider_agent_id != agent_id) || (fetch_result.space_address != space_address) {
                    return Err(SPACE_MISMATCH_ERR_STR.into());
                }
                debug!("HANDLE FETCH ENTRY RESULT: {:?}", fetch_result);
                if fetch_result.request_id == "" {
                    debug!("Got FetchEntry result from {} without request id - must be from authoring list", agent_id);
                    let sim2h_handle = self.sim2h_handle.clone();
                    tokio::task::spawn(Sim2hState::handle_new_entry_data(
                        sim2h_handle,
                        fetch_result.entry,
                        space_address,
                        agent_id,
                    ));
                } else {
                    debug!("Got FetchEntry result with request id {} - this is for gossiping to agent with incomplete data", fetch_result.request_id);
                    let sim2h_handle = self.sim2h_handle.clone();
                    tokio::task::spawn(async move {
                        let to_agent_id = AgentPubKey::from(fetch_result.request_id);
                        let mut multi_messages = Vec::new();
                        let mut to_remove = Vec::new();
                        for aspect in fetch_result.entry.aspect_list {
                            to_remove.push((
                                fetch_result.entry.entry_address.clone(),
                                aspect.aspect_address.clone(),
                            ));
                            multi_messages.push(Lib3hToClient::HandleStoreEntryAspect(
                                StoreEntryAspectData {
                                    request_id: "".into(),
                                    space_address: space_address.clone(),
                                    provider_agent_id: agent_id.clone(),
                                    entry_address: fetch_result.entry.entry_address.clone(),
                                    entry_aspect: aspect,
                                },
                            ));
                        }

                        let store_message = WireMessage::MultiSend(multi_messages);

                        let mut state = sim2h_handle.lock_state().await;
                        let maybe_url = state.lookup_joined(&space_address, &to_agent_id);
                        if maybe_url.is_none() {
                            error!("Got FetchEntryResult with request id that is not a known agent id. I guess we lost that agent before we could deliver missing aspects.");
                            return;
                        }
                        let url = maybe_url.unwrap();
                        for (entry_address, aspect_address) in to_remove.drain(..) {
                            state.remove_missing_aspect(
                                &space_address,
                                &to_agent_id,
                                &entry_address,
                                &aspect_address,
                            );
                        }
                        state.send(to_agent_id, url, &store_message);
                    });
                }

                Ok(())
            }
            WireMessage::ClientToLib3h(ClientToLib3h::QueryEntry(query_data)) => {
                if let DhtAlgorithm::NaiveSharding {redundant_count} = self.dht_algorithm {
                    let sim2h_handle = self.sim2h_handle.clone();
                    tokio::task::spawn(async move {
                        let disconnects = sim2h_handle
                            .lock_state().await
                            .build_query(
                                space_address,
                                query_data,
                                redundant_count
                            );
                        sim2h_handle.disconnect(disconnects);
                    });
                    Ok(())
                } else {
                    Err("Got ClientToLib3h::QueryEntry in full-sync mode".into())
                }
            }
            WireMessage::Lib3hToClientResponse(Lib3hToClientResponse::HandleQueryEntryResult(query_result)) => {
                if (query_result.responder_agent_id != agent_id) || (query_result.space_address != space_address)
                {
                    return Err(SPACE_MISMATCH_ERR_STR.into());
                }
                let sim2h_handle = self.sim2h_handle.clone();
                tokio::task::spawn(async move {
                    let req_agent_id = query_result.requester_agent_id.clone();
                    let msg_out = WireMessage::ClientToLib3hResponse(
                        ClientToLib3hResponse::QueryEntryResult(query_result),
                    );
                    let state = sim2h_handle.lock_state().await;
                    let to_url = match state
                        .lookup_joined(&space_address, &req_agent_id)
                    {
                        Some(to_url) => to_url,
                        None => {
                            error!("unvalidated proxy agent {}", &req_agent_id);
                            return;
                        }
                    };
                    state.send(
                        req_agent_id,
                        to_url,
                        &msg_out,
                    );
                });
                Ok(())
            }
            _ => {
                warn!("Ignoring unimplemented message: {:?}", message );
                Err(format!("Message not implemented: {:?}", message).into())
            }
        }
    }

    fn handle_unseen_aspects(
        &self,
        uri: &Lib3hUri,
        space_address: &SpaceHash,
        agent_id: &AgentId,
        list_data: &EntryListData,
    ) {
        let sim2h_handle = self.sim2h_handle.clone();
        let uri = uri.clone();
        let space_address = space_address.clone();
        let agent_id = agent_id.clone();
        let list_data = list_data.clone();
        tokio::task::spawn(async move {
            let disconnects = sim2h_handle.lock_state().await.build_handle_unseen_aspects(
                uri,
                space_address,
                agent_id,
                list_data,
            );
            sim2h_handle.disconnect(disconnects);
        });
    }

    fn fetch_aspects_from_arbitrary_agent(
        sim2h_handle: Sim2hHandle,
        aspects_to_fetch: AspectList,
        for_agent_id: AgentId,
        agent_pool: Vec<AgentId>,
        space_address: SpaceHash,
    ) {
        tokio::task::spawn(async move {
            let state = sim2h_handle.lock_state().await;
            let disconnects = state.build_aspects_from_arbitrary_agent(
                aspects_to_fetch,
                for_agent_id,
                agent_pool,
                space_address,
            );
            sim2h_handle.disconnect(disconnects);
        });
    }
}<|MERGE_RESOLUTION|>--- conflicted
+++ resolved
@@ -508,38 +508,8 @@
                         .connection_states
                         .insert(url.clone(), (nanoid::simple(), ConnectionState::new()));
 
-<<<<<<< HEAD
-                    state.open_connections.insert(
-                        url.clone(),
-                        OpenConnectionItem {
-                            version: 1, // assume version 1 until we get a Hello
-                            uuid,
-                            job: job.clone(),
-                            sender: outgoing_send,
-                        },
-                    );
-
                     walkman_log(|| WalkmanSim2hEvent::Connect(url.to_string()));
-
-                    tokio::task::spawn(async move {
-                        loop {
-                            let res = job.run();
-                            if !res.cont {
-                                break;
-                            }
-                            if res.wait_ms == 0 {
-                                tokio::task::yield_now().await;
-                            } else {
-                                tokio::time::delay_for(std::time::Duration::from_millis(
-                                    res.wait_ms,
-                                ))
-                                .await;
-                            }
-                        }
-                    });
-=======
                     state.connection_mgr.connect(url, wss);
->>>>>>> 7b27c28f
                 }
             });
         }
