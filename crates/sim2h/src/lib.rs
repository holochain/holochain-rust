--- conflicted
+++ resolved
@@ -202,6 +202,7 @@
     metric_gen: MetricsTimerGenerator,
     connection_mgr: ConnectionMgrHandle,
     connection_count: ConnectionCount,
+    tracer: Option<ht::Tracer>,
 }
 
 impl Sim2hHandle {
@@ -211,6 +212,7 @@
         metric_gen: MetricsTimerGenerator,
         connection_mgr: ConnectionMgrHandle,
         connection_count: ConnectionCount,
+        tracer: Option<ht::Tracer>,
     ) -> Self {
         let redundancy = match dht_algorithm {
             DhtAlgorithm::FullSync => 0,
@@ -222,6 +224,7 @@
             metric_gen,
             connection_mgr,
             connection_count,
+            tracer,
         }
     }
 
@@ -272,14 +275,15 @@
             WireMessage::Hello(version) => {
                 return spawn_handle_message_hello(sim2h_handle, uri, signer, version)
             }
-            WireMessage::ClientToLib3h(ClientToLib3h::JoinSpace(data)) => {
-                return spawn_handle_message_join_space(sim2h_handle, uri, signer, data)
-            }
+            WireMessage::ClientToLib3h(ht::EncodedSpanWrap {
+                data: ClientToLib3h::JoinSpace(data),
+                ..
+            }) => return spawn_handle_message_join_space(sim2h_handle, uri, signer, data),
             message @ _ => message,
         };
 
         // you have to be in a space to proceed further
-
+        let tracer = self.tracer.clone().unwrap_or_else(|| ht::null_tracer());
         tokio::task::spawn(async move {
             // -- right now each agent can only be part of a single space :/ --
 
@@ -301,100 +305,112 @@
             }
 
             match message {
-                WireMessage::ClientToLib3h(ClientToLib3h::LeaveSpace(_data)) => {
-                    // for now, just disconnect on LeaveSpace
-                    sim2h_handle.disconnect(vec![uri.clone()]);
-                    return;
-                }
-                WireMessage::ClientToLib3h(ClientToLib3h::SendDirectMessage(dm_data)) => {
-                    return spawn_handle_message_send_dm(
-                        sim2h_handle,
-                        uri,
-                        signer,
-                        space_hash,
-                        dm_data,
-                    );
-                }
-                WireMessage::Lib3hToClientResponse(
-                    Lib3hToClientResponse::HandleSendDirectMessageResult(dm_data),
-                ) => {
-                    return spawn_handle_message_send_dm_result(
-                        sim2h_handle,
-                        uri,
-                        signer,
-                        space_hash,
-                        dm_data,
-                    );
-                }
-                WireMessage::ClientToLib3h(ClientToLib3h::PublishEntry(data)) => {
-                    return spawn_handle_message_publish_entry(
-                        sim2h_handle,
-                        uri,
-                        signer,
-                        space_hash,
-                        data,
-                    );
-                }
-                WireMessage::Lib3hToClientResponse(
-                    Lib3hToClientResponse::HandleGetAuthoringEntryListResult(list_data),
-                ) => {
-                    spawn_handle_message_list_data(
-                        sim2h_handle.clone(),
-                        uri.clone(),
-                        signer.clone(),
-                        space_hash.clone(),
-                        list_data.clone(),
-                    );
-                    spawn_handle_message_authoring_entry_list(
-                        sim2h_handle,
-                        uri,
-                        signer,
-                        space_hash,
-                        list_data,
-                    );
-                    return;
-                }
-                WireMessage::Lib3hToClientResponse(
-                    Lib3hToClientResponse::HandleGetGossipingEntryListResult(list_data),
-                ) => {
-                    return spawn_handle_message_list_data(
-                        sim2h_handle,
-                        uri,
-                        signer,
-                        space_hash,
-                        list_data,
-                    );
-                }
-                WireMessage::Lib3hToClientResponse(
-                    Lib3hToClientResponse::HandleFetchEntryResult(fetch_result),
-                ) => {
-                    return spawn_handle_message_fetch_entry_result(
-                        sim2h_handle,
-                        uri,
-                        signer,
-                        space_hash,
-                        fetch_result,
-                    );
-                }
-                WireMessage::ClientToLib3h(ClientToLib3h::QueryEntry(query_data)) => {
-                    return spawn_handle_message_query_entry(
-                        sim2h_handle,
-                        uri,
-                        signer,
-                        space_hash,
-                        query_data,
-                    );
-                }
-                WireMessage::Lib3hToClientResponse(
-                    Lib3hToClientResponse::HandleQueryEntryResult(query_result),
-                ) => {
-                    return spawn_handle_message_query_entry_result(
-                        sim2h_handle,
-                        uri,
-                        signer,
-                        space_hash,
-                        query_result,
-                    );
+                WireMessage::ClientToLib3h(span_wrap) => {
+                    let span = ht::SpanWrap::from(span_wrap.clone())
+                        .follower(&tracer, "handle_joined - ClientToLib3h");
+                    let _spanguard = span.map(|span| ht::push_span(span));
+                    match span_wrap.data.clone() {
+                        ClientToLib3h::LeaveSpace(_data) => {
+                            // for now, just disconnect on LeaveSpace
+                            sim2h_handle.disconnect(vec![uri.clone()]);
+                            return;
+                        }
+                        ClientToLib3h::SendDirectMessage(dm_data) => {
+                            return spawn_handle_message_send_dm(
+                                sim2h_handle,
+                                uri,
+                                signer,
+                                space_hash,
+                                span_wrap.swapped(dm_data),
+                            );
+                        }
+                        ClientToLib3h::PublishEntry(data) => {
+                            return spawn_handle_message_publish_entry(
+                                sim2h_handle,
+                                uri,
+                                signer,
+                                space_hash,
+                                span_wrap.swapped(data),
+                            );
+                        }
+                        ClientToLib3h::QueryEntry(query_data) => {
+                            return spawn_handle_message_query_entry(
+                                sim2h_handle,
+                                uri,
+                                signer,
+                                space_hash,
+                                query_data,
+                            );
+                        }
+                        message @ _ => {
+                            error!("unhandled message type {:?}", message);
+                            return;
+                        }
+                    }
+                }
+                WireMessage::Lib3hToClientResponse(span_wrap) => {
+                    let span = ht::SpanWrap::from(span_wrap.clone())
+                        .follower(&tracer, "handle_joined - Lib3hToClientResponse");
+                    let _spanguard = span.map(|span| ht::push_span(span));
+                    match span_wrap.data.clone() {
+                        Lib3hToClientResponse::HandleSendDirectMessageResult(dm_data) => {
+                            return spawn_handle_message_send_dm_result(
+                                sim2h_handle,
+                                uri,
+                                signer,
+                                space_hash,
+                                span_wrap.swapped(dm_data),
+                            );
+                        }
+                        Lib3hToClientResponse::HandleGetAuthoringEntryListResult(list_data) => {
+                            spawn_handle_message_list_data(
+                                sim2h_handle.clone(),
+                                uri.clone(),
+                                signer.clone(),
+                                space_hash.clone(),
+                                list_data.clone(),
+                            );
+                            spawn_handle_message_authoring_entry_list(
+                                sim2h_handle,
+                                uri,
+                                signer,
+                                space_hash,
+                                span_wrap.swapped(list_data),
+                            );
+                            return;
+                        }
+                        Lib3hToClientResponse::HandleGetGossipingEntryListResult(list_data) => {
+                            return spawn_handle_message_list_data(
+                                sim2h_handle,
+                                uri,
+                                signer,
+                                space_hash,
+                                list_data,
+                            );
+                        }
+                        Lib3hToClientResponse::HandleFetchEntryResult(fetch_result) => {
+                            return spawn_handle_message_fetch_entry_result(
+                                sim2h_handle,
+                                uri,
+                                signer,
+                                space_hash,
+                                span_wrap.swapped(fetch_result),
+                            );
+                        }
+                        Lib3hToClientResponse::HandleQueryEntryResult(query_result) => {
+                            return spawn_handle_message_query_entry_result(
+                                sim2h_handle,
+                                uri,
+                                signer,
+                                space_hash,
+                                span_wrap.swapped(query_result),
+                            );
+                        }
+                        message @ _ => {
+                            error!("unhandled message type {:?}", message);
+                            return;
+                        }
+                    }
                 }
                 message @ _ => {
                     error!("unhandled message type {:?}", message);
@@ -492,21 +508,29 @@
     sim2h_handle.send(
         data.agent_id.clone(),
         uri.clone(),
-        &WireMessage::Lib3hToClient(Lib3hToClient::HandleGetGossipingEntryList(GetListData {
-            request_id: "".into(),
-            space_address: data.space_address.clone(),
-            provider_agent_id: data.agent_id.clone(),
-        })),
+        &WireMessage::Lib3hToClient(
+            ht::top_follower("request_gossiping_list")
+                .wrap(Lib3hToClient::HandleGetGossipingEntryList(GetListData {
+                    request_id: "".into(),
+                    space_address: data.space_address.clone(),
+                    provider_agent_id: data.agent_id.clone(),
+                }))
+                .into(),
+        ),
     );
 
+    let span = ht::top_follower("inner");
     sim2h_handle.send(
         data.agent_id.clone(),
         uri,
-        &WireMessage::Lib3hToClient(Lib3hToClient::HandleGetAuthoringEntryList(GetListData {
-            request_id: "".into(),
-            space_address: data.space_address.clone(),
-            provider_agent_id: data.agent_id,
-        })),
+        &WireMessage::Lib3hToClient(
+            span.wrap(Lib3hToClient::HandleGetAuthoringEntryList(GetListData {
+                request_id: "".into(),
+                space_address: data.space_address.clone(),
+                provider_agent_id: data.agent_id,
+            }))
+            .into(),
+        ),
     );
 }
 
@@ -543,8 +567,13 @@
     _uri: Lib3hUri,
     _signer: AgentId,
     space_hash: MonoRef<SpaceHash>,
-    data: DirectMessageData,
+    span_wrap: ht::EncodedSpanWrap<DirectMessageData>,
 ) {
+    // Avoid clone of data
+    let (span_wrap, data) = {
+        let s = span_wrap.swapped(());
+        (s, span_wrap.data)
+    };
     let to_agent_id = data.to_agent_id.clone();
     let data_space_hash = data.space_address.clone();
     inner_spawn_handle_message_send_dmx(
@@ -552,7 +581,7 @@
         to_agent_id,
         data_space_hash,
         space_hash,
-        WireMessage::Lib3hToClient(Lib3hToClient::HandleSendDirectMessage(data)),
+        WireMessage::Lib3hToClient(span_wrap.swapped(Lib3hToClient::HandleSendDirectMessage(data))),
     );
 }
 
@@ -561,8 +590,13 @@
     _uri: Lib3hUri,
     _signer: AgentId,
     space_hash: MonoRef<SpaceHash>,
-    data: DirectMessageData,
+    span_wrap: ht::EncodedSpanWrap<DirectMessageData>,
 ) {
+    // Avoid clone of data
+    let (span_wrap, data) = {
+        let s = span_wrap.swapped(());
+        (s, span_wrap.data)
+    };
     let to_agent_id = data.to_agent_id.clone();
     let data_space_hash = data.space_address.clone();
     inner_spawn_handle_message_send_dmx(
@@ -570,7 +604,7 @@
         to_agent_id,
         data_space_hash,
         space_hash,
-        WireMessage::Lib3hToClient(Lib3hToClient::SendDirectMessageResult(data)),
+        WireMessage::Lib3hToClient(span_wrap.swapped(Lib3hToClient::SendDirectMessageResult(data))),
     );
 }
 
@@ -579,8 +613,13 @@
     _uri: Lib3hUri,
     signer: AgentId,
     space_hash: MonoRef<SpaceHash>,
-    data: ProvidedEntryData,
+    span_wrap: ht::EncodedSpanWrap<ProvidedEntryData>,
 ) {
+    // Avoid clone of data
+    let (span_wrap, data) = {
+        let s = span_wrap.swapped(());
+        (s, span_wrap.data)
+    };
     if data.space_address != *space_hash {
         error!(
             "space mismatch - agent is in {}, message is for {}",
@@ -598,7 +637,7 @@
             .collect();
         let mut multi_message = Vec::new();
         for aspect in data.entry.aspect_list {
-            multi_message.push(Lib3hToClient::HandleStoreEntryAspect(
+            multi_message.push(span_wrap.swapped(Lib3hToClient::HandleStoreEntryAspect(
                 StoreEntryAspectData {
                     request_id: "".into(),
                     space_address: (&*space_hash).clone(),
@@ -606,7 +645,7 @@
                     entry_address: data.entry.entry_address.clone(),
                     entry_aspect: aspect,
                 },
-            ));
+            )));
         }
         let multi_message = WireMessage::MultiSend(multi_message);
 
@@ -665,8 +704,13 @@
     uri: Lib3hUri,
     signer: AgentId,
     space_hash: MonoRef<SpaceHash>,
-    list_data: EntryListData,
+    span_wrap: ht::EncodedSpanWrap<EntryListData>,
 ) {
+    // Avoid clone of data
+    let (span_wrap, list_data) = {
+        let s = span_wrap.swapped(());
+        (s, span_wrap.data)
+    };
     if signer != list_data.provider_agent_id || list_data.space_address != *space_hash {
         error!(
             "space mismatch - agent is in {}, message is for {}",
@@ -692,13 +736,15 @@
             }
 
             if !aspect_list.is_empty() {
-                multi_message.push(Lib3hToClient::HandleFetchEntry(FetchEntryData {
-                    request_id: "".to_string(),
-                    space_address: (&*space_hash).clone(),
-                    provider_agent_id: signer.clone(),
-                    entry_address: entry_hash.clone(),
-                    aspect_address_list: Some(aspect_list),
-                }));
+                multi_message.push(span_wrap.swapped(Lib3hToClient::HandleFetchEntry(
+                    FetchEntryData {
+                        request_id: "".to_string(),
+                        space_address: (&*space_hash).clone(),
+                        provider_agent_id: signer.clone(),
+                        entry_address: entry_hash.clone(),
+                        aspect_address_list: Some(aspect_list),
+                    },
+                )));
             }
         }
 
@@ -714,8 +760,13 @@
     _uri: Lib3hUri,
     signer: AgentId,
     space_hash: MonoRef<SpaceHash>,
-    fetch_result: FetchEntryResultData,
+    span_wrap: ht::EncodedSpanWrap<FetchEntryResultData>,
 ) {
+    // Avoid cloning data
+    let (span_wrap, fetch_result) = {
+        let s = span_wrap.swapped(());
+        (s, span_wrap.data)
+    };
     if signer != fetch_result.provider_agent_id || fetch_result.space_address != *space_hash {
         error!(
             "space mismatch - agent is in {}, message is for {}",
@@ -731,7 +782,7 @@
         let mut to_agent: std::collections::HashMap<
             MonoRef<AgentId>,
             (
-                Vec<Lib3hToClient>,
+                Vec<ht::EncodedSpanWrap<Lib3hToClient>>,
                 std::collections::HashMap<EntryHash, im::HashSet<AspectHash>>,
             ),
         > = std::collections::HashMap::new();
@@ -745,7 +796,7 @@
 
             for agent_id in agents_that_need_aspect {
                 let m = to_agent.entry(agent_id.clone()).or_default();
-                m.0.push(Lib3hToClient::HandleStoreEntryAspect(
+                m.0.push(span_wrap.swapped(Lib3hToClient::HandleStoreEntryAspect(
                     StoreEntryAspectData {
                         request_id: "".into(),
                         space_address: (&*space_hash).clone(),
@@ -753,7 +804,7 @@
                         entry_address: fetch_result.entry.entry_address.clone(),
                         entry_aspect: aspect.clone(),
                     },
-                ));
+                )));
 
                 let e =
                     m.1.entry(fetch_result.entry.entry_address.clone())
@@ -818,7 +869,11 @@
             }
             Some(url) => url,
         };
-        let query_message = WireMessage::Lib3hToClient(Lib3hToClient::HandleQueryEntry(query_data));
+        let span = ht::top_follower("inner");
+        let query_message = WireMessage::Lib3hToClient(
+            span.wrap(Lib3hToClient::HandleQueryEntry(query_data))
+                .into(),
+        );
         sim2h_handle.send((&*query_target).clone(), url.clone(), &query_message);
     });
 }
@@ -828,8 +883,12 @@
     _uri: Lib3hUri,
     signer: AgentId,
     space_hash: MonoRef<SpaceHash>,
-    query_result: QueryEntryResultData,
+    span_wrap: ht::EncodedSpanWrap<QueryEntryResultData>,
 ) {
+    let (span_wrap, query_result) = {
+        let s = span_wrap.swapped(());
+        (s, span_wrap.data)
+    };
     if signer != query_result.responder_agent_id || query_result.space_address != *space_hash {
         error!(
             "space mismatch - agent is in {}, message is for {}",
@@ -840,9 +899,9 @@
 
     tokio::task::spawn(async move {
         let req_agent_id = query_result.requester_agent_id.clone();
-        let msg_out = WireMessage::ClientToLib3hResponse(ClientToLib3hResponse::QueryEntryResult(
-            query_result,
-        ));
+        let msg_out = WireMessage::ClientToLib3hResponse(
+            span_wrap.swapped(ClientToLib3hResponse::QueryEntryResult(query_result)),
+        );
         let state = sim2h_handle.state().get_clone().await;
         let to_url = match state.lookup_joined(&space_hash, &req_agent_id) {
             Some(to_url) => to_url,
@@ -959,7 +1018,6 @@
     missing_aspects_resync_schedule: Schedule,
     sim2h_handle: Sim2hHandle,
     metric_gen: MetricsTimerGenerator,
-    tracer: ht::Tracer,
 }
 
 #[autotrace]
@@ -983,6 +1041,7 @@
             metric_gen.clone(),
             connection_mgr,
             connection_count,
+            tracer,
         );
 
         let config = TcpBindConfig::default();
@@ -1007,7 +1066,6 @@
             )),
             sim2h_handle,
             metric_gen,
-            tracer: tracer.unwrap_or_else(|| ht::null_tracer()),
         };
 
         // trigger an initial schedule ready event
@@ -1131,224 +1189,6 @@
         }
     }
 
-<<<<<<< HEAD
-    // adds an agent to a space
-    async fn join(sim2h_handle: Sim2hHandle, uri: Lib3hUri, data: SpaceData) {
-        let _m = sim2h_handle.metric_timer("sim2h-join");
-        debug!("join entered for {} with {:?}", uri, data);
-        let mut pending_messages = {
-            let mut state = sim2h_handle.lock_state().await;
-
-            let (_uuid, conn) = match state.connection_states.get_mut(&uri) {
-                Some((uuid, conn)) => (uuid, conn),
-                None => {
-                    error!("no agent found at {} ", uri);
-                    sim2h_handle.disconnect(vec![uri]);
-                    return;
-                }
-            };
-
-            let pending_messages = match conn {
-                ConnectionState::Limbo(pending_messages) => {
-                    pending_messages.drain(..).collect::<Vec<_>>()
-                }
-                _ => {
-                    error!("no agent found in limbo at {} ", uri);
-                    sim2h_handle.disconnect(vec![uri]);
-                    return;
-                }
-            };
-
-            let new_conn = match ConnectionState::new_joined(
-                data.space_address.clone(),
-                data.agent_id.clone(),
-            ) {
-                Err(e) => {
-                    error!("error creating new connection state: {:?}", e);
-                    sim2h_handle.disconnect(vec![uri]);
-                    return;
-                }
-                Ok(new_conn) => new_conn,
-            };
-
-            *conn = new_conn;
-
-            if let Err(e) =
-                state.join_agent(&data.space_address, data.agent_id.clone(), uri.clone())
-            {
-                error!("error joining agent {} - {:?}", uri, e);
-                sim2h_handle.disconnect(vec![uri]);
-                return;
-            }
-            info!(
-                "Agent {:?} joined space {:?}",
-                data.agent_id, data.space_address
-            );
-            state.request_gossiping_list(
-                uri.clone(),
-                data.space_address.clone(),
-                data.agent_id.clone(),
-            );
-            state.request_authoring_list(
-                uri.clone(),
-                data.space_address.clone(),
-                data.agent_id.clone(),
-            );
-
-            pending_messages
-        };
-
-        debug!("pending messages in join: {}", pending_messages.len());
-        for message in pending_messages.drain(..) {
-            sim2h_handle.handle_message(uri.clone(), message.clone(), data.agent_id.clone());
-        }
-        trace!("join done");
-    }
-
-    // handler for messages sent to sim2h
-    fn handle_message(
-        &mut self,
-        uri: Lib3hUri,
-        message: WireMessage,
-        signer: AgentId,
-    ) -> Sim2hResult<()> {
-        let _m = self.metric_gen.timer("sim2h-state-handle_message");
-        trace!("handle_message entered for {}", uri);
-
-        MESSAGE_LOGGER
-            .lock()
-            .log_in(signer.clone(), uri.clone(), message.clone());
-
-        // TODO: anyway, but especially with this Ping/Pong, mitigate DoS attacks.
-        if message == WireMessage::Ping {
-            debug!("Sending Pong in response to Ping");
-            let sim2h_handle = self.sim2h_handle.clone();
-            tokio::task::spawn(async move {
-                sim2h_handle
-                    .lock_state()
-                    .await
-                    .send(signer, uri, &WireMessage::Pong);
-            });
-            return Ok(());
-        }
-        if let WireMessage::Status = message {
-            debug!("Sending StatusResponse in response to Status");
-            let sim2h_handle = self.sim2h_handle.clone();
-            let connection_count = self.connection_count;
-            tokio::task::spawn(async move {
-                let state = sim2h_handle.lock_state().await;
-                let spaces_len = state.spaces.len();
-                state.send(
-                    signer.clone(),
-                    uri.clone(),
-                    &WireMessage::StatusResponse(StatusData {
-                        spaces: spaces_len,
-                        connections: connection_count,
-                        redundant_count: match sim2h_handle.dht_algorithm() {
-                            DhtAlgorithm::FullSync => 0,
-                            DhtAlgorithm::NaiveSharding { redundant_count } => *redundant_count,
-                        },
-                        version: WIRE_VERSION,
-                    }),
-                );
-            });
-            return Ok(());
-        }
-        if let WireMessage::Hello(version) = message {
-            debug!("Sending HelloResponse in response to Hello({})", version);
-            let sim2h_handle = self.sim2h_handle.clone();
-            tokio::task::spawn(async move {
-                let state = sim2h_handle.lock_state().await;
-                state.send(
-                    signer.clone(),
-                    uri.clone(),
-                    &WireMessage::HelloResponse(HelloData {
-                        redundant_count: match sim2h_handle.dht_algorithm() {
-                            DhtAlgorithm::FullSync => 0,
-                            DhtAlgorithm::NaiveSharding { redundant_count } => *redundant_count,
-                        },
-                        version: WIRE_VERSION,
-                        extra: None,
-                    }),
-                );
-                // versions do not match - disconnect them
-                if version != WIRE_VERSION {
-                    warn!("Disconnecting client for bad version this WIRE_VERSIO = {}, client WIRE_VERSION = {}", WIRE_VERSION, version);
-                    sim2h_handle.disconnect(vec![uri]);
-                }
-            });
-            return Ok(());
-        }
-
-        tokio::task::spawn(Sim2h::handle_connection_msg(
-            self.sim2h_handle.clone(),
-            uri,
-            message,
-            signer,
-        ));
-        Ok(())
-    }
-
-    async fn handle_connection_msg(
-        sim2h_handle: Sim2hHandle,
-        uri: Lib3hUri,
-        message: WireMessage,
-        signer: AgentId,
-    ) {
-        let _m = sim2h_handle.metric_timer("sim2h-handle_connection_msg");
-        let state = sim2h_handle.clone();
-        let mut state = state.lock_state().await;
-        let (uuid, agent) = match state.connection_states.get_mut(&uri) {
-            Some((uuid, agent)) => (uuid, agent),
-            None => {
-                error!("handle message for disconnected agent: {}", uri);
-                return;
-            }
-        };
-        conn_lifecycle("handle_message", &uuid, &agent, &uri);
-
-        match agent {
-            ConnectionState::Limbo(ref mut pending_messages) => {
-                if let WireMessage::ClientToLib3h(ht::EncodedSpanWrap {
-                    data: ClientToLib3h::JoinSpace(data),
-                    ..
-                }) = message
-                {
-                    if data.agent_id != signer {
-                        error!("{}", SIGNER_MISMATCH_ERR_STR);
-                        return;
-                    }
-                    tokio::task::spawn(Sim2h::join(sim2h_handle, uri, data));
-                } else {
-                    debug!("inserting into pending message while in limbo.");
-                    // TODO: maybe have some upper limit on the number of messages
-                    // we allow to queue before dropping the connections
-                    pending_messages.push(message);
-
-                    // commenting this out...
-                    // I don't think we want core to have to deal with this
-                    // we just haven't finished processing the join yet
-                    /*
-                    state.send(
-                        signer.clone(),
-                        uri.clone(),
-                        &WireMessage::Err(WireError::MessageWhileInLimbo),
-                    );
-                    */
-                }
-            }
-            ConnectionState::Joined(space_address, agent_id) => {
-                if *agent_id != signer {
-                    error!("{}", SIGNER_MISMATCH_ERR_STR);
-                    return;
-                }
-                sim2h_handle.handle_joined(uri, space_address.clone(), agent_id.clone(), message);
-            }
-        }
-    }
-
-=======
->>>>>>> b08c2aed
     fn handle_payload(sim2h_handle: Sim2hHandle, url: Lib3hUri, payload: Opaque) {
         tokio::task::spawn(async move {
             let _m = sim2h_handle.metric_timer("sim2h-handle_payload");
@@ -1441,363 +1281,6 @@
     }
 }
 
-<<<<<<< HEAD
-    /// given an incoming messages, prepare a proxy message and whether it's an publish or request
-    #[allow(clippy::cognitive_complexity)]
-    fn handle_joined(
-        &mut self,
-        uri: Lib3hUri,
-        space_address: SpaceHash,
-        agent_id: AgentId,
-        message: WireMessage,
-    ) -> Sim2hResult<()> {
-        let _m = self.metric_gen.timer("sim2h-handle_joined");
-        trace!("handle_joined entered");
-        debug!(
-            "<<IN<< {} from {}",
-            message.message_type(),
-            agent_id.to_string()
-        );
-        match message.clone() {
-            // First make sure we are not receiving a message in the wrong direction.
-            // Panic for now so we can easily spot a mistake.
-            // Should maybe break up WireMessage into two different structs so we get the
-            // error already when parsing an incoming payload.
-            WireMessage::Lib3hToClient(_) | WireMessage::ClientToLib3hResponse(_) =>
-                panic!("This is soo wrong. Clients should never send a message that only servers can send."),
-            // -- Space -- //
-            WireMessage::ClientToLib3h(span_wrap) => {
-                let span = ht::SpanWrap::from(span_wrap.clone()).follower(&self.tracer, "handle_joined - ClientToLib3h");
-                let _spanguard = span.map(|span| ht::push_span(span));
-                match span_wrap.data.clone() {
-                    ClientToLib3h::JoinSpace(_) => {
-                        Err("join message should have been processed elsewhere and can't be proxied".into())
-                    }
-                    ClientToLib3h::LeaveSpace(data) => {
-                        let sim2h_handle = self.sim2h_handle.clone();
-                        tokio::task::spawn(async move {
-                            let mut state = sim2h_handle.lock_state().await;
-                            if let Err(e) = state.leave(&uri, &data) {
-                                error!("failed to leave space: {:?}", e);
-                                sim2h_handle.disconnect(vec![uri]);
-                            }
-                        });
-                        Ok(())
-                    }
-
-                    // -- Direct Messaging -- //
-                    // Send a message directly to another agent on the network
-                    ClientToLib3h::SendDirectMessage(dm_data) => {
-                        if (dm_data.from_agent_id != agent_id) || (dm_data.space_address != space_address) {
-                            return Err(SPACE_MISMATCH_ERR_STR.into());
-                        }
-                        let sim2h_handle = self.sim2h_handle.clone();
-                        tokio::task::spawn(async move {
-                            let state = sim2h_handle.lock_state().await;
-                            let to_url = match state
-                                .lookup_joined(&space_address, &dm_data.to_agent_id)
-                            {
-                                Some(to_url) => to_url,
-                                None => {
-                                    error!("unvalidated proxy agent {}", &dm_data.to_agent_id);
-                                    return;
-                                }
-                            };
-                            state.send(
-                                dm_data.to_agent_id.clone(),
-                                to_url,
-                                &WireMessage::Lib3hToClient(span_wrap.swapped(Lib3hToClient::HandleSendDirectMessage(dm_data.to_owned())))
-                            );
-                        });
-                        Ok(())
-                    }
-                    ClientToLib3h::PublishEntry(data) => {
-                        if (data.provider_agent_id != agent_id) || (data.space_address != space_address) {
-                            return Err(SPACE_MISMATCH_ERR_STR.into());
-                        }
-                        let sim2h_handle = self.sim2h_handle.clone();
-                        tokio::task::spawn(Sim2hState::handle_new_entry_data(
-                            sim2h_handle,
-                            data.entry,
-                            space_address,
-                            agent_id,
-                        ));
-                        Ok(())
-                    }
-                    ClientToLib3h::QueryEntry(query_data) => {
-                        if let DhtAlgorithm::NaiveSharding {redundant_count} = self.dht_algorithm {
-                            let sim2h_handle = self.sim2h_handle.clone();
-                            tokio::task::spawn(async move {
-                                let disconnects = sim2h_handle
-                                    .lock_state().await
-                                    .build_query(
-                                        space_address,
-                                        query_data,
-                                        redundant_count
-                                    );
-                                sim2h_handle.disconnect(disconnects);
-                            });
-                            Ok(())
-                        } else {
-                            Err("Got ClientToLib3h::QueryEntry in full-sync mode".into())
-                        }
-                    }
-                    _ => {
-                        warn!("Ignoring unimplemented message: {:?}", message );
-                        Err(format!("Message not implemented: {:?}", message.clone()).into())
-                    }
-                }
-            }
-            WireMessage::Lib3hToClientResponse(span_wrap) => {
-                let span = ht::SpanWrap::from(span_wrap.clone()).follower(&self.tracer, "handle_joined - Lib3hToClientResponse");
-                let _spanguard = span.map(|span| ht::push_span(span));
-                match span_wrap.data.clone() {
-                    // Direct message response
-                    Lib3hToClientResponse::HandleSendDirectMessageResult(
-                        dm_data,
-                    ) => {
-                        if (dm_data.from_agent_id != agent_id) || (dm_data.space_address != space_address) {
-                            return Err(SPACE_MISMATCH_ERR_STR.into());
-                        }
-                        let sim2h_handle = self.sim2h_handle.clone();
-                        tokio::task::spawn(async move {
-                            let state = sim2h_handle.lock_state().await;
-                            let to_url = match state
-                                .lookup_joined(&space_address, &dm_data.to_agent_id)
-                            {
-                                Some(to_url) => to_url,
-                                None => {
-                                    error!("unvalidated proxy agent {}", &dm_data.to_agent_id);
-                                    return;
-                                }
-                            };
-                            state.send(
-                                dm_data.to_agent_id.clone(),
-                                to_url,
-                                &WireMessage::Lib3hToClient(span_wrap.swapped(Lib3hToClient::SendDirectMessageResult(dm_data)))
-                            );
-                        });
-                        Ok(())
-                    }
-                    Lib3hToClientResponse::HandleGetAuthoringEntryListResult(list_data) => {
-                        debug!("GOT AUTHORING LIST from {}", agent_id);
-                        if (list_data.provider_agent_id != agent_id) || (list_data.space_address != space_address) {
-                            return Err(SPACE_MISMATCH_ERR_STR.into());
-                        }
-                        self.handle_unseen_aspects(&uri, &space_address, &agent_id, &list_data);
-                        Ok(())
-                    }
-                    Lib3hToClientResponse::HandleGetGossipingEntryListResult(list_data) => {
-                        debug!("GOT GOSSIPING LIST from {}", agent_id);
-                        if (list_data.provider_agent_id != agent_id) || (list_data.space_address != space_address) {
-                            return Err(SPACE_MISMATCH_ERR_STR.into());
-                        }
-                        self.handle_unseen_aspects(&uri, &space_address, &agent_id, &list_data);
-
-                        let sim2h_handle = self.sim2h_handle.clone();
-
-                        tokio::task::spawn(async move {
-                            let l_state = sim2h_handle.clone();
-                            let mut l_state = l_state.lock_state().await;
-
-                            // Check if the node is missing any aspects
-                            let aspects_missing_at_node = match sim2h_handle.dht_algorithm() {
-                                DhtAlgorithm::FullSync => l_state
-                                    .get_space(&space_address)
-                                    .all_aspects()
-                                    .diff(&AspectList::from(list_data.address_map)),
-                                DhtAlgorithm::NaiveSharding {redundant_count} => l_state
-                                    .get_space(&space_address)
-                                    .aspects_in_shard_for_agent(&agent_id, *redundant_count)
-                                    .diff(&AspectList::from(list_data.address_map))
-                            };
-
-                            if aspects_missing_at_node.entry_addresses().count() > 0 {
-                                warn!("MISSING ASPECTS at {}:\n{}", agent_id, aspects_missing_at_node.pretty_string());
-
-                                // Cache info about what this agent is missing so we can make sure it got it
-                                let missing_hashes: HashSet<(EntryHash, AspectHash)> = (&aspects_missing_at_node).into();
-                                if missing_hashes.len() > 0 {
-                                    l_state.add_missing_aspects(&space_address, &agent_id, missing_hashes);
-                                }
-
-                                match sim2h_handle.dht_algorithm() {
-
-                                    DhtAlgorithm::FullSync => {
-                                        let all_agents_in_space = l_state
-                                            .get_space(&space_address)
-                                            .all_agents()
-                                            .keys()
-                                            .cloned()
-                                            .collect::<Vec<AgentPubKey>>();
-                                        if all_agents_in_space.len() == 1 {
-                                            error!("MISSING ASPECTS and no way to get them. Agent is alone in space..");
-                                        } else {
-                                            Sim2h::fetch_aspects_from_arbitrary_agent(
-                                                sim2h_handle,
-                                                aspects_missing_at_node,
-                                                agent_id.clone(),
-                                                all_agents_in_space,
-                                                space_address.clone()
-                                            );
-                                        }
-                                    },
-
-                                    DhtAlgorithm::NaiveSharding {redundant_count} => {
-                                        for entry_address in aspects_missing_at_node.entry_addresses() {
-                                            let entry_loc = entry_location(&l_state.crypto, entry_address);
-                                            let agent_pool = l_state
-                                                .get_space(&space_address)
-                                                .agents_supposed_to_hold_entry(entry_loc, *redundant_count)
-                                                .keys()
-                                                .cloned()
-                                                .collect::<Vec<AgentPubKey>>();
-                                            Sim2h::fetch_aspects_from_arbitrary_agent(
-                                                sim2h_handle.clone(),
-                                                aspects_missing_at_node.filtered_by_entry_hash(|e| e == entry_address),
-                                                agent_id.clone(),
-                                                agent_pool,
-                                                space_address.clone()
-                                            );
-                                        }
-                                    }
-                                }
-
-                            }
-                        });
-
-                        Ok(())
-                    }
-                    Lib3hToClientResponse::HandleFetchEntryResult(fetch_result) => {
-                        if (fetch_result.provider_agent_id != agent_id) || (fetch_result.space_address != space_address) {
-                            return Err(SPACE_MISMATCH_ERR_STR.into());
-                        }
-                        debug!("HANDLE FETCH ENTRY RESULT: {:?}", fetch_result);
-                        if fetch_result.request_id == "" {
-                            debug!("Got FetchEntry result from {} without request id - must be from authoring list", agent_id);
-                            let sim2h_handle = self.sim2h_handle.clone();
-                            tokio::task::spawn(Sim2hState::handle_new_entry_data(
-                                sim2h_handle,
-                                fetch_result.entry,
-                                space_address,
-                                agent_id,
-                            ));
-                        } else {
-                            debug!("Got FetchEntry result with request id {} - this is for gossiping to agent with incomplete data", fetch_result.request_id);
-                            let sim2h_handle = self.sim2h_handle.clone();
-                            tokio::task::spawn(async move {
-                                let to_agent_id = AgentPubKey::from(fetch_result.request_id);
-                                let mut multi_messages = Vec::new();
-                                let mut to_remove = Vec::new();
-                                for aspect in fetch_result.entry.aspect_list {
-                                    to_remove.push((
-                                        fetch_result.entry.entry_address.clone(),
-                                        aspect.aspect_address.clone(),
-                                    ));
-                                    let msg = Lib3hToClient::HandleStoreEntryAspect(
-                                        StoreEntryAspectData {
-                                            request_id: "".into(),
-                                            space_address: space_address.clone(),
-                                            provider_agent_id: agent_id.clone(),
-                                            entry_address: fetch_result.entry.entry_address.clone(),
-                                            entry_aspect: aspect,
-                                        },
-                                    );
-                                    multi_messages.push(span_wrap.swapped(msg));
-                                }
-
-                                let store_message = WireMessage::MultiSend(multi_messages);
-
-                                let mut state = sim2h_handle.lock_state().await;
-                                let maybe_url = state.lookup_joined(&space_address, &to_agent_id);
-                                if maybe_url.is_none() {
-                                    error!("Got FetchEntryResult with request id that is not a known agent id. I guess we lost that agent before we could deliver missing aspects.");
-                                    return;
-                                }
-                                let url = maybe_url.unwrap();
-                                for (entry_address, aspect_address) in to_remove.drain(..) {
-                                    state.remove_missing_aspect(
-                                        &space_address,
-                                        &to_agent_id,
-                                        &entry_address,
-                                        &aspect_address,
-                                    );
-                                }
-                                state.send(to_agent_id, url, &store_message);
-                            });
-                        }
-
-                        Ok(())
-                    }
-                    Lib3hToClientResponse::HandleQueryEntryResult(query_result) => {
-                        if (query_result.responder_agent_id != agent_id) || (query_result.space_address != space_address)
-                        {
-                            return Err(SPACE_MISMATCH_ERR_STR.into());
-                        }
-                        let sim2h_handle = self.sim2h_handle.clone();
-                        tokio::task::spawn(async move {
-                            let req_agent_id = query_result.requester_agent_id.clone();
-                            let msg_out = WireMessage::ClientToLib3hResponse(
-                                span_wrap.swapped(
-                                    ClientToLib3hResponse::QueryEntryResult(query_result)
-                                )
-                            );
-                            let state = sim2h_handle.lock_state().await;
-                            let to_url = match state
-                                .lookup_joined(&space_address, &req_agent_id)
-                            {
-                                Some(to_url) => to_url,
-                                None => {
-                                    error!("unvalidated proxy agent {}", &req_agent_id);
-                                    return;
-                                }
-                            };
-                            state.send(
-                                req_agent_id,
-                                to_url,
-                                &msg_out,
-                            );
-                        });
-                        Ok(())
-                    }
-                    _ => {
-                        warn!("Ignoring unimplemented message: {:?}", message );
-                        Err(format!("Message not implemented: {:?}", message).into())
-                    }
-                }
-            }
-
-            _ => {
-                warn!("Ignoring unimplemented message: {:?}", message );
-                Err(format!("Message not implemented: {:?}", message).into())
-            }
-        }
-    }
-
-    #[autotrace]
-    fn handle_unseen_aspects(
-        &self,
-        uri: &Lib3hUri,
-        space_address: &SpaceHash,
-        agent_id: &AgentId,
-        list_data: &EntryListData,
-    ) {
-        let sim2h_handle = self.sim2h_handle.clone();
-        let uri = uri.clone();
-        let space_address = space_address.clone();
-        let agent_id = agent_id.clone();
-        let list_data = list_data.clone();
-        tokio::task::spawn(async move {
-            let disconnects = sim2h_handle.lock_state().await.build_handle_unseen_aspects(
-                uri,
-                space_address,
-                agent_id,
-                list_data,
-            );
-            sim2h_handle.disconnect(disconnects);
-        });
-    }
-=======
 async fn missing_aspects_resync(sim2h_handle: Sim2hHandle, _schedule_guard: ScheduleGuard) {
     let gossip_full_start = std::time::Instant::now();
 
@@ -1838,21 +1321,25 @@
                 // TODO - if we have multiple options,
                 // do we want to fire off more than one?
                 let query_agent = query_agents[0].clone();
->>>>>>> b08c2aed
 
                 let uri = match state.lookup_joined(space_hash, &query_agent) {
                     None => continue,
                     Some(uri) => uri,
                 };
 
-                let wire_message =
-                    WireMessage::Lib3hToClient(Lib3hToClient::HandleFetchEntry(FetchEntryData {
-                        request_id: "".to_string(),
-                        space_address: (&**space_hash).clone(),
-                        provider_agent_id: (&*query_agent).clone(),
-                        entry_address: (&**entry_hash).clone(),
-                        aspect_address_list: Some(aspects.iter().map(|a| (&**a).clone()).collect()),
-                    }));
+                let wire_message = WireMessage::Lib3hToClient(
+                    ht::top_follower("inner")
+                        .wrap(Lib3hToClient::HandleFetchEntry(FetchEntryData {
+                            request_id: "".to_string(),
+                            space_address: (&**space_hash).clone(),
+                            provider_agent_id: (&*query_agent).clone(),
+                            entry_address: (&**entry_hash).clone(),
+                            aspect_address_list: Some(
+                                aspects.iter().map(|a| (&**a).clone()).collect(),
+                            ),
+                        }))
+                        .into(),
+                );
 
                 sim2h_handle.send((&*query_agent).clone(), (&*uri).clone(), &wire_message);
             }
