#![feature(vec_remove_item)]

extern crate backtrace;
extern crate env_logger;
extern crate lib3h_crypto_api;
extern crate log;
extern crate nanoid;
extern crate num_cpus;
<<<<<<< HEAD
// extern crate threadpool;
=======
>>>>>>> 072f73eb
#[macro_use]
extern crate serde;
#[macro_use]
extern crate lazy_static;
extern crate holochain_walkman_types;
extern crate newrelic;

#[allow(dead_code)]
mod naive_sharding;

pub mod cache;
pub mod connection_state;
pub mod crypto;
pub mod debug;
pub mod error;
use lib3h_protocol::types::{AgentPubKey, AspectHash, EntryHash};
mod message_log;
pub mod websocket;
pub mod wire_message;

pub use crate::message_log::MESSAGE_LOGGER;
use crate::{crypto::*, error::*, naive_sharding::entry_location};
use cache::*;
use connection_state::*;
<<<<<<< HEAD
use debug::{DebugData, DebugLimboData};
use holochain_locksmith::Mutex;
use holochain_metrics::{
    config::MetricPublisherConfig, with_latency_publishing, Metric, MetricPublisher,
};
use holochain_walkman_types::{walkman_log_sim2h, WalkmanSim2hEvent};
use in_stream::*;
use lib3h::rrdht_util::*;
=======
>>>>>>> 072f73eb
use lib3h_crypto_api::CryptoSystem;
use lib3h_protocol::{
    data_types::{
        EntryData, EntryListData, FetchEntryData, GetListData, Opaque, QueryEntryData, SpaceData,
        StoreEntryAspectData,
    },
    protocol::*,
    types::SpaceHash,
    uri::Lib3hUri,
};
<<<<<<< HEAD
=======
use url2::prelude::*;

pub use wire_message::{
    HelloData, StatusData, WireError, WireMessage, WireMessageVersion, WIRE_VERSION,
};

use futures::{
    future::{BoxFuture, FutureExt},
    stream::StreamExt,
};
use in_stream::*;
>>>>>>> 072f73eb
use log::*;
use rand::{seq::SliceRandom, thread_rng};
use std::{
    collections::{HashMap, HashSet},
    convert::TryFrom,
    sync::Arc,
<<<<<<< HEAD
    time::{Duration, Instant},
};
use threadpool::ThreadPool;
use url2::prelude::*;
pub use wire_message::{
    HelloData, StatusData, WireError, WireMessage, WireMessageVersion, WIRE_VERSION,
};
=======
};

use holochain_locksmith::Mutex;
use holochain_metrics::{config::MetricPublisherConfig, Metric};
>>>>>>> 072f73eb

/// if we can't acquire a lock in 20 seconds, panic!
const MAX_LOCK_TIMEOUT: u64 = 20000;

fn walkman_log<F: FnOnce() -> WalkmanSim2hEvent>(event: F) {
    if std::env::var("HOLOCHAIN_WALKMAN_SIM2H").is_ok() {
        let log_item = event();
        let json =
            serde_json::to_string(&walkman_log_sim2h(log_item)).expect("Serialized walkman event");
        println!("<walkman>{}</walkman>", json);
    }
}

/// extention trait for making sure deadlocks are fatal
pub(crate) trait MutexExt<T> {
    /// will attempt to aquire a lock within a time-frame and panic after
    /// this way deadlocks don't just lock forever
    fn f_lock(&self) -> holochain_locksmith::MutexGuard<T>;
}

impl<T> MutexExt<T> for Mutex<T> {
    fn f_lock(&self) -> holochain_locksmith::MutexGuard<T> {
        // if we can't acquire a lock in 20 seconds, panic!
        self.try_lock_for(std::time::Duration::from_millis(MAX_LOCK_TIMEOUT))
            .expect("failed to obtain mutex lock")
    }
}

/// if a channel send fails, it means it is disconnected
/// this extension trait simplifies panic!ing in that case
/// in a lot of places, we expect the channel to always be open
/// and don't have the infrustructure to deal with degenerate cases
/// this trait makes sending more readable when we want to panic! on disconnects
pub(crate) trait SendExt<T> {
    fn f_send(&self, v: T);
}

impl<T> SendExt<T> for crossbeam_channel::Sender<T> {
    fn f_send(&self, v: T) {
        if let Err(e) = self.send(v) {
            error!("failed to send on channel -- shutting down? {:?}", e);
        }
    }
}

static RETRY_FETCH_MISSING_ASPECTS_INTERVAL: Duration = Duration::from_secs(30);
static DEBUG_DUMP_INTERVAL: Duration = Duration::from_secs(1);
const DEBUG_DUMP_PREFIX: &str = "<SIM2H-DEBUG-DUMP> ";

fn conn_lifecycle(desc: &str, uuid: &str, obj: &ConnectionState, uri: &Lib3hUri) {
    debug!(
        "connection event conn: {} for {}@{} {:?}",
        desc, uuid, uri, obj
    );
}

fn open_lifecycle(desc: &str, uuid: &str, uri: &Lib3hUri) {
    debug!("connection event open_conns: {} for {}@{}", desc, uuid, uri);
}

#[derive(Clone)]
struct MetricsTimerGenerator {
    sender: tokio::sync::mpsc::UnboundedSender<(&'static str, f64)>,
}

impl MetricsTimerGenerator {
    pub fn new() -> (Self, BoxFuture<'static, ()>) {
        let (sender, mut recv) = tokio::sync::mpsc::unbounded_channel::<(&'static str, f64)>();
        let out = async move {
            let metric_publisher = MetricPublisherConfig::default().create_metric_publisher();
            loop {
                let msg = match recv.next().await {
                    None => return,
                    Some(msg) => msg,
                };
                // TODO - this write is technically blocking
                //        move to spawn_blocking?? use tokio::sync::Mutex??
                metric_publisher
                    .write()
                    .unwrap()
                    .publish(&Metric::new_timestamped_now(msg.0, None, msg.1));
            }
        }
        .boxed();
        (Self { sender }, out)
    }

    pub fn timer(&self, tag: &'static str) -> MetricsTimer {
        MetricsTimer::new(tag, self.sender.clone())
    }
}

struct MetricsTimer {
    tag: &'static str,
    create_time: std::time::Instant,
    sender: tokio::sync::mpsc::UnboundedSender<(&'static str, f64)>,
}

impl MetricsTimer {
    pub fn new(
        tag: &'static str,
        sender: tokio::sync::mpsc::UnboundedSender<(&'static str, f64)>,
    ) -> Self {
        Self {
            tag,
            create_time: std::time::Instant::now(),
            sender,
        }
    }
}

impl Drop for MetricsTimer {
    fn drop(&mut self) {
        let elapsed = self.create_time.elapsed().as_millis() as f64;
        if elapsed >= 1000.0 {
            error!("VERY SLOW metric - {} - {} ms", self.tag, elapsed);
        } else if elapsed >= 100.0 {
            warn!("SLOW metric - {} - {} ms", self.tag, elapsed);
        } else if elapsed >= 10.0 {
            info!("metric - {} - {} ms", self.tag, elapsed);
        }
        if let Err(e) = self.sender.send((self.tag, elapsed)) {
            error!(
                "failed to send metric - shutting down? {} {:?}",
                self.tag, e
            );
        }
    }
}

//pub(crate) type TcpWssServer = InStreamListenerWss<InStreamListenerTls<InStreamListenerTcp>>;
//pub(crate) type TcpWss = InStreamWss<InStreamTls<InStreamTcp>>;
pub(crate) type TcpWssServer = InStreamListenerWss<InStreamListenerTcp>;
pub type TcpWss = InStreamWss<InStreamTcp>;

mod job;
use job::*;

#[derive(Clone)]
pub enum DhtAlgorithm {
    FullSync,
    NaiveSharding { redundant_count: u64 },
}

mod sim2h_state;
pub(crate) use sim2h_state::*;

#[derive(Debug)]
struct Sim2hComHandleMessage {
    uri: Lib3hUri,
    message: WireMessage,
    signer: AgentId,
}

#[derive(Debug)]
struct Sim2hComHandleJoined {
    uri: Lib3hUri,
    space_address: SpaceHash,
    agent_id: AgentId,
    message: WireMessage,
}

#[derive(Debug)]
enum Sim2hCom {
    HandleMessage(Box<Sim2hComHandleMessage>),
    HandleJoined(Box<Sim2hComHandleJoined>),
    Disconnect(Vec<Lib3hUri>),
}

#[derive(Clone)]
/// A clonable reference to our Sim2h instance that can be passed
/// into `'static` async blocks && still be able to make sim2h calls
struct Sim2hHandle {
    state: Arc<tokio::sync::Mutex<Sim2hState>>,
    send_com: tokio::sync::mpsc::UnboundedSender<Sim2hCom>,
    dht_algorithm: DhtAlgorithm,
    metric_gen: MetricsTimerGenerator,
}

<<<<<<< HEAD
    fn get_space(&self, space_address: &SpaceHash) -> &Space {
        self.spaces
            .get(space_address)
            .expect("we should be able to get the space (immutably)")
    }

    fn get_space_mut(&mut self, space_address: &SpaceHash) -> &mut Space {
        self.spaces
            .get_mut(space_address)
            .expect("we should be able to get the space (mutably)")
=======
impl Sim2hHandle {
    pub fn new(
        state: Arc<tokio::sync::Mutex<Sim2hState>>,
        send_com: tokio::sync::mpsc::UnboundedSender<Sim2hCom>,
        dht_algorithm: DhtAlgorithm,
        metric_gen: MetricsTimerGenerator,
    ) -> Self {
        Self {
            state,
            send_com,
            dht_algorithm,
            metric_gen,
        }
    }

    /// generate a new metrics timer
    pub fn metric_timer(&self, tag: &'static str) -> MetricsTimer {
        self.metric_gen.timer(tag)
>>>>>>> 072f73eb
    }

    /// get our current dht algorithm
    pub fn dht_algorithm(&self) -> &DhtAlgorithm {
        &self.dht_algorithm
    }

<<<<<<< HEAD
            if let Some((uuid, conn)) = self.connection_states.remove(uri) {
                conn_lifecycle("disconnect", &uuid, &conn, uri);
                if let ConnectionState::Joined(space_address, agent_id) = conn {
                    if let Some(space) = self.spaces.get_mut(&space_address) {
                        if space.remove_agent(&agent_id) == 0 {
                            self.spaces.remove(&space_address);
                        }
                    }
                }
            }
            walkman_log(|| WalkmanSim2hEvent::Disconnect(uri.0.to_string()));
            trace!("disconnect done");
        })
=======
    /// acquire a mutex lock to our state data
    pub async fn lock_state(&self) -> tokio::sync::MutexGuard<'_, Sim2hState> {
        self.state.lock().await
>>>>>>> 072f73eb
    }

    /// forward a message to be handled
    pub fn handle_message(&self, uri: Lib3hUri, message: WireMessage, signer: AgentId) {
        if let Err(e) =
            self.send_com
                .send(Sim2hCom::HandleMessage(Box::new(Sim2hComHandleMessage {
                    uri,
                    message,
                    signer,
                })))
        {
            error!("error sending message to sim2h - shutting down? {:?}", e);
        }
    }

    /// forward a message to an already joined connection to be handled
    pub fn handle_joined(
        &self,
        uri: Lib3hUri,
        space_address: SpaceHash,
        agent_id: AgentId,
        message: WireMessage,
    ) {
        self.send_com
            .send(Sim2hCom::HandleJoined(Box::new(Sim2hComHandleJoined {
                uri,
                space_address,
                agent_id,
                message,
            })))
            .expect("can send");
    }

    /// disconnect an active connection
    pub fn disconnect(&self, disconnect: Vec<Lib3hUri>) {
        self.send_com
            .send(Sim2hCom::Disconnect(disconnect))
            .expect("can send");
    }
}

/// creates a tokio runtime and executes the Sim2h instance within it
/// returns the runtime so the user can choose how to manage the main loop
pub fn run_sim2h(sim2h: Sim2h) -> tokio::runtime::Runtime {
    let rt = tokio::runtime::Builder::new()
        .enable_all()
        .threaded_scheduler()
        .core_threads(num_cpus::get())
        .thread_name("sim2h-tokio-thread")
        .build()
        .expect("can build tokio runtime");

    rt.spawn(async move {
        /*
        tokio::task::spawn(async move {
            let mut listener = tokio::net::TcpListener::bind("127.0.0.1:0")
                .await
                .expect("failed to bind");
            warn!("TT BOUND TO: {:?}", listener.local_addr());
            while let Ok((stream, addr)) = listener.accept().await {
                let stream: tokio::net::TcpStream = stream;
                tokio::task::spawn(async move {
                    warn!("GOT TT CONNECTION: {:?}", addr);
                    let ws_stream = tokio_tungstenite::accept_async(stream)
                        .await
                        .expect("failed to handshake websocket");
                    let (write, read) = ws_stream.split();
                    read.forward(write)
                        .await
                        .expect("failed to forward message")
                });
            }
        });
        */

        let gen_blocking_fn = move |mut sim2h: Sim2h| {
            move || {
                let res = sim2h.process();
                (sim2h, res)
            }
        };
        let mut blocking_fn = Some(gen_blocking_fn(sim2h));
        loop {
            // NOTE - once we move everything in sim2h to futures
            //        we can get rid of the `process()` function
            //        and remove this spawn_blocking code
            let sim2h = match tokio::task::spawn_blocking(blocking_fn.take().unwrap()).await {
                Err(e) => {
                    // sometimes we get errors on shutdown...
                    // we can't recover because the sim2h instance is lost
                    // but don't panic... just exit
                    error!("sim2h process failed: {:?}", e);
                    return;
                }
                Ok((sim2h, Err(e))) => {
                    if e.to_string().contains("Bind error:") {
                        println!("{:?}", e);
                        std::process::exit(1);
                    } else {
                        error!("{}", e.to_string())
                    }
                    sim2h
                }
                Ok((sim2h, Ok(did_work))) => {
                    if did_work {
                        tokio::task::yield_now().await;
                    } else {
                        tokio::time::delay_for(std::time::Duration::from_millis(1)).await;
                    }
                    sim2h
                }
            };
            blocking_fn = Some(gen_blocking_fn(sim2h));
        }
    });

    rt
}

/// a Sim2h server instance - manages connections between holochain instances
pub struct Sim2h {
    bound_listener: Option<TcpWssServer>,
    metric_task: Option<BoxFuture<'static, ()>>,
    pub bound_uri: Option<Lib3hUri>,
    wss_send: crossbeam_channel::Sender<TcpWss>,
    wss_recv: crossbeam_channel::Receiver<TcpWss>,
    msg_send: crossbeam_channel::Sender<(Url2, FrameResult)>,
    msg_recv: crossbeam_channel::Receiver<(Url2, FrameResult)>,
    num_ticks: u64,
    /// when should we try to resync nodes that are still missing aspect data
    missing_aspects_resync: Instant,
    debug_dump_time: Option<Instant>,
    dht_algorithm: DhtAlgorithm,
    recv_com: tokio::sync::mpsc::UnboundedReceiver<Sim2hCom>,
    sim2h_handle: Sim2hHandle,
    metric_gen: MetricsTimerGenerator,
}

#[holochain_tracing_macros::newrelic_autotrace(SIM2H)]
impl Sim2h {
<<<<<<< HEAD
    pub fn new(crypto: Box<dyn CryptoSystem>, bind_spec: Lib3hUri, debug_dump: bool) -> Self {
        let pool = Pool::new();
        pool.push_job(Box::new(Arc::new(Mutex::new(Tick::new()))));
=======
    /// create a new Sim2h server instance
    pub fn new(
        crypto: Box<dyn CryptoSystem>,
        bind_spec: Lib3hUri,
        dht_algorithm: DhtAlgorithm,
    ) -> Self {
        let (metric_gen, metric_task) = MetricsTimerGenerator::new();
>>>>>>> 072f73eb

        let (wss_send, wss_recv) = crossbeam_channel::unbounded();
        let (msg_send, msg_recv) = crossbeam_channel::unbounded();
        let state = Arc::new(tokio::sync::Mutex::new(Sim2hState {
            crypto: crypto.box_clone(),
            connection_states: HashMap::new(),
            open_connections: HashMap::new(),
            spaces: HashMap::new(),
            metric_gen: metric_gen.clone(),
        }));
        let (send_com, recv_com) = tokio::sync::mpsc::unbounded_channel();
        let sim2h_handle =
            Sim2hHandle::new(state, send_com, dht_algorithm.clone(), metric_gen.clone());

        let config = TcpBindConfig::default();
        //        let config = TlsBindConfig::new(config).dev_certificate();
        let config = WssBindConfig::new(config);
        let url = url::Url::from(bind_spec).into();
        let listen: TcpWssServer = InStreamListenerWss::bind(&url, config).unwrap();
        let bound_uri = Some(url::Url::from(listen.binding()).into());

        let sim2h = Sim2h {
            bound_listener: Some(listen),
            metric_task: Some(metric_task),
            bound_uri,
            wss_send,
            wss_recv,
            msg_send,
            msg_recv,
            num_ticks: 0,
<<<<<<< HEAD
            dht_algorithm: DhtAlgorithm::FullSync,
            missing_aspects_resync: Instant::now(),
            debug_dump_time: if debug_dump {
                Some(Instant::now())
            } else {
                None
            },
            threadpool: ThreadPool::new(num_cpus::get()),
            tp_send,
            tp_recv,
            metric_publisher,
=======
            missing_aspects_resync: std::time::Instant::now(),
            dht_algorithm,
            recv_com,
            sim2h_handle,
            metric_gen,
>>>>>>> 072f73eb
        };

        sim2h
    }

    /// if our listening socket has accepted any new connections, set them up
    fn priv_check_incoming_connections(&mut self) -> bool {
        let _m = self
            .metric_gen
            .timer("sim2h-priv_check_incoming_connections");

        let mut did_work = false;
        let mut wss_list = Vec::new();
        for _ in 0..100 {
            if let Ok(wss) = self.wss_recv.try_recv() {
                did_work = true;
                wss_list.push(wss);
            } else {
                break;
            }
        }
        if !wss_list.is_empty() {
            let msg_send = self.msg_send.clone();
            let sim2h_handle = self.sim2h_handle.clone();
            tokio::task::spawn(async move {
                let _m =
                    sim2h_handle.metric_timer("sim2h-priv_check_incoming_connections-async-add");
                let mut state = sim2h_handle.lock_state().await;

                for wss in wss_list.drain(..) {
                    let url: Lib3hUri = url::Url::from(wss.remote_url()).into();
                    let uuid = nanoid::simple();
                    open_lifecycle("adding conn job", &uuid, &url);
<<<<<<< HEAD
                    self.state.write().open_connections.insert(
                        url.clone(),
=======

                    let (job, outgoing_send) = ConnectionJob::new(wss, msg_send.clone());
                    let mut job = Arc::new(Mutex::new(job));

                    state
                        .connection_states
                        .insert(url.clone(), (nanoid::simple(), ConnectionState::new()));

                    state.open_connections.insert(
                        url,
>>>>>>> 072f73eb
                        OpenConnectionItem {
                            version: 1, // assume version 1 until we get a Hello
                            uuid,
                            job: job.clone(),
                            sender: outgoing_send,
                        },
                    );
<<<<<<< HEAD
                    self.pool.push_job(Box::new(job));
                    walkman_log(|| WalkmanSim2hEvent::Connect(url.to_string()));
                    true
                } else {
                    false
=======

                    tokio::task::spawn(async move {
                        loop {
                            let res = job.run();
                            if !res.cont {
                                break;
                            }
                            if res.wait_ms == 0 {
                                tokio::task::yield_now().await;
                            } else {
                                tokio::time::delay_for(std::time::Duration::from_millis(
                                    res.wait_ms,
                                ))
                                .await;
                            }
                        }
                    });
>>>>>>> 072f73eb
                }
            });
        }
        did_work
    }

    /// we received some kind of error related to a stream/socket
    /// print some debugging and disconnect it
    fn priv_drop_connection_for_error(&mut self, uri: Lib3hUri, error: Sim2hError) {
        debug!(
            "dropping connection to {} because of error: {:?}",
            uri, error,
        );
        self.sim2h_handle.disconnect(vec![uri]);
    }

    /// if our connections sent us any data, process it
    fn priv_check_incoming_messages(&mut self) -> bool {
<<<<<<< HEAD
        with_latency_publishing!(
            "sim2h-priv_check_incoming_messages",
            self.metric_publisher,
            || {
                let len = self.msg_recv.len();
                if len > 0 {
                    debug!("Handling {} incoming messages", len);
                    debug!("threadpool len {}", self.threadpool.queued_count());
                }
                let v: Vec<_> = self.msg_recv.try_iter().collect();
                for (url, msg) in v {
                    let url: Lib3hUri = url::Url::from(url).into();
                    match msg {
                        Ok(frame) => match frame {
                            WsFrame::Text(s) => self.priv_drop_connection_for_error(
                                url,
                                format!("unexpected text message: {:?}", s).into(),
                            ),
                            WsFrame::Binary(b) => {
                                trace!(
                                    "priv_check_incoming_messages: received a frame from {}",
                                    url
                                );
                                let payload: Opaque = b.into();
                                match Sim2h::verify_payload(payload.clone()) {
                                    Ok((source, wire_message)) => {
                                        walkman_log(|| {
                                            let signed_message =
                                                SignedWireMessage::try_from(payload.clone())
                                                    .unwrap();
                                            let msg_serialized =
                                                serde_json::to_string(&signed_message)
                                                    .expect("SignedWireMessage serialized");
                                            WalkmanSim2hEvent::Message(
                                                url.to_string(),
                                                msg_serialized,
                                            )
                                        });
                                        if let Err(error) =
                                            self.handle_message(&url, wire_message, &source)
                                        {
                                            error!("Error handling message: {:?}", error);
                                        }
                                    }
                                    Err(error) => {
                                        error!(
                                            "Could not verify payload from {}!\nError: {:?}\nPayload was: {:?}",
                                            url,
                                            error, payload
                                        );
                                    }
                                }
                            }
                            // TODO - we should use websocket ping/pong
                            //        instead of rolling our own on top of Binary
                            WsFrame::Ping(_) => (),
                            WsFrame::Pong(_) => (),
                            WsFrame::Close(c) => {
                                debug!("Disconnecting {} after connection reset {:?}", url, c);
                                self.disconnect(&url);
                            }
                        },
                        Err(e) => self.priv_drop_connection_for_error(url, e),
=======
        let _m = self.metric_gen.timer("sim2h-priv_check_incoming_messages");
        let len = self.msg_recv.len();
        if len > 0 {
            debug!("Handling {} incoming messages", len);
        }
        let v: Vec<_> = self.msg_recv.try_iter().collect();
        for (url, msg) in v {
            let url: Lib3hUri = url::Url::from(url).into();
            match msg {
                Ok(frame) => match frame {
                    WsFrame::Text(s) => self.priv_drop_connection_for_error(
                        url,
                        format!("unexpected text message: {:?}", s).into(),
                    ),
                    WsFrame::Binary(b) => {
                        trace!(
                            "priv_check_incoming_messages: received a frame from {}",
                            url
                        );
                        let payload: Opaque = b.into();
                        Sim2h::handle_payload(self.sim2h_handle.clone(), url, payload);
>>>>>>> 072f73eb
                    }
                    // TODO - we should use websocket ping/pong
                    //        instead of rolling our own on top of Binary
                    WsFrame::Ping(_) => (),
                    WsFrame::Pong(_) => (),
                    WsFrame::Close(c) => {
                        debug!("Disconnecting {} after connection reset {:?}", url, c);
                        self.sim2h_handle.disconnect(vec![url]);
                    }
                },
                Err(e) => self.priv_drop_connection_for_error(url, e),
            }
        }
        false
    }

    // adds an agent to a space
    async fn join(sim2h_handle: Sim2hHandle, uri: Lib3hUri, data: SpaceData) {
        let _m = sim2h_handle.metric_timer("sim2h-join");
        debug!("join entered for {} with {:?}", uri, data);
        let mut pending_messages = {
            let mut state = sim2h_handle.lock_state().await;

            let (_uuid, conn) = match state.connection_states.get_mut(&uri) {
                Some((uuid, conn)) => (uuid, conn),
                None => {
                    error!("no agent found at {} ", uri);
                    sim2h_handle.disconnect(vec![uri]);
                    return;
                }
            };

            let pending_messages = match conn {
                ConnectionState::Limbo(pending_messages) => {
                    pending_messages.drain(..).collect::<Vec<_>>()
                }
                _ => {
                    error!("no agent found in limbo at {} ", uri);
                    sim2h_handle.disconnect(vec![uri]);
                    return;
                }
            };

            let new_conn = match ConnectionState::new_joined(
                data.space_address.clone(),
                data.agent_id.clone(),
            ) {
                Err(e) => {
                    error!("error creating new connection state: {:?}", e);
                    sim2h_handle.disconnect(vec![uri]);
                    return;
                }
                Ok(new_conn) => new_conn,
            };

            *conn = new_conn;

            if let Err(e) =
                state.join_agent(&data.space_address, data.agent_id.clone(), uri.clone())
            {
                error!("error joining agent {} - {:?}", uri, e);
                sim2h_handle.disconnect(vec![uri]);
                return;
            }
            info!(
                "Agent {:?} joined space {:?}",
                data.agent_id, data.space_address
            );
            state.request_gossiping_list(
                uri.clone(),
                data.space_address.clone(),
                data.agent_id.clone(),
            );
            state.request_authoring_list(
                uri.clone(),
                data.space_address.clone(),
                data.agent_id.clone(),
            );

            pending_messages
        };

        debug!("pending messages in join: {}", pending_messages.len());
        for message in pending_messages.drain(..) {
            sim2h_handle.handle_message(uri.clone(), message.clone(), data.agent_id.clone());
        }
        trace!("join done");
    }

    // handler for messages sent to sim2h
    fn handle_message(
        &mut self,
        uri: Lib3hUri,
        message: WireMessage,
        signer: AgentId,
    ) -> Sim2hResult<()> {
        let _m = self.metric_gen.timer("sim2h-state-handle_message");
        trace!("handle_message entered for {}", uri);

        MESSAGE_LOGGER
            .lock()
            .log_in(signer.clone(), uri.clone(), message.clone());

        // TODO: anyway, but especially with this Ping/Pong, mitigate DoS attacks.
        if message == WireMessage::Ping {
            debug!("Sending Pong in response to Ping");
            let sim2h_handle = self.sim2h_handle.clone();
            tokio::task::spawn(async move {
                sim2h_handle
                    .lock_state()
                    .await
                    .send(signer, uri, &WireMessage::Pong);
            });
            return Ok(());
        }
        if let WireMessage::Status = message {
            debug!("Sending StatusResponse in response to Status");
            let sim2h_handle = self.sim2h_handle.clone();
            tokio::task::spawn(async move {
                let state = sim2h_handle.lock_state().await;
                let spaces_len = state.spaces.len();
                let connection_count = state.open_connections.len();
                state.send(
                    signer.clone(),
                    uri.clone(),
                    &WireMessage::StatusResponse(StatusData {
                        spaces: spaces_len,
                        connections: connection_count,
                        redundant_count: match sim2h_handle.dht_algorithm() {
                            DhtAlgorithm::FullSync => 0,
                            DhtAlgorithm::NaiveSharding { redundant_count } => *redundant_count,
                        },
                        version: WIRE_VERSION,
                    }),
                );
            });
            return Ok(());
        }
        if let WireMessage::Hello(version) = message {
            debug!("Sending HelloResponse in response to Hello({})", version);
            let sim2h_handle = self.sim2h_handle.clone();
            tokio::task::spawn(async move {
                let mut state = sim2h_handle.lock_state().await;
                if let Some(conn) = state.open_connections.get_mut(&uri) {
                    conn.version = version;
                }
                state.send(
                    signer.clone(),
                    uri.clone(),
                    &WireMessage::HelloResponse(HelloData {
                        redundant_count: match sim2h_handle.dht_algorithm() {
                            DhtAlgorithm::FullSync => 0,
                            DhtAlgorithm::NaiveSharding { redundant_count } => *redundant_count,
                        },
                        version: WIRE_VERSION,
                        extra: None,
                    }),
                );
            });
            return Ok(());
        }

        tokio::task::spawn(Sim2h::handle_connection_msg(
            self.sim2h_handle.clone(),
            uri,
            message,
            signer,
        ));
        Ok(())
    }

    async fn handle_connection_msg(
        sim2h_handle: Sim2hHandle,
        uri: Lib3hUri,
        message: WireMessage,
        signer: AgentId,
    ) {
        let _m = sim2h_handle.metric_timer("sim2h-handle_connection_msg");
        let state = sim2h_handle.clone();
        let mut state = state.lock_state().await;
        let (uuid, agent) = match state.connection_states.get_mut(&uri) {
            Some((uuid, agent)) => (uuid, agent),
            None => {
                error!("handle message for disconnected agent: {}", uri);
                return;
            }
        };
        conn_lifecycle("handle_message", &uuid, &agent, &uri);

        match agent {
            ConnectionState::Limbo(ref mut pending_messages) => {
                if let WireMessage::ClientToLib3h(ClientToLib3h::JoinSpace(data)) = message {
                    if data.agent_id != signer {
                        error!("{}", SIGNER_MISMATCH_ERR_STR);
                        return;
                    }
                    tokio::task::spawn(Sim2h::join(sim2h_handle, uri, data));
                } else {
                    debug!("inserting into pending message while in limbo.");
                    // TODO: maybe have some upper limit on the number of messages
                    // we allow to queue before dropping the connections
                    pending_messages.push(message);

                    // commenting this out...
                    // I don't think we want core to have to deal with this
                    // we just haven't finished processing the join yet
                    /*
                    state.send(
                        signer.clone(),
                        uri.clone(),
                        &WireMessage::Err(WireError::MessageWhileInLimbo),
                    );
                    */
                }
            }
            ConnectionState::Joined(space_address, agent_id) => {
                if *agent_id != signer {
                    error!("{}", SIGNER_MISMATCH_ERR_STR);
                    return;
                }
                sim2h_handle.handle_joined(uri, space_address.clone(), agent_id.clone(), message);
            }
<<<<<<< HEAD
        })
    }

    fn get_limbo_debug_data(&self) -> DebugLimboData {
        let mut total_connections = 0;
        let mut total_messages = 0;
        let mut max_messages = 0;

        self.state
            .read()
            .connection_states
            .values()
            .for_each(|cs| match cs {
                (_uuid, ConnectionState::Limbo(messages)) => {
                    let len = messages.len();
                    total_connections += 1;
                    total_messages += len;
                    if len > max_messages {
                        max_messages = len
                    };
                }
                _ => (),
            });
        DebugLimboData {
            total_connections,
            total_messages,
            max_messages,
        }
    }

    pub fn get_debug_data(&self) -> DebugData {
        DebugData {
            msg_queue_size: self.msg_recv.len(),
            wss_queue_size: self.wss_recv.len(),
            limbo: self.get_limbo_debug_data(),
        }
    }

    fn verify_payload(payload: Opaque) -> Sim2hResult<(AgentId, WireMessage)> {
        let signed_message = SignedWireMessage::try_from(payload)?;
        let result = signed_message.verify().unwrap();
        if !result {
            return Err(VERIFY_FAILED_ERR_STR.into());
=======
>>>>>>> 072f73eb
        }
    }

    fn handle_payload(sim2h_handle: Sim2hHandle, url: Lib3hUri, payload: Opaque) {
        tokio::task::spawn(async move {
            let _m = sim2h_handle.metric_timer("sim2h-handle_payload");
            match (|| -> Sim2hResult<(AgentId, WireMessage)> {
                let signed_message = SignedWireMessage::try_from(payload.clone())?;
                let result = signed_message.verify().unwrap();
                if !result {
                    return Err(VERIFY_FAILED_ERR_STR.into());
                }
                let wire_message = WireMessage::try_from(signed_message.payload)?;
                Ok((signed_message.provenance.source().into(), wire_message))
            })() {
                Ok((source, wire_message)) => {
                    sim2h_handle.handle_message(url, wire_message, source)
                }
                Err(error) => {
                    error!(
                        "Could not verify payload from {}!\nError: {:?}\nPayload was: {:?}",
                        url, error, payload
                    );
                    sim2h_handle.disconnect(vec![url]);
                }
            }
        });
    }

    /// process transport and incoming messages from it
    pub fn process(&mut self) -> Sim2hResult<bool> {
        let _m = self.metric_gen.timer("sim2h-process");
        if self.bound_listener.is_some() {
            let mut listen = self.bound_listener.take().unwrap();
            let wss_send = self.wss_send.clone();
            tokio::task::spawn(async move {
                loop {
                    let mut did_work = false;
                    for _ in 0..100 {
                        match listen.accept() {
                            Ok(wss) => {
                                wss_send.f_send(wss);
                                did_work = true;
                            }
                            Err(e) if e.would_block() => {
                                break;
                            }
                            Err(e) => {
                                error!(
                                    "LISTEN ACCEPT FAIL: {:?}\nbacktrace: {:?}",
                                    e,
                                    backtrace::Backtrace::new()
                                );
                                did_work = true;
                            }
                        }
                    }
                    if did_work {
                        tokio::task::yield_now().await;
                    } else {
                        tokio::time::delay_for(std::time::Duration::from_millis(10)).await;
                    }
                }
            });
        }
        if self.metric_task.is_some() {
            tokio::task::spawn(self.metric_task.take().unwrap());
        }

        let mut did_work = false;

        self.num_ticks += 1;
        if self.num_ticks % 60000 == 0 {
            debug!(".");
            self.num_ticks = 0;
        }

        let mut d_list = Vec::new();
        for _ in 0..100 {
            match self.recv_com.try_recv() {
                Ok(Sim2hCom::Disconnect(mut disconnects)) => {
                    did_work = true;
                    d_list.append(&mut disconnects);
                }
                Ok(Sim2hCom::HandleMessage(m)) => {
                    did_work = true;
                    self.handle_message(m.uri, m.message, m.signer)?;
                }
                Ok(Sim2hCom::HandleJoined(m)) => {
                    did_work = true;
                    self.handle_joined(m.uri, m.space_address, m.agent_id, m.message)?;
                }
                _ => (),
            }
        }
        if !d_list.is_empty() {
            let sim2h_handle = self.sim2h_handle.clone();
            tokio::task::spawn(async move {
                let mut state = sim2h_handle.lock_state().await;
                for url in d_list {
                    state.disconnect(&url);
                }
            });
        }

        if self.priv_check_incoming_connections() {
            did_work = true;
        }

<<<<<<< HEAD
            if std::time::Instant::now() >= self.missing_aspects_resync {
                self.missing_aspects_resync = std::time::Instant::now()
                    .checked_add(RETRY_FETCH_MISSING_ASPECTS_INTERVAL)
                    .expect("can add interval ms");

                self.retry_sync_missing_aspects();
            }

            if let Some(time) = self.debug_dump_time {
                if Instant::now() >= time {
                    self.debug_dump_time = Some(
                        Instant::now()
                            .checked_add(DEBUG_DUMP_INTERVAL)
                            .expect("can add interval ms"),
                    );

                    println!(
                        "{}{}",
                        DEBUG_DUMP_PREFIX,
                        serde_json::to_string(&self.get_debug_data())
                            .expect("Can't serialize sim2h debug data")
                    );
                }
            }

            Ok(did_work)
        })
=======
        if self.priv_check_incoming_messages() {
            did_work = true;
        }

        if std::time::Instant::now() >= self.missing_aspects_resync {
            self.missing_aspects_resync = std::time::Instant::now()
                .checked_add(std::time::Duration::from_millis(
                    RETRY_FETCH_MISSING_ASPECTS_INTERVAL_MS,
                ))
                .expect("can add interval ms");

            let sim2h_handle = self.sim2h_handle.clone();
            tokio::task::spawn(async move {
                sim2h_handle.lock_state().await.retry_sync_missing_aspects();
            });
        }

        Ok(did_work)
>>>>>>> 072f73eb
    }

    /// given an incoming messages, prepare a proxy message and whether it's an publish or request
    #[allow(clippy::cognitive_complexity)]
    fn handle_joined(
        &mut self,
        uri: Lib3hUri,
        space_address: SpaceHash,
        agent_id: AgentId,
        message: WireMessage,
    ) -> Sim2hResult<()> {
        let _m = self.metric_gen.timer("sim2h-handle_joined");
        trace!("handle_joined entered");
        debug!(
            "<<IN<< {} from {}",
            message.message_type(),
            agent_id.to_string()
        );
        match message {
            // First make sure we are not receiving a message in the wrong direction.
            // Panic for now so we can easily spot a mistake.
            // Should maybe break up WireMessage into two different structs so we get the
            // error already when parsing an incoming payload.
            WireMessage::Lib3hToClient(_) | WireMessage::ClientToLib3hResponse(_) =>
                panic!("This is soo wrong. Clients should never send a message that only servers can send."),
            // -- Space -- //
            WireMessage::ClientToLib3h(ClientToLib3h::JoinSpace(_)) => {
                Err("join message should have been processed elsewhere and can't be proxied".into())
            }
            WireMessage::ClientToLib3h(ClientToLib3h::LeaveSpace(data)) => {
                let sim2h_handle = self.sim2h_handle.clone();
                tokio::task::spawn(async move {
                    let mut state = sim2h_handle.lock_state().await;
                    if let Err(e) = state.leave(&uri, &data) {
                        error!("failed to leave space: {:?}", e);
                        sim2h_handle.disconnect(vec![uri]);
                    }
                });
                Ok(())
            }

            // -- Direct Messaging -- //
            // Send a message directly to another agent on the network
            WireMessage::ClientToLib3h(ClientToLib3h::SendDirectMessage(dm_data)) => {
                if (dm_data.from_agent_id != agent_id) || (dm_data.space_address != space_address) {
                    return Err(SPACE_MISMATCH_ERR_STR.into());
                }
                let sim2h_handle = self.sim2h_handle.clone();
                tokio::task::spawn(async move {
                    let state = sim2h_handle.lock_state().await;
                    let to_url = match state
                        .lookup_joined(&space_address, &dm_data.to_agent_id)
                    {
                        Some(to_url) => to_url,
                        None => {
                            error!("unvalidated proxy agent {}", &dm_data.to_agent_id);
                            return;
                        }
                    };
                    state.send(
                        dm_data.to_agent_id.clone(),
                        to_url,
                        &WireMessage::Lib3hToClient(Lib3hToClient::HandleSendDirectMessage(dm_data))
                    );
                });
                Ok(())
            }
            // Direct message response
            WireMessage::Lib3hToClientResponse(Lib3hToClientResponse::HandleSendDirectMessageResult(
                dm_data,
            )) => {
                if (dm_data.from_agent_id != agent_id) || (dm_data.space_address != space_address) {
                    return Err(SPACE_MISMATCH_ERR_STR.into());
                }
                let sim2h_handle = self.sim2h_handle.clone();
                tokio::task::spawn(async move {
                    let state = sim2h_handle.lock_state().await;
                    let to_url = match state
                        .lookup_joined(&space_address, &dm_data.to_agent_id)
                    {
                        Some(to_url) => to_url,
                        None => {
                            error!("unvalidated proxy agent {}", &dm_data.to_agent_id);
                            return;
                        }
                    };
                    state.send(
                        dm_data.to_agent_id.clone(),
                        to_url,
                        &WireMessage::Lib3hToClient(Lib3hToClient::SendDirectMessageResult(dm_data))
                    );
                });
                Ok(())
            }
            WireMessage::ClientToLib3h(ClientToLib3h::PublishEntry(data)) => {
                if (data.provider_agent_id != agent_id) || (data.space_address != space_address) {
                    return Err(SPACE_MISMATCH_ERR_STR.into());
                }
                let sim2h_handle = self.sim2h_handle.clone();
                tokio::task::spawn(Sim2hState::handle_new_entry_data(
                    sim2h_handle,
                    data.entry,
                    space_address,
                    agent_id,
                ));
                Ok(())
            }
            WireMessage::Lib3hToClientResponse(Lib3hToClientResponse::HandleGetAuthoringEntryListResult(list_data)) => {
                debug!("GOT AUTHORING LIST from {}", agent_id);
                if (list_data.provider_agent_id != agent_id) || (list_data.space_address != space_address) {
                    return Err(SPACE_MISMATCH_ERR_STR.into());
                }
                self.handle_unseen_aspects(&uri, &space_address, &agent_id, &list_data);
                Ok(())
            }
            WireMessage::Lib3hToClientResponse(Lib3hToClientResponse::HandleGetGossipingEntryListResult(list_data)) => {
                debug!("GOT GOSSIPING LIST from {}", agent_id);
                if (list_data.provider_agent_id != agent_id) || (list_data.space_address != space_address) {
                    return Err(SPACE_MISMATCH_ERR_STR.into());
                }
                self.handle_unseen_aspects(&uri, &space_address, &agent_id, &list_data);

                let sim2h_handle = self.sim2h_handle.clone();

                tokio::task::spawn(async move {
                    let l_state = sim2h_handle.clone();
                    let mut l_state = l_state.lock_state().await;

                    // Check if the node is missing any aspects
                    let aspects_missing_at_node = match sim2h_handle.dht_algorithm() {
                        DhtAlgorithm::FullSync => l_state
                            .get_space(&space_address)
                            .all_aspects()
                            .diff(&AspectList::from(list_data.address_map)),
                        DhtAlgorithm::NaiveSharding {redundant_count} => l_state
                            .get_space(&space_address)
                            .aspects_in_shard_for_agent(&agent_id, *redundant_count)
                            .diff(&AspectList::from(list_data.address_map))
                    };

                    if aspects_missing_at_node.entry_addresses().count() > 0 {
                        warn!("MISSING ASPECTS at {}:\n{}", agent_id, aspects_missing_at_node.pretty_string());

                        // Cache info about what this agent is missing so we can make sure it got it
                        let missing_hashes: HashSet<(EntryHash, AspectHash)> = (&aspects_missing_at_node).into();
                        if missing_hashes.len() > 0 {
                            l_state.add_missing_aspects(&space_address, &agent_id, missing_hashes);
                        }

                        match sim2h_handle.dht_algorithm() {

                            DhtAlgorithm::FullSync => {
                                let all_agents_in_space = l_state
                                    .get_space(&space_address)
                                    .all_agents()
                                    .keys()
                                    .cloned()
                                    .collect::<Vec<AgentPubKey>>();
                                if all_agents_in_space.len() == 1 {
                                    error!("MISSING ASPECTS and no way to get them. Agent is alone in space..");
                                } else {
                                    Sim2h::fetch_aspects_from_arbitrary_agent(
                                        sim2h_handle,
                                        aspects_missing_at_node,
                                        agent_id.clone(),
                                        all_agents_in_space,
                                        space_address.clone()
                                    );
                                }
                            },

                            DhtAlgorithm::NaiveSharding {redundant_count} => {
                                for entry_address in aspects_missing_at_node.entry_addresses() {
                                    let entry_loc = entry_location(&l_state.crypto, entry_address);
                                    let agent_pool = l_state
                                        .get_space(&space_address)
                                        .agents_supposed_to_hold_entry(entry_loc, *redundant_count)
                                        .keys()
                                        .cloned()
                                        .collect::<Vec<AgentPubKey>>();
                                    Sim2h::fetch_aspects_from_arbitrary_agent(
                                        sim2h_handle.clone(),
                                        aspects_missing_at_node.filtered_by_entry_hash(|e| e == entry_address),
                                        agent_id.clone(),
                                        agent_pool,
                                        space_address.clone()
                                    );
                                }
                            }
                        }
                    }
                });

                Ok(())
            }
            WireMessage::Lib3hToClientResponse(
                Lib3hToClientResponse::HandleFetchEntryResult(fetch_result)) => {
                if (fetch_result.provider_agent_id != agent_id) || (fetch_result.space_address != space_address) {
                    return Err(SPACE_MISMATCH_ERR_STR.into());
                }
                debug!("HANDLE FETCH ENTRY RESULT: {:?}", fetch_result);
                if fetch_result.request_id == "" {
                    debug!("Got FetchEntry result from {} without request id - must be from authoring list", agent_id);
                    let sim2h_handle = self.sim2h_handle.clone();
                    tokio::task::spawn(Sim2hState::handle_new_entry_data(
                        sim2h_handle,
                        fetch_result.entry,
                        space_address,
                        agent_id,
                    ));
                } else {
                    debug!("Got FetchEntry result with request id {} - this is for gossiping to agent with incomplete data", fetch_result.request_id);
                    let sim2h_handle = self.sim2h_handle.clone();
                    tokio::task::spawn(async move {
                        let to_agent_id = AgentPubKey::from(fetch_result.request_id);
                        let mut multi_messages = Vec::new();
                        let mut to_remove = Vec::new();
                        for aspect in fetch_result.entry.aspect_list {
                            to_remove.push((
                                fetch_result.entry.entry_address.clone(),
                                aspect.aspect_address.clone(),
                            ));
                            multi_messages.push(Lib3hToClient::HandleStoreEntryAspect(
                                StoreEntryAspectData {
                                    request_id: "".into(),
                                    space_address: space_address.clone(),
                                    provider_agent_id: agent_id.clone(),
                                    entry_address: fetch_result.entry.entry_address.clone(),
                                    entry_aspect: aspect,
                                },
                            ));
                        }

                        let store_message = WireMessage::MultiSend(multi_messages);

                        let mut state = sim2h_handle.lock_state().await;
                        let maybe_url = state.lookup_joined(&space_address, &to_agent_id);
                        if maybe_url.is_none() {
                            error!("Got FetchEntryResult with request id that is not a known agent id. I guess we lost that agent before we could deliver missing aspects.");
                            return;
                        }
                        let url = maybe_url.unwrap();
                        for (entry_address, aspect_address) in to_remove.drain(..) {
                            state.remove_missing_aspect(
                                &space_address,
                                &to_agent_id,
                                &entry_address,
                                &aspect_address,
                            );
                        }
                        state.send(to_agent_id, url, &store_message);
                    });
                }

                Ok(())
            }
            WireMessage::ClientToLib3h(ClientToLib3h::QueryEntry(query_data)) => {
                if let DhtAlgorithm::NaiveSharding {redundant_count} = self.dht_algorithm {
                    let sim2h_handle = self.sim2h_handle.clone();
                    tokio::task::spawn(async move {
                        let disconnects = sim2h_handle
                            .lock_state().await
                            .build_query(
                                space_address,
                                query_data,
                                redundant_count
                            );
                        sim2h_handle.disconnect(disconnects);
                    });
                    Ok(())
                } else {
                    Err("Got ClientToLib3h::QueryEntry in full-sync mode".into())
                }
            }
            WireMessage::Lib3hToClientResponse(Lib3hToClientResponse::HandleQueryEntryResult(query_result)) => {
                if (query_result.responder_agent_id != agent_id) || (query_result.space_address != space_address)
                {
                    return Err(SPACE_MISMATCH_ERR_STR.into());
                }
                let sim2h_handle = self.sim2h_handle.clone();
                tokio::task::spawn(async move {
                    let req_agent_id = query_result.requester_agent_id.clone();
                    let msg_out = WireMessage::ClientToLib3hResponse(
                        ClientToLib3hResponse::QueryEntryResult(query_result),
                    );
                    let state = sim2h_handle.lock_state().await;
                    let to_url = match state
                        .lookup_joined(&space_address, &req_agent_id)
                    {
                        Some(to_url) => to_url,
                        None => {
                            error!("unvalidated proxy agent {}", &req_agent_id);
                            return;
                        }
                    };
                    state.send(
                        req_agent_id,
                        to_url,
                        &msg_out,
                    );
                });
                Ok(())
            }
            _ => {
                warn!("Ignoring unimplemented message: {:?}", message );
                Err(format!("Message not implemented: {:?}", message).into())
            }
        }
    }

    fn handle_unseen_aspects(
        &self,
        uri: &Lib3hUri,
        space_address: &SpaceHash,
        agent_id: &AgentId,
        list_data: &EntryListData,
    ) {
        let sim2h_handle = self.sim2h_handle.clone();
        let uri = uri.clone();
        let space_address = space_address.clone();
        let agent_id = agent_id.clone();
        let list_data = list_data.clone();
        tokio::task::spawn(async move {
            let disconnects = sim2h_handle.lock_state().await.build_handle_unseen_aspects(
                uri,
                space_address,
                agent_id,
                list_data,
            );
            sim2h_handle.disconnect(disconnects);
        });
    }

    fn fetch_aspects_from_arbitrary_agent(
        sim2h_handle: Sim2hHandle,
        aspects_to_fetch: AspectList,
        for_agent_id: AgentId,
        agent_pool: Vec<AgentId>,
        space_address: SpaceHash,
    ) {
        tokio::task::spawn(async move {
            let state = sim2h_handle.lock_state().await;
            let disconnects = state.build_aspects_from_arbitrary_agent(
                aspects_to_fetch,
                for_agent_id,
                agent_pool,
                space_address,
            );
            sim2h_handle.disconnect(disconnects);
        });
    }
}<|MERGE_RESOLUTION|>--- conflicted
+++ resolved
@@ -6,10 +6,6 @@
 extern crate log;
 extern crate nanoid;
 extern crate num_cpus;
-<<<<<<< HEAD
-// extern crate threadpool;
-=======
->>>>>>> 072f73eb
 #[macro_use]
 extern crate serde;
 #[macro_use]
@@ -34,17 +30,13 @@
 use crate::{crypto::*, error::*, naive_sharding::entry_location};
 use cache::*;
 use connection_state::*;
-<<<<<<< HEAD
-use debug::{DebugData, DebugLimboData};
 use holochain_locksmith::Mutex;
 use holochain_metrics::{
-    config::MetricPublisherConfig, with_latency_publishing, Metric, MetricPublisher,
+    config::MetricPublisherConfig,  Metric
 };
 use holochain_walkman_types::{walkman_log_sim2h, WalkmanSim2hEvent};
 use in_stream::*;
 use lib3h::rrdht_util::*;
-=======
->>>>>>> 072f73eb
 use lib3h_crypto_api::CryptoSystem;
 use lib3h_protocol::{
     data_types::{
@@ -55,8 +47,6 @@
     types::SpaceHash,
     uri::Lib3hUri,
 };
-<<<<<<< HEAD
-=======
 use url2::prelude::*;
 
 pub use wire_message::{
@@ -67,28 +57,14 @@
     future::{BoxFuture, FutureExt},
     stream::StreamExt,
 };
-use in_stream::*;
->>>>>>> 072f73eb
 use log::*;
 use rand::{seq::SliceRandom, thread_rng};
 use std::{
     collections::{HashMap, HashSet},
     convert::TryFrom,
     sync::Arc,
-<<<<<<< HEAD
-    time::{Duration, Instant},
+    time::Instant,
 };
-use threadpool::ThreadPool;
-use url2::prelude::*;
-pub use wire_message::{
-    HelloData, StatusData, WireError, WireMessage, WireMessageVersion, WIRE_VERSION,
-};
-=======
-};
-
-use holochain_locksmith::Mutex;
-use holochain_metrics::{config::MetricPublisherConfig, Metric};
->>>>>>> 072f73eb
 
 /// if we can't acquire a lock in 20 seconds, panic!
 const MAX_LOCK_TIMEOUT: u64 = 20000;
@@ -133,10 +109,7 @@
         }
     }
 }
-
-static RETRY_FETCH_MISSING_ASPECTS_INTERVAL: Duration = Duration::from_secs(30);
-static DEBUG_DUMP_INTERVAL: Duration = Duration::from_secs(1);
-const DEBUG_DUMP_PREFIX: &str = "<SIM2H-DEBUG-DUMP> ";
+const RETRY_FETCH_MISSING_ASPECTS_INTERVAL_MS: u64 = 30000; // 30 seconds   
 
 fn conn_lifecycle(desc: &str, uuid: &str, obj: &ConnectionState, uri: &Lib3hUri) {
     debug!(
@@ -268,18 +241,6 @@
     metric_gen: MetricsTimerGenerator,
 }
 
-<<<<<<< HEAD
-    fn get_space(&self, space_address: &SpaceHash) -> &Space {
-        self.spaces
-            .get(space_address)
-            .expect("we should be able to get the space (immutably)")
-    }
-
-    fn get_space_mut(&mut self, space_address: &SpaceHash) -> &mut Space {
-        self.spaces
-            .get_mut(space_address)
-            .expect("we should be able to get the space (mutably)")
-=======
 impl Sim2hHandle {
     pub fn new(
         state: Arc<tokio::sync::Mutex<Sim2hState>>,
@@ -298,7 +259,6 @@
     /// generate a new metrics timer
     pub fn metric_timer(&self, tag: &'static str) -> MetricsTimer {
         self.metric_gen.timer(tag)
->>>>>>> 072f73eb
     }
 
     /// get our current dht algorithm
@@ -306,25 +266,9 @@
         &self.dht_algorithm
     }
 
-<<<<<<< HEAD
-            if let Some((uuid, conn)) = self.connection_states.remove(uri) {
-                conn_lifecycle("disconnect", &uuid, &conn, uri);
-                if let ConnectionState::Joined(space_address, agent_id) = conn {
-                    if let Some(space) = self.spaces.get_mut(&space_address) {
-                        if space.remove_agent(&agent_id) == 0 {
-                            self.spaces.remove(&space_address);
-                        }
-                    }
-                }
-            }
-            walkman_log(|| WalkmanSim2hEvent::Disconnect(uri.0.to_string()));
-            trace!("disconnect done");
-        })
-=======
     /// acquire a mutex lock to our state data
     pub async fn lock_state(&self) -> tokio::sync::MutexGuard<'_, Sim2hState> {
         self.state.lock().await
->>>>>>> 072f73eb
     }
 
     /// forward a message to be handled
@@ -457,7 +401,6 @@
     num_ticks: u64,
     /// when should we try to resync nodes that are still missing aspect data
     missing_aspects_resync: Instant,
-    debug_dump_time: Option<Instant>,
     dht_algorithm: DhtAlgorithm,
     recv_com: tokio::sync::mpsc::UnboundedReceiver<Sim2hCom>,
     sim2h_handle: Sim2hHandle,
@@ -466,11 +409,6 @@
 
 #[holochain_tracing_macros::newrelic_autotrace(SIM2H)]
 impl Sim2h {
-<<<<<<< HEAD
-    pub fn new(crypto: Box<dyn CryptoSystem>, bind_spec: Lib3hUri, debug_dump: bool) -> Self {
-        let pool = Pool::new();
-        pool.push_job(Box::new(Arc::new(Mutex::new(Tick::new()))));
-=======
     /// create a new Sim2h server instance
     pub fn new(
         crypto: Box<dyn CryptoSystem>,
@@ -478,7 +416,6 @@
         dht_algorithm: DhtAlgorithm,
     ) -> Self {
         let (metric_gen, metric_task) = MetricsTimerGenerator::new();
->>>>>>> 072f73eb
 
         let (wss_send, wss_recv) = crossbeam_channel::unbounded();
         let (msg_send, msg_recv) = crossbeam_channel::unbounded();
@@ -509,25 +446,11 @@
             msg_send,
             msg_recv,
             num_ticks: 0,
-<<<<<<< HEAD
-            dht_algorithm: DhtAlgorithm::FullSync,
-            missing_aspects_resync: Instant::now(),
-            debug_dump_time: if debug_dump {
-                Some(Instant::now())
-            } else {
-                None
-            },
-            threadpool: ThreadPool::new(num_cpus::get()),
-            tp_send,
-            tp_recv,
-            metric_publisher,
-=======
             missing_aspects_resync: std::time::Instant::now(),
             dht_algorithm,
             recv_com,
             sim2h_handle,
             metric_gen,
->>>>>>> 072f73eb
         };
 
         sim2h
@@ -561,10 +484,6 @@
                     let url: Lib3hUri = url::Url::from(wss.remote_url()).into();
                     let uuid = nanoid::simple();
                     open_lifecycle("adding conn job", &uuid, &url);
-<<<<<<< HEAD
-                    self.state.write().open_connections.insert(
-                        url.clone(),
-=======
 
                     let (job, outgoing_send) = ConnectionJob::new(wss, msg_send.clone());
                     let mut job = Arc::new(Mutex::new(job));
@@ -574,8 +493,7 @@
                         .insert(url.clone(), (nanoid::simple(), ConnectionState::new()));
 
                     state.open_connections.insert(
-                        url,
->>>>>>> 072f73eb
+                        url.clone(),
                         OpenConnectionItem {
                             version: 1, // assume version 1 until we get a Hello
                             uuid,
@@ -583,13 +501,8 @@
                             sender: outgoing_send,
                         },
                     );
-<<<<<<< HEAD
-                    self.pool.push_job(Box::new(job));
+
                     walkman_log(|| WalkmanSim2hEvent::Connect(url.to_string()));
-                    true
-                } else {
-                    false
-=======
 
                     tokio::task::spawn(async move {
                         loop {
@@ -607,7 +520,6 @@
                             }
                         }
                     });
->>>>>>> 072f73eb
                 }
             });
         }
@@ -626,71 +538,6 @@
 
     /// if our connections sent us any data, process it
     fn priv_check_incoming_messages(&mut self) -> bool {
-<<<<<<< HEAD
-        with_latency_publishing!(
-            "sim2h-priv_check_incoming_messages",
-            self.metric_publisher,
-            || {
-                let len = self.msg_recv.len();
-                if len > 0 {
-                    debug!("Handling {} incoming messages", len);
-                    debug!("threadpool len {}", self.threadpool.queued_count());
-                }
-                let v: Vec<_> = self.msg_recv.try_iter().collect();
-                for (url, msg) in v {
-                    let url: Lib3hUri = url::Url::from(url).into();
-                    match msg {
-                        Ok(frame) => match frame {
-                            WsFrame::Text(s) => self.priv_drop_connection_for_error(
-                                url,
-                                format!("unexpected text message: {:?}", s).into(),
-                            ),
-                            WsFrame::Binary(b) => {
-                                trace!(
-                                    "priv_check_incoming_messages: received a frame from {}",
-                                    url
-                                );
-                                let payload: Opaque = b.into();
-                                match Sim2h::verify_payload(payload.clone()) {
-                                    Ok((source, wire_message)) => {
-                                        walkman_log(|| {
-                                            let signed_message =
-                                                SignedWireMessage::try_from(payload.clone())
-                                                    .unwrap();
-                                            let msg_serialized =
-                                                serde_json::to_string(&signed_message)
-                                                    .expect("SignedWireMessage serialized");
-                                            WalkmanSim2hEvent::Message(
-                                                url.to_string(),
-                                                msg_serialized,
-                                            )
-                                        });
-                                        if let Err(error) =
-                                            self.handle_message(&url, wire_message, &source)
-                                        {
-                                            error!("Error handling message: {:?}", error);
-                                        }
-                                    }
-                                    Err(error) => {
-                                        error!(
-                                            "Could not verify payload from {}!\nError: {:?}\nPayload was: {:?}",
-                                            url,
-                                            error, payload
-                                        );
-                                    }
-                                }
-                            }
-                            // TODO - we should use websocket ping/pong
-                            //        instead of rolling our own on top of Binary
-                            WsFrame::Ping(_) => (),
-                            WsFrame::Pong(_) => (),
-                            WsFrame::Close(c) => {
-                                debug!("Disconnecting {} after connection reset {:?}", url, c);
-                                self.disconnect(&url);
-                            }
-                        },
-                        Err(e) => self.priv_drop_connection_for_error(url, e),
-=======
         let _m = self.metric_gen.timer("sim2h-priv_check_incoming_messages");
         let len = self.msg_recv.len();
         if len > 0 {
@@ -712,7 +559,6 @@
                         );
                         let payload: Opaque = b.into();
                         Sim2h::handle_payload(self.sim2h_handle.clone(), url, payload);
->>>>>>> 072f73eb
                     }
                     // TODO - we should use websocket ping/pong
                     //        instead of rolling our own on top of Binary
@@ -935,52 +781,6 @@
                 }
                 sim2h_handle.handle_joined(uri, space_address.clone(), agent_id.clone(), message);
             }
-<<<<<<< HEAD
-        })
-    }
-
-    fn get_limbo_debug_data(&self) -> DebugLimboData {
-        let mut total_connections = 0;
-        let mut total_messages = 0;
-        let mut max_messages = 0;
-
-        self.state
-            .read()
-            .connection_states
-            .values()
-            .for_each(|cs| match cs {
-                (_uuid, ConnectionState::Limbo(messages)) => {
-                    let len = messages.len();
-                    total_connections += 1;
-                    total_messages += len;
-                    if len > max_messages {
-                        max_messages = len
-                    };
-                }
-                _ => (),
-            });
-        DebugLimboData {
-            total_connections,
-            total_messages,
-            max_messages,
-        }
-    }
-
-    pub fn get_debug_data(&self) -> DebugData {
-        DebugData {
-            msg_queue_size: self.msg_recv.len(),
-            wss_queue_size: self.wss_recv.len(),
-            limbo: self.get_limbo_debug_data(),
-        }
-    }
-
-    fn verify_payload(payload: Opaque) -> Sim2hResult<(AgentId, WireMessage)> {
-        let signed_message = SignedWireMessage::try_from(payload)?;
-        let result = signed_message.verify().unwrap();
-        if !result {
-            return Err(VERIFY_FAILED_ERR_STR.into());
-=======
->>>>>>> 072f73eb
         }
     }
 
@@ -997,6 +797,18 @@
                 Ok((signed_message.provenance.source().into(), wire_message))
             })() {
                 Ok((source, wire_message)) => {
+                    walkman_log(|| {
+                        let signed_message =
+                            SignedWireMessage::try_from(payload.clone())
+                                .unwrap();
+                        let msg_serialized =
+                            serde_json::to_string(&signed_message)
+                                .expect("SignedWireMessage serialized");
+                        WalkmanSim2hEvent::Message(
+                            url.to_string(),
+                            msg_serialized,
+                        )
+                    });
                     sim2h_handle.handle_message(url, wire_message, source)
                 }
                 Err(error) => {
@@ -1090,35 +902,6 @@
             did_work = true;
         }
 
-<<<<<<< HEAD
-            if std::time::Instant::now() >= self.missing_aspects_resync {
-                self.missing_aspects_resync = std::time::Instant::now()
-                    .checked_add(RETRY_FETCH_MISSING_ASPECTS_INTERVAL)
-                    .expect("can add interval ms");
-
-                self.retry_sync_missing_aspects();
-            }
-
-            if let Some(time) = self.debug_dump_time {
-                if Instant::now() >= time {
-                    self.debug_dump_time = Some(
-                        Instant::now()
-                            .checked_add(DEBUG_DUMP_INTERVAL)
-                            .expect("can add interval ms"),
-                    );
-
-                    println!(
-                        "{}{}",
-                        DEBUG_DUMP_PREFIX,
-                        serde_json::to_string(&self.get_debug_data())
-                            .expect("Can't serialize sim2h debug data")
-                    );
-                }
-            }
-
-            Ok(did_work)
-        })
-=======
         if self.priv_check_incoming_messages() {
             did_work = true;
         }
@@ -1137,7 +920,6 @@
         }
 
         Ok(did_work)
->>>>>>> 072f73eb
     }
 
     /// given an incoming messages, prepare a proxy message and whether it's an publish or request
