--- conflicted
+++ resolved
@@ -106,10 +106,6 @@
     );
 }
 
-fn open_lifecycle(desc: &str, uuid: &str, uri: &Lib3hUri) {
-    debug!("connection event open_conns: {} for {}@{}", desc, uuid, uri);
-}
-
 lazy_static! {
     /// the global futures thread pool reference
     /// the mutex should only be locked once per thread
@@ -207,27 +203,12 @@
     }
 }
 
-type OpenConnectionItem = (
-    String, // uuid
-    Arc<Mutex<ConnectionJob>>,
-    crossbeam_channel::Sender<WsFrame>,
-);
-
 pub struct Sim2h {
     crypto: Box<dyn CryptoSystem>,
     pub bound_uri: Option<Lib3hUri>,
     state: Sim2hState,
-<<<<<<< HEAD
     recv_wss_event: crossbeam_channel::Receiver<WssEvent>,
     send_wss_command: crossbeam_channel::Sender<WssCommand>,
-    open_connections: HashSet<Lib3hUri>,
-=======
-    pool: Pool,
-    wss_recv: crossbeam_channel::Receiver<TcpWss>,
-    msg_send: crossbeam_channel::Sender<(Url2, FrameResult)>,
-    msg_recv: crossbeam_channel::Receiver<(Url2, FrameResult)>,
-    open_connections: HashMap<Lib3hUri, OpenConnectionItem>,
->>>>>>> b07e5bd0
     num_ticks: u64,
     /// when should we try to resync nodes that are still missing aspect data
     missing_aspects_resync: std::time::Instant,
@@ -248,7 +229,6 @@
             state: Sim2hState::new(),
             recv_wss_event,
             send_wss_command,
-            open_connections: HashSet::new(),
             num_ticks: 0,
             missing_aspects_resync: std::time::Instant::now(),
             dht_algorithm: DhtAlgorithm::FullSync,
@@ -281,7 +261,6 @@
         let listen: TcpWssServer = InStreamListenerWss::bind(&url, config).unwrap();
         self.bound_uri = Some(url::Url::from(listen.binding()).into());
 
-<<<<<<< HEAD
         let (send_wss, recv_wss) = crossbeam_channel::unbounded();
         let (send_pending, recv_pending) = crossbeam_channel::unbounded();
 
@@ -293,33 +272,6 @@
 
         // job to process data in and out of connections
         sim2h_spawn_ok(connection_job(recv_wss, send_wss_event, recv_wss_command));
-=======
-    /// if our listening socket has accepted any new connections, set them up
-    fn priv_check_incoming_connections(&mut self) {
-        with_latency_publishing!(
-            "sim2h-priv_check_incoming_connections",
-            self.metric_publisher,
-            || {
-                if let Ok(wss) = self.wss_recv.try_recv() {
-                    let url: Lib3hUri = url::Url::from(wss.remote_url()).into();
-                    let (job, outgoing_send) = ConnectionJob::new(wss, self.msg_send.clone());
-                    let job = Arc::new(Mutex::new(job));
-                    if let Err(error) = self.handle_incoming_connect(url.clone()) {
-                        error!(
-                            "Error handling incoming connection from {}: {:?}",
-                            url, error
-                        );
-                        return;
-                    }
-                    let uuid = nanoid::simple();
-                    open_lifecycle("adding conn job", &uuid, &url);
-                    self.open_connections
-                        .insert(url, (uuid, job.clone(), outgoing_send));
-                    self.pool.push_job(Box::new(job));
-                }
-            }
-        )
->>>>>>> b07e5bd0
     }
 
     /// we received some kind of error related to a stream/socket
@@ -332,133 +284,84 @@
         self.disconnect(&uri);
     }
 
-<<<<<<< HEAD
     /// handle a batch of incoming wss events
     fn priv_check_wss_events(&mut self) {
-        let len = self.recv_wss_event.len();
-        if len > 0 {
-            debug!("Handling {} incoming messages", len);
-        }
-        for _ in 0..100 {
-            match self.recv_wss_event.try_recv() {
-                Ok(event) => match event {
-                    WssEvent::IncomingConnection(url) => {
-                        let url: Lib3hUri = url::Url::from(url).into();
-                        if let Err(error) = self.handle_incoming_connect(url.clone()) {
-                            error!("Error handling incoming connection: {:?}", error);
-                        } else {
-                            self.open_connections.insert(url);
+        with_latency_publishing!(
+            "sim2h-priv_check_wss_events",
+            self.metric_publisher,
+            || {
+                let len = self.recv_wss_event.len();
+                if len > 0 {
+                    debug!("Handling {} incoming messages", len);
+                }
+                for _ in 0..100 {
+                    match self.recv_wss_event.try_recv() {
+                        Ok(event) => match event {
+                            WssEvent::IncomingConnection(url) => {
+                                let url: Lib3hUri = url::Url::from(url).into();
+                                if let Err(error) = self.handle_incoming_connect(url.clone()) {
+                                    error!("Error handling incoming connection: {:?}", error);
+                                }
+                            }
+                            WssEvent::ReceivedData(url, frame) => {
+                                self.priv_handle_received_data(url, frame);
+                            }
+                            WssEvent::Error(url, e) => {
+                                let url: Lib3hUri = url::Url::from(url).into();
+                                self.priv_drop_connection_for_error(url, e);
+                            }
+                        },
+                        Err(crossbeam_channel::TryRecvError::Disconnected) => {
+                            panic!("broken recv_wss_event channel");
                         }
-                    }
-                    WssEvent::ReceivedData(url, frame) => {
-                        self.priv_handle_received_data(url, frame);
-                    }
-                    WssEvent::Error(url, e) => {
-                        let url: Lib3hUri = url::Url::from(url).into();
-                        self.priv_drop_connection_for_error(url, e);
-                    }
-                },
-                Err(crossbeam_channel::TryRecvError::Disconnected) => {
-                    panic!("broken recv_wss_event channel");
-                }
-                Err(crossbeam_channel::TryRecvError::Empty) => break,
-            }
-        }
+                        Err(crossbeam_channel::TryRecvError::Empty) => break,
+                    }
+                }
+            }
+        )
     }
 
     /// if our connections sent us any data, process it
     fn priv_handle_received_data(&mut self, url: Url2, frame: WsFrame) {
-        let url: Lib3hUri = url::Url::from(url).into();
-        match frame {
-            WsFrame::Text(s) => self.priv_drop_connection_for_error(
-                url,
-                format!("unexpected text message: {:?}", s).into(),
-            ),
-            WsFrame::Binary(b) => {
-                trace!("received a frame from {}", url);
-                let payload: Opaque = b.into();
-                match Sim2h::verify_payload(payload.clone()) {
-                    Ok((source, wire_message)) => {
-                        trace!(
-                            "frame from from {} verified and decoded to {:?}",
-                            url,
-                            wire_message
-                        );
-                        if let Err(error) = self.handle_message(&url, wire_message, &source) {
-                            error!("Error handling message: {:?}", error);
-                        }
-                    }
-                    Err(error) => error!(
-                        "Could not verify payload!\nError: {:?}\nPayload was: {:?}",
-                        error, payload
-                    ),
-                }
-            }
-            // TODO - we should use websocket ping/pong
-            //        instead of rolling our own on top of Binary
-            WsFrame::Ping(_) => (),
-            WsFrame::Pong(_) => (),
-            WsFrame::Close(c) => {
-                debug!("Disconnecting {} after connection reset {:?}", url, c);
-                self.disconnect(&url);
-=======
-    /// if our connections sent us any data, process it
-    fn priv_check_incoming_messages(&mut self) {
         with_latency_publishing!(
-            "sim2h-priv_check_incoming_messages",
+            "sim2h-priv_handle_received_data",
             self.metric_publisher,
             || {
-                let len = self.msg_recv.len();
-                if len > 0 {
-                    debug!("Handling {} incoming messages", len);
-                }
-                let v: Vec<_> = self.msg_recv.try_iter().collect();
-                for (url, msg) in v {
-                    let url: Lib3hUri = url::Url::from(url).into();
-                    match msg {
-                        Ok(frame) => match frame {
-                            WsFrame::Text(s) => self.priv_drop_connection_for_error(
-                                url,
-                                format!("unexpected text message: {:?}", s).into(),
-                            ),
-                            WsFrame::Binary(b) => {
-                                trace!("received a frame from {}", url);
-                                let payload: Opaque = b.into();
-                                match self.verify_payload(payload.clone()) {
-                                    Ok((source, wire_message)) => {
-                                        trace!(
-                                            "frame from from {} verified and decoded to {:?}",
-                                            url,
-                                            wire_message
-                                        );
-                                        if let Err(error) =
-                                            self.handle_message(&url, wire_message, &source)
-                                        {
-                                            error!(
-                                                "Error handling message from {}: {:?}",
-                                                url, error
-                                            );
-                                        }
-                                    }
-                                    Err(error) => error!(
-                                "Could not verify payload from {}!\nError: {:?}\nPayload was: {:?}",
-                                url, error, payload
-                            ),
+                let url: Lib3hUri = url::Url::from(url).into();
+                match frame {
+                    WsFrame::Text(s) => self.priv_drop_connection_for_error(
+                        url,
+                        format!("unexpected text message: {:?}", s).into(),
+                    ),
+                    WsFrame::Binary(b) => {
+                        trace!("received a frame from {}", url);
+                        let payload: Opaque = b.into();
+                        match self.verify_payload(payload.clone()) {
+                            Ok((source, wire_message)) => {
+                                trace!(
+                                    "frame from from {} verified and decoded to {:?}",
+                                    url,
+                                    wire_message
+                                );
+                                if let Err(error) = self.handle_message(&url, wire_message, &source) {
+                                    error!("Error handling message: {:?}", error);
                                 }
                             }
-                            // TODO - we should use websocket ping/pong
-                            //        instead of rolling our own on top of Binary
-                            WsFrame::Ping(_) => (),
-                            WsFrame::Pong(_) => (),
-                            WsFrame::Close(c) => {
-                                debug!("Disconnecting {} after connection reset {:?}", url, c);
-                                self.disconnect(&url);
-                            }
-                        },
-                        Err(e) => self.priv_drop_connection_for_error(url, e),
-                    }
-                }
->>>>>>> b07e5bd0
+                            Err(error) => error!(
+                                "Could not verify payload!\nError: {:?}\nPayload was: {:?}",
+                                error, payload
+                            ),
+                        }
+                    }
+                    // TODO - we should use websocket ping/pong
+                    //        instead of rolling our own on top of Binary
+                    WsFrame::Ping(_) => (),
+                    WsFrame::Pong(_) => (),
+                    WsFrame::Close(c) => {
+                        debug!("Disconnecting {} after connection reset {:?}", url, c);
+                        self.disconnect(&url);
+                    }
+                }
             }
         )
     }
@@ -612,17 +515,9 @@
         with_latency_publishing!("sim2h-disconnnect", self.metric_publisher, || {
             trace!("disconnect entered");
 
-<<<<<<< HEAD
-        self.open_connections.remove(uri);
-        self.send_wss_command.f_send(WssCommand::CloseConnection(
-            url::Url::from(uri.clone()).into(),
-        ));
-=======
-            if let Some((uuid, con, _outgoing_send)) = self.open_connections.remove(uri) {
-                open_lifecycle("disconnect", &uuid, uri);
-                con.f_lock().stop();
-            }
->>>>>>> b07e5bd0
+            self.send_wss_command.f_send(WssCommand::CloseConnection(
+                url::Url::from(uri.clone()).into(),
+            ));
 
             if let Some((uuid, conn)) = self.state.connections.remove(uri) {
                 conn_lifecycle("disconnect", &uuid, &conn, uri);
@@ -710,7 +605,7 @@
                     uri.clone(),
                     &WireMessage::StatusResponse(StatusData {
                         spaces: self.state.spaces.len(),
-                        connections: self.open_connections.len(),
+                        connections: self.state.connections.len(),
                         redundant_count: match self.dht_algorithm {
                             DhtAlgorithm::FullSync => 0,
                             DhtAlgorithm::NaiveSharding { redundant_count } => redundant_count,
@@ -776,12 +671,7 @@
                 self.num_ticks = 0;
             }
 
-<<<<<<< HEAD
-        self.priv_check_wss_events();
-=======
-            self.priv_check_incoming_connections();
-            self.priv_check_incoming_messages();
->>>>>>> b07e5bd0
+            self.priv_check_wss_events();
 
             if std::time::Instant::now() >= self.missing_aspects_resync {
                 self.missing_aspects_resync = std::time::Instant::now()
@@ -1297,41 +1187,21 @@
 
             let payload: Opaque = msg.clone().into();
 
-<<<<<<< HEAD
-        if !self.open_connections.contains(&uri) {
-            error!("FAILED TO SEND, NO ROUTE: {}", uri);
-            return;
-        }
-
-        self.send_wss_command.f_send(WssCommand::SendMessage(
-            url::Url::from(uri).into(),
-            WsFrame::Binary(payload.as_bytes()),
-        ));
-
-        match msg {
-            WireMessage::Ping | WireMessage::Pong => {}
-            _ => debug!("sent."),
-        }
-=======
-            match self.open_connections.get_mut(&uri) {
-                None => {
-                    error!("FAILED TO SEND, NO ROUTE: {}", uri);
-                    return;
-                }
-                Some((uuid, _con, outgoing_send)) => {
-                    open_lifecycle("send", uuid, &uri);
-                    if let Err(_) = outgoing_send.send(payload.as_bytes().into()) {
-                        self.disconnect(&uri);
-                    }
-                }
-            }
+            if !self.state.connections.contains_key(&uri) {
+                error!("FAILED TO SEND, NO ROUTE: {}", uri);
+                return;
+            }
+
+            self.send_wss_command.f_send(WssCommand::SendMessage(
+                url::Url::from(uri).into(),
+                WsFrame::Binary(payload.as_bytes()),
+            ));
 
             match msg {
                 WireMessage::Ping | WireMessage::Pong => {}
                 _ => debug!("sent."),
             }
         })
->>>>>>> b07e5bd0
     }
 
     fn retry_sync_missing_aspects(&mut self) {
