--- conflicted
+++ resolved
@@ -525,6 +525,7 @@
     }
 
     // given an incoming messages, prepare a proxy message and whether it's an publish or request
+    #[allow(clippy::cognitive_complexity)]
     fn handle_joined(
         &mut self,
         uri: &Lib3hUri,
@@ -608,18 +609,13 @@
                 if (list_data.provider_agent_id != *agent_id) || (list_data.space_address != *space_address) {
                     return Err(SPACE_MISMATCH_ERR_STR.into());
                 }
-<<<<<<< HEAD
+                self.handle_unseen_aspects(uri, space_address, agent_id, &list_data);
 
                 let dht_algorithm = self.dht_algorithm.clone();
 
                 // Check if the node is missing any aspects
                 let aspects_missing_at_node = match dht_algorithm {
                     DhtAlgorithm::FullSync => self
-=======
-                self.handle_unseen_aspects(uri, space_address, agent_id, &list_data);
-                let (mut agents_in_space, aspects_missing_at_node) = {
-                    let space = self
->>>>>>> 55d3d1d3
                         .get_or_create_space(&space_address)
                         .read()
                         .all_aspects()
@@ -772,10 +768,10 @@
                     }
                     let url = maybe_url.unwrap();
                     let query_message = WireMessage::Lib3hToClient(Lib3hToClient::HandleQueryEntry(query_data));
-                    self.send(query_target, url.clone(), &query_message);
+                    self.send(query_target, url, &query_message);
                     Ok(())
                 } else {
-                    Err(format!("Got ClientToLib3h::QueryEntry in full-sync mode").into())
+                    Err("Got ClientToLib3h::QueryEntry in full-sync mode".into())
                 }
             }
             WireMessage::Lib3hToClientResponse(Lib3hToClientResponse::HandleQueryEntryResult(query_result)) => {
