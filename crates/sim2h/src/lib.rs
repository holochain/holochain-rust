#![feature(vec_remove_item)]
#![feature(label_break_value)]
#![feature(proc_macro_hygiene)]
#![allow(clippy::redundant_clone)]

extern crate backtrace;
extern crate env_logger;
extern crate lib3h_crypto_api;
extern crate log;
extern crate nanoid;
extern crate num_cpus;
#[macro_use]
extern crate serde;
#[macro_use]
extern crate lazy_static;
extern crate holochain_tracing as ht;
#[macro_use]
extern crate holochain_tracing_macros;
extern crate newrelic;

#[macro_use]
extern crate holochain_common;

#[allow(dead_code)]
mod naive_sharding;
#[allow(dead_code)]
mod schedule;
#[allow(unused_imports)]
use schedule::*;
pub mod connection_state;
pub mod crypto;
pub mod error;
use lib3h_protocol::types::*;
mod message_log;
pub mod websocket;
pub mod wire_message;

pub use crate::message_log::MESSAGE_LOGGER;
use crate::{crypto::*, error::*, naive_sharding::entry_location};
use connection_state::*;
use lib3h_crypto_api::CryptoSystem;
use lib3h_protocol::{data_types::*, protocol::*, types::SpaceHash, uri::Lib3hUri};

pub use wire_message::{
    HelloData, StatusData, WireError, WireMessage, WireMessageVersion, WIRE_VERSION,
};

use futures::{
    future::{BoxFuture, FutureExt},
    stream::StreamExt,
};
use in_stream::*;
use log::*;
use rand::{seq::SliceRandom, thread_rng};
use std::{
    convert::TryFrom,
    hash::{Hash, Hasher},
};

use holochain_locksmith::Mutex;
use holochain_metrics::{config::MetricPublisherConfig, Metric};
use tracing_futures::Instrument;

lazy_static! {
    static ref SET_THREAD_PANIC_FATAL: bool = {
        let orig_handler = std::panic::take_hook();
        std::panic::set_hook(Box::new(move |panic_info| {
            eprintln!("THREAD PANIC {:#?}", panic_info);
            // invoke the default handler and exit the process
            orig_handler(panic_info);
            std::process::exit(1);
        }));
        true
    };
}

/// if we can't acquire a lock in 20 seconds, panic!
const MAX_LOCK_TIMEOUT: u64 = 20000;
pub const RECEIPT_HASH_SEED: u64 = 0;

//set up license_key
new_relic_setup!("NEW_RELIC_LICENSE_KEY");

/// extention trait for making sure deadlocks are fatal
pub(crate) trait MutexExt<T> {
    /// will attempt to aquire a lock within a time-frame and panic after
    /// this way deadlocks don't just lock forever
    fn f_lock(&self) -> holochain_locksmith::MutexGuard<T>;
}

impl<T> MutexExt<T> for Mutex<T> {
    fn f_lock(&self) -> holochain_locksmith::MutexGuard<T> {
        // if we can't acquire a lock in 20 seconds, panic!
        self.try_lock_for(std::time::Duration::from_millis(MAX_LOCK_TIMEOUT))
            .expect("failed to obtain mutex lock")
    }
}

/// if a channel send fails, it means it is disconnected
/// this extension trait simplifies panic!ing in that case
/// in a lot of places, we expect the channel to always be open
/// and don't have the infrustructure to deal with degenerate cases
/// this trait makes sending more readable when we want to panic! on disconnects
pub(crate) trait SendExt<T> {
    fn f_send(&self, v: T);
}

impl<T> SendExt<T> for crossbeam_channel::Sender<T> {
    fn f_send(&self, v: T) {
        if let Err(e) = self.send(v) {
            error!("failed to send on channel -- shutting down? {:?}", e);
        }
    }
}

//const RETRY_FETCH_MISSING_ASPECTS_INTERVAL_MS: u64 = 30000; // 30 seconds
/// actual timing is handled by sim2h_im_state
/// but it does cause a mutate, so we don't want to spam it too hard
const RETRY_FETCH_MISSING_ASPECTS_INTERVAL_MS: u64 = 500; // half second

fn open_lifecycle(desc: &str, uuid: &str, uri: &Lib3hUri) {
    debug!("connection event open_conns: {} for {}@{}", desc, uuid, uri);
}

#[derive(Clone)]
struct MetricsTimerGenerator {
    sender: tokio::sync::mpsc::UnboundedSender<(&'static str, f64)>,
}

impl MetricsTimerGenerator {
    pub fn new() -> (Self, BoxFuture<'static, ()>) {
        let (sender, mut recv) = tokio::sync::mpsc::unbounded_channel::<(&'static str, f64)>();
        let out = async move {
            let metric_publisher = MetricPublisherConfig::default().create_metric_publisher();
            'metric_loop: loop {
                let msg = match recv.next().await {
                    None => break 'metric_loop,
                    Some(msg) => msg,
                };
                // TODO - this write is technically blocking
                //        move to spawn_blocking?? use tokio::sync::Mutex??
                metric_publisher
                    .write()
                    .unwrap()
                    .publish(&Metric::new_timestamped_now(msg.0, None, msg.1));
            }
            warn!("metric loop ended");
        }
        .boxed();
        (Self { sender }, out)
    }

    pub fn timer(&self, tag: &'static str) -> MetricsTimer {
        MetricsTimer::new(tag, self.sender.clone())
    }
}

struct MetricsTimer {
    tag: &'static str,
    create_time: std::time::Instant,
    sender: tokio::sync::mpsc::UnboundedSender<(&'static str, f64)>,
}

impl MetricsTimer {
    pub fn new(
        tag: &'static str,
        sender: tokio::sync::mpsc::UnboundedSender<(&'static str, f64)>,
    ) -> Self {
        Self {
            tag,
            create_time: std::time::Instant::now(),
            sender,
        }
    }
}

impl Drop for MetricsTimer {
    fn drop(&mut self) {
        let elapsed = self.create_time.elapsed().as_millis() as f64;
        if elapsed >= 1000.0 {
            error!("VERY SLOW metric - {} - {} ms", self.tag, elapsed);
        } else if elapsed >= 100.0 {
            warn!("SLOW metric - {} - {} ms", self.tag, elapsed);
        } else if elapsed >= 10.0 {
            info!("metric - {} - {} ms", self.tag, elapsed);
        }
        if let Err(e) = self.sender.send((self.tag, elapsed)) {
            error!(
                "failed to send metric - shutting down? {} {:?}",
                self.tag, e
            );
        }
    }
}

//pub(crate) type TcpWssServer = InStreamListenerWss<InStreamListenerTls<InStreamListenerTcp>>;
//pub(crate) type TcpWss = InStreamWss<InStreamTls<InStreamTcp>>;
pub(crate) type TcpWssServer = InStreamListenerWss<InStreamListenerTcp>;
pub type TcpWss = InStreamWss<InStreamTcp>;

mod connection_mgr;
use connection_mgr::*;

#[derive(Clone)]
pub enum DhtAlgorithm {
    FullSync,
    NaiveSharding { redundant_count: u64 },
}

#[allow(dead_code)]
mod mono_ref;
use mono_ref::*;
use twox_hash::XxHash64;

#[allow(dead_code)]
mod sim2h_im_state;

#[derive(Clone)]
/// A clonable reference to our Sim2h instance that can be passed
/// into `'static` async blocks && still be able to make sim2h calls
struct Sim2hHandle {
    state: sim2h_im_state::StoreHandle,
    dht_algorithm: DhtAlgorithm,
    metric_gen: MetricsTimerGenerator,
    connection_mgr: ConnectionMgrHandle,
    connection_count: ConnectionCount,
    tracer: Option<ht::Tracer>,
}

impl Sim2hHandle {
    pub fn new(
        crypto: Box<dyn CryptoSystem>,
        dht_algorithm: DhtAlgorithm,
        metric_gen: MetricsTimerGenerator,
        connection_mgr: ConnectionMgrHandle,
        connection_count: ConnectionCount,
        tracer: Option<ht::Tracer>,
    ) -> Self {
        let redundancy = match dht_algorithm {
            DhtAlgorithm::FullSync => 0,
            DhtAlgorithm::NaiveSharding { redundant_count } => redundant_count,
        };
        Self {
            state: sim2h_im_state::Store::new(crypto, redundancy, None),
            dht_algorithm,
            metric_gen,
            connection_mgr,
            connection_count,
            tracer,
        }
    }

    /// generate a new metrics timer
    pub fn metric_timer(&self, tag: &'static str) -> MetricsTimer {
        self.metric_gen.timer(tag)
    }

    /// get our current dht algorithm
    pub fn dht_algorithm(&self) -> &DhtAlgorithm {
        &self.dht_algorithm
    }

    /// access our connection manager handle
    pub fn connection_mgr(&self) -> &ConnectionMgrHandle {
        &self.connection_mgr
    }

    /// send a message to another connected agent
    pub fn send(&self, agent: AgentId, uri: Lib3hUri, msg: &WireMessage) {
        let span = tracing::trace_span!(
            "send_data",
            tag = "GOSSIP_DEBUG",
        );
        let _g = span.enter();
        tracing::trace!(
            tag = "GOSSIP_DEBUG",
            kind = "sim2h_handle:send_to_connection_mgr",
            msg_type = %msg.message_type(),
            agent_id = %agent,
            uri = %uri,
        );
        debug!(">>OUT>> {} to {}", msg.message_type(), uri);
        MESSAGE_LOGGER
            .lock()
            .log_out(agent, uri.clone(), msg.clone());
        let payload: Opaque = msg.clone().into();
        self.connection_mgr
            .send_data(uri, payload.as_bytes().into(), tracing::trace_span!(
                "send_data_to_connection_mgr",
                tag = "GOSSIP_DEBUG",
            ));
    }

    /// get access to our im_state object
    pub fn state(&self) -> &sim2h_im_state::StoreHandle {
        &self.state
    }

    /// forward a message to be handled
    pub fn handle_message(&self, uri: Lib3hUri, message: WireMessage, signer: AgentId, span: tracing::Span) {
        let _g = span.enter();
        tracing::trace!(
            tag = "GOSSIP_DEBUG",
            kind = "handle_message",
            msg_type = %message.message_type(),
            from_agent = %signer,
        );

        // dispatch to correct handler
        let sim2h_handle = self.clone();

        // these message types are allowed before joining
        let message = match message {
            WireMessage::Lib3hToClient(_) | WireMessage::ClientToLib3hResponse(_) => {
                error!("This is soo wrong. Clients should never send a message that only servers can send.");
                return;
            }
            WireMessage::Ping => return spawn_handle_message_ping(sim2h_handle, uri, signer),
            WireMessage::Status => return spawn_handle_message_status(sim2h_handle, uri, signer),
            WireMessage::Hello(version) => {
                return spawn_handle_message_hello(sim2h_handle, uri, signer, version)
            }
            WireMessage::ClientToLib3h(ht::EncodedSpanWrap {
                data: ClientToLib3h::JoinSpace(data),
                ..
            }) => return spawn_handle_message_join_space(sim2h_handle, uri, signer, data),
            message @ _ => message,
        };

        // you have to be in a space to proceed further
        let tracer = self.tracer.clone().unwrap_or_else(|| ht::null_tracer());
        tokio::task::spawn(async move {
            // -- right now each agent can only be part of a single space :/ --

            let (agent_id, space_hash) = 'got_info: {
                for _ in 0_usize..10 {
                    // await consistency of new connection
                    let state = sim2h_handle.state().get_clone().await;
                    if let Some(info) = state.get_space_info_from_uri(&uri) {
                        break 'got_info info;
                    }
                    tokio::time::delay_for(std::time::Duration::from_millis(100)).await;
                }
                error!("uri has not joined space, cannot proceed {}", uri);
                return;
            };

            if *agent_id != signer {
                error!(
                    "signer {} does not match joined agent {:?}",
                    signer, agent_id
                );
                return;
            }

            match message {
                WireMessage::ClientToLib3h(span_wrap) => {
                    let span = ht::SpanWrap::from(span_wrap.clone())
                        .follower(&tracer, "handle_joined - ClientToLib3h");
                    let _spanguard = span.map(|span| ht::push_span(span));
                    match span_wrap.data.clone() {
                        ClientToLib3h::LeaveSpace(_data) => {
                            // for now, just disconnect on LeaveSpace
                            sim2h_handle.disconnect(vec![uri.clone()]);
                            return;
                        }
                        ClientToLib3h::SendDirectMessage(dm_data) => {
                            return spawn_handle_message_send_dm(
                                sim2h_handle,
                                uri,
                                signer,
                                space_hash,
                                span_wrap.swapped(dm_data),
                            );
                        }
                        ClientToLib3h::PublishEntry(data) => {
                            return spawn_handle_message_publish_entry(
                                sim2h_handle,
                                uri,
                                signer,
                                space_hash,
                                span_wrap.swapped(data),
                            );
                        }
                        ClientToLib3h::QueryEntry(query_data) => {
                            return spawn_handle_message_query_entry(
                                sim2h_handle,
                                uri,
                                signer,
                                space_hash,
                                query_data,
                            );
                        }
                        message @ _ => {
                            error!("unhandled message type {:?}", message);
                            return;
                        }
                    }
                }
                WireMessage::Lib3hToClientResponse(span_wrap) => {
                    let span = ht::SpanWrap::from(span_wrap.clone())
                        .follower(&tracer, "handle_joined - Lib3hToClientResponse");
                    let _spanguard = span.map(|span| ht::push_span(span));
                    match span_wrap.data.clone() {
                        Lib3hToClientResponse::HandleSendDirectMessageResult(dm_data) => {
                            return spawn_handle_message_send_dm_result(
                                sim2h_handle,
                                uri,
                                signer,
                                space_hash,
                                span_wrap.swapped(dm_data),
                            );
                        }
                        Lib3hToClientResponse::HandleGetAuthoringEntryListResult(list_data) => {
                            spawn_handle_message_list_data(
                                sim2h_handle.clone(),
                                uri.clone(),
                                signer.clone(),
                                space_hash.clone(),
                                list_data.clone(),
                            );
                            spawn_handle_message_authoring_entry_list(
                                sim2h_handle,
                                uri,
                                signer,
                                space_hash,
                                span_wrap.swapped(list_data),
                            );
                            return;
                        }
                        Lib3hToClientResponse::HandleGetGossipingEntryListResult(list_data) => {
                            return spawn_handle_message_list_data(
                                sim2h_handle,
                                uri,
                                signer,
                                space_hash,
                                list_data,
                            );
                        }
                        Lib3hToClientResponse::HandleFetchEntryResult(fetch_result) => {
                            return spawn_handle_message_fetch_entry_result(
                                sim2h_handle,
                                uri,
                                signer,
                                space_hash,
                                span_wrap.swapped(fetch_result),
                            );
                        }
                        Lib3hToClientResponse::HandleQueryEntryResult(query_result) => {
                            return spawn_handle_message_query_entry_result(
                                sim2h_handle,
                                uri,
                                signer,
                                space_hash,
                                span_wrap.swapped(query_result),
                            );
                        }
                        message @ _ => {
                            error!("unhandled message type {:?}", message);
                            return;
                        }
                    }
                }
                message @ _ => {
                    error!("unhandled message type {:?}", message);
                    return;
                }
            }
        });
    }

    /// disconnect an active connection
    pub fn disconnect(&self, disconnect: Vec<Lib3hUri>) {
        for d in disconnect.iter() {
            self.state().spawn_drop_connection_by_uri(d.clone());
            self.connection_mgr.disconnect(d.clone());
        }
    }
}

fn spawn_handle_message_ping(sim2h_handle: Sim2hHandle, uri: Lib3hUri, signer: AgentId) {
    /*
    tokio::task::spawn(async move {
    });
    */
    // no processing here, don't bother actually spawning
    debug!("Sending Pong in response to Ping");
    sim2h_handle.send(signer, uri, &WireMessage::Pong);
}

fn spawn_handle_message_status(sim2h_handle: Sim2hHandle, uri: Lib3hUri, signer: AgentId) {
    tokio::task::spawn(async move {
        debug!("Sending StatusResponse in response to Status");
        let state = sim2h_handle.state().get_clone().await;
        let mut joined_connections = 0_usize;
        for (_, space) in state.spaces.iter() {
            joined_connections += space.connections.len();
        }
        sim2h_handle.send(
            signer.clone(),
            uri.clone(),
            &WireMessage::StatusResponse(StatusData {
                spaces: state.spaces_count(),
                connections: sim2h_handle.connection_count.get().await,
                joined_connections,
                redundant_count: match sim2h_handle.dht_algorithm() {
                    DhtAlgorithm::FullSync => 0,
                    DhtAlgorithm::NaiveSharding { redundant_count } => *redundant_count,
                },
                version: WIRE_VERSION,
            }),
        );
    });
}

fn spawn_handle_message_hello(
    sim2h_handle: Sim2hHandle,
    uri: Lib3hUri,
    signer: AgentId,
    version: u32,
) {
    /*
    tokio::task::spawn(async move {
    });
    */
    // no processing here, don't bother actually spawning
    debug!("Sending HelloResponse in response to Hello({})", version);
    sim2h_handle.send(
        signer,
        uri.clone(),
        &WireMessage::HelloResponse(HelloData {
            redundant_count: match sim2h_handle.dht_algorithm() {
                DhtAlgorithm::FullSync => 0,
                DhtAlgorithm::NaiveSharding { redundant_count } => *redundant_count,
            },
            version: WIRE_VERSION,
            extra: None,
        }),
    );
    // versions do not match - disconnect them
    if version != WIRE_VERSION {
        warn!(
            "Disconnecting client for bad version this WIRE_VERSION = {}, client WIRE_VERSION = {}",
            WIRE_VERSION, version
        );
        sim2h_handle.disconnect(vec![uri]);
    }
}

fn spawn_handle_message_join_space(
    sim2h_handle: Sim2hHandle,
    uri: Lib3hUri,
    _signer: AgentId,
    data: SpaceData,
) {
    sim2h_handle.state().spawn_new_connection(
        data.space_address.clone(),
        data.agent_id.clone(),
        uri.clone(),
    );

    sim2h_handle.send(
        data.agent_id.clone(),
        uri.clone(),
        &WireMessage::Lib3hToClient(
            ht::top_follower("request_gossiping_list")
                .wrap(Lib3hToClient::HandleGetGossipingEntryList(GetListData {
                    request_id: "".into(),
                    space_address: data.space_address.clone(),
                    provider_agent_id: data.agent_id.clone(),
                }))
                .into(),
        ),
    );

    let span = ht::top_follower("inner");
    sim2h_handle.send(
        data.agent_id.clone(),
        uri,
        &WireMessage::Lib3hToClient(
            span.wrap(Lib3hToClient::HandleGetAuthoringEntryList(GetListData {
                request_id: "".into(),
                space_address: data.space_address.clone(),
                provider_agent_id: data.agent_id,
            }))
            .into(),
        ),
    );
}

fn inner_spawn_handle_message_send_dmx(
    sim2h_handle: Sim2hHandle,
    to_agent_id: AgentId,
    data_space_hash: SpaceHash,
    space_hash: MonoRef<SpaceHash>,
    message: WireMessage,
) {
    if data_space_hash != *space_hash {
        error!(
            "space mismatch - agent is in {}, message is for {}",
            *space_hash, data_space_hash
        );
        return;
    }

    tokio::task::spawn(async move {
        let state = sim2h_handle.state().get_clone().await;
        let to_url = match state.lookup_joined(&space_hash, &to_agent_id) {
            Some(to_url) => to_url,
            None => {
                error!("unvalidated proxy agent {}", &to_agent_id);
                return;
            }
        };
        sim2h_handle.send(to_agent_id, to_url.clone(), &message);
    });
}

fn spawn_handle_message_send_dm(
    sim2h_handle: Sim2hHandle,
    _uri: Lib3hUri,
    _signer: AgentId,
    space_hash: MonoRef<SpaceHash>,
    span_wrap: ht::EncodedSpanWrap<DirectMessageData>,
) {
    // Avoid clone of data
    let (span_wrap, data) = {
        let s = span_wrap.swapped(());
        (s, span_wrap.data)
    };
    let to_agent_id = data.to_agent_id.clone();
    let data_space_hash = data.space_address.clone();
    inner_spawn_handle_message_send_dmx(
        sim2h_handle,
        to_agent_id,
        data_space_hash,
        space_hash,
        WireMessage::Lib3hToClient(span_wrap.swapped(Lib3hToClient::HandleSendDirectMessage(data))),
    );
}

fn spawn_handle_message_send_dm_result(
    sim2h_handle: Sim2hHandle,
    _uri: Lib3hUri,
    _signer: AgentId,
    space_hash: MonoRef<SpaceHash>,
    span_wrap: ht::EncodedSpanWrap<DirectMessageData>,
) {
    // Avoid clone of data
    let (span_wrap, data) = {
        let s = span_wrap.swapped(());
        (s, span_wrap.data)
    };
    let to_agent_id = data.to_agent_id.clone();
    let data_space_hash = data.space_address.clone();
    inner_spawn_handle_message_send_dmx(
        sim2h_handle,
        to_agent_id,
        data_space_hash,
        space_hash,
        WireMessage::Lib3hToClient(span_wrap.swapped(Lib3hToClient::SendDirectMessageResult(data))),
    );
}

fn spawn_handle_message_publish_entry(
    sim2h_handle: Sim2hHandle,
    _uri: Lib3hUri,
    signer: AgentId,
    space_hash: MonoRef<SpaceHash>,
    span_wrap: ht::EncodedSpanWrap<ProvidedEntryData>,
) {
    // Avoid clone of data
    let (span_wrap, data) = {
        let s = span_wrap.swapped(());
        (s, span_wrap.data)
    };
    if data.space_address != *space_hash {
        error!(
            "space mismatch - agent is in {}, message is for {}",
            *space_hash, data.space_address
        );
        return;
    }

    tokio::task::spawn(async move {
        let aspect_list: im::HashSet<AspectHash> = data
            .entry
            .aspect_list
            .iter()
            .map(|a| a.aspect_address.clone())
            .collect();
        let mut multi_message = Vec::new();
        for aspect in data.entry.aspect_list {
            multi_message.push(span_wrap.swapped(Lib3hToClient::HandleStoreEntryAspect(
                StoreEntryAspectData {
                    request_id: "".into(),
                    space_address: (&*space_hash).clone(),
                    provider_agent_id: signer.clone(),
                    entry_address: data.entry.entry_address.clone(),
                    entry_aspect: aspect,
                },
            )));
        }
        let multi_message = WireMessage::MultiSend(multi_message);

        let state = sim2h_handle.state().get_clone().await;
        let send_to =
            match state.get_agents_that_should_hold_entry(&space_hash, &data.entry.entry_address) {
                None => return,
                Some(send_to) => send_to,
            };

        for agent_id in send_to {
            if let Some(uri) = state.lookup_joined(&space_hash, &agent_id) {
                sim2h_handle.send((&*agent_id).clone(), uri.clone(), &multi_message);
            }
            sim2h_handle.state().spawn_agent_holds_aspects(
                (&*space_hash).clone(),
                (&*agent_id).clone(),
                data.entry.entry_address.clone(),
                aspect_list.clone(),
            );
        }
    });
}

fn spawn_handle_message_list_data(
    sim2h_handle: Sim2hHandle,
    _uri: Lib3hUri,
    signer: AgentId,
    space_hash: MonoRef<SpaceHash>,
    list_data: EntryListData,
) {
    if signer != list_data.provider_agent_id || list_data.space_address != *space_hash {
        error!(
            "space mismatch - agent is in {}, message is for {}",
            *space_hash, list_data.space_address
        );
        return;
    }

    //tokio::task::spawn(async move {
    //});
    // just iter/send we don't need a new task for this

    for (entry_hash, aspects) in list_data.address_map {
        sim2h_handle.state().spawn_agent_holds_aspects(
            (&*space_hash).clone(),
            signer.clone(),
            entry_hash,
            aspects.into(),
        );
    }
}

fn spawn_handle_message_authoring_entry_list(
    sim2h_handle: Sim2hHandle,
    uri: Lib3hUri,
    signer: AgentId,
    space_hash: MonoRef<SpaceHash>,
    span_wrap: ht::EncodedSpanWrap<EntryListData>,
) {
    // Avoid clone of data
    let (span_wrap, list_data) = {
        let s = span_wrap.swapped(());
        (s, span_wrap.data)
    };
    if signer != list_data.provider_agent_id || list_data.space_address != *space_hash {
        error!(
            "space mismatch - agent is in {}, message is for {}",
            *space_hash, list_data.space_address
        );
        return;
    }

    tokio::task::spawn(async move {
        let state = sim2h_handle.state().get_clone().await;

        let mut multi_message = Vec::new();

        for (entry_hash, aspects) in list_data.address_map {
            let mut aspect_list = Vec::new();

            for aspect in aspects {
                let agents_that_need_aspect =
                    state.get_agents_that_need_aspect(&space_hash, &entry_hash, &aspect);
                if !agents_that_need_aspect.is_empty() {
                    aspect_list.push(aspect.clone());
                }
            }

            if !aspect_list.is_empty() {
                multi_message.push(span_wrap.swapped(Lib3hToClient::HandleFetchEntry(
                    FetchEntryData {
                        request_id: "".to_string(),
                        space_address: (&*space_hash).clone(),
                        provider_agent_id: signer.clone(),
                        entry_address: entry_hash.clone(),
                        aspect_address_list: Some(aspect_list),
                    },
                )));
            }
        }

        if !multi_message.is_empty() {
            let multi_send = WireMessage::MultiSend(multi_message);
            sim2h_handle.send(signer, uri, &multi_send);
        }
    });
}

fn spawn_handle_message_fetch_entry_result(
    sim2h_handle: Sim2hHandle,
    _uri: Lib3hUri,
    signer: AgentId,
    space_hash: MonoRef<SpaceHash>,
    span_wrap: ht::EncodedSpanWrap<FetchEntryResultData>,
) {
    // Avoid cloning data
    let (span_wrap, fetch_result) = {
        let s = span_wrap.swapped(());
        (s, span_wrap.data)
    };
    if signer != fetch_result.provider_agent_id || fetch_result.space_address != *space_hash {
        error!(
            "space mismatch - agent is in {}, message is for {}",
            *space_hash, fetch_result.space_address
        );
        return;
    }

    tokio::task::spawn(async move {
        let state = sim2h_handle.state().get_clone().await;

        #[allow(clippy::type_complexity)]
        let mut to_agent: std::collections::HashMap<
            MonoRef<AgentId>,
            (
                Vec<ht::EncodedSpanWrap<Lib3hToClient>>,
                std::collections::HashMap<EntryHash, im::HashSet<AspectHash>>,
            ),
        > = std::collections::HashMap::new();

        for aspect in fetch_result.entry.aspect_list {
            let agents_that_need_aspect = state.get_agents_that_need_aspect(
                &space_hash,
                &fetch_result.entry.entry_address,
                &aspect.aspect_address.clone(),
            );

            for agent_id in agents_that_need_aspect {
                let m = to_agent.entry(agent_id.clone()).or_default();
                m.0.push(span_wrap.swapped(Lib3hToClient::HandleStoreEntryAspect(
                    StoreEntryAspectData {
                        request_id: "".into(),
                        space_address: (&*space_hash).clone(),
                        provider_agent_id: (&*agent_id).clone(),
                        entry_address: fetch_result.entry.entry_address.clone(),
                        entry_aspect: aspect.clone(),
                    },
                )));

                let e =
                    m.1.entry(fetch_result.entry.entry_address.clone())
                        .or_default();
                e.insert(aspect.aspect_address.clone());
            }
        }

        for (agent_id, (multi_message, mut holding)) in to_agent.drain() {
            let uri = match state.lookup_joined(&space_hash, &agent_id) {
                None => continue,
                Some(uri) => uri,
            };

            let multi_send = WireMessage::MultiSend(multi_message);

            sim2h_handle.send((&*agent_id).clone(), (&*uri).clone(), &multi_send);

            for (entry_hash, aspects) in holding.drain() {
                sim2h_handle.state().spawn_agent_holds_aspects(
                    (&*space_hash).clone(),
                    (&*agent_id).clone(),
                    entry_hash,
                    aspects,
                );
            }
        }
    });
}

fn spawn_handle_message_query_entry(
    sim2h_handle: Sim2hHandle,
    _uri: Lib3hUri,
    signer: AgentId,
    space_hash: MonoRef<SpaceHash>,
    query_data: QueryEntryData,
) {
    if signer != query_data.requester_agent_id || query_data.space_address != *space_hash {
        error!(
            "space mismatch - agent is in {}, message is for {}",
            *space_hash, query_data.space_address
        );
        return;
    }

    tokio::task::spawn(async move {
        let state = sim2h_handle.state().get_clone().await;

        let holding_agents = state.get_agents_for_query(
            &space_hash,
            &query_data.entry_address,
            Some(&query_data.requester_agent_id),
        );
        // TODO db - send it out to more than one node
        //           then give it some aggregation time
        let query_target = holding_agents[0].clone();

        let url = match state.lookup_joined(&space_hash, &query_target) {
            None => {
                error!("AHH - the query_target we found doesn't exist");
                return;
            }
            Some(url) => url,
        };

        let span = tracing::info_span!("Out qe", root = true);
        //let id = span.id();
        let _g = span.enter();
        let span = ht::top_follower("inner");
        let query_message = WireMessage::Lib3hToClient(
            span.wrap(Lib3hToClient::HandleQueryEntry(query_data))
                .into(),
        );
        sim2h_handle.send((&*query_target).clone(), url.clone(), &query_message);
    });
}

fn spawn_handle_message_query_entry_result(
    sim2h_handle: Sim2hHandle,
    _uri: Lib3hUri,
    signer: AgentId,
    space_hash: MonoRef<SpaceHash>,
    span_wrap: ht::EncodedSpanWrap<QueryEntryResultData>,
) {
    let (span_wrap, query_result) = {
        let s = span_wrap.swapped(());
        (s, span_wrap.data)
    };
    if signer != query_result.responder_agent_id || query_result.space_address != *space_hash {
        error!(
            "space mismatch - agent is in {}, message is for {}",
            *space_hash, query_result.space_address
        );
        return;
    }

    tokio::task::spawn(async move {
        let req_agent_id = query_result.requester_agent_id.clone();
        let msg_out = WireMessage::ClientToLib3hResponse(
            span_wrap.swapped(ClientToLib3hResponse::QueryEntryResult(query_result)),
        );
        let state = sim2h_handle.state().get_clone().await;
        let to_url = match state.lookup_joined(&space_hash, &req_agent_id) {
            Some(to_url) => to_url,
            None => {
                error!("unvalidated proxy agent {}", &req_agent_id);
                return;
            }
        };
        sim2h_handle.send(req_agent_id, to_url.clone(), &msg_out);
    });
}

/// creates a tokio runtime and executes the Sim2h instance within it
/// returns the runtime so the user can choose how to manage the main loop
pub fn run_sim2h(
    crypto: Box<dyn CryptoSystem>,
    bind_spec: Lib3hUri,
    dht_algorithm: DhtAlgorithm,
    tracer: Option<ht::Tracer>,
) -> (
    tokio::runtime::Runtime,
    tokio::sync::oneshot::Receiver<Lib3hUri>,
) {
    let rt = tokio::runtime::Builder::new()
        .enable_all()
        .threaded_scheduler()
        .core_threads(num_cpus::get())
        .thread_name("sim2h-tokio-thread")
        .build()
        .expect("can build tokio runtime");

    let (bind_send, bind_recv) = tokio::sync::oneshot::channel();

    rt.spawn(async move {
        let sim2h = Sim2h::new(crypto, bind_spec, dht_algorithm, tracer);
        let _ = bind_send.send(sim2h.bound_uri.clone().unwrap());

        /*
        tokio::task::spawn(async move {
            let mut listener = tokio::net::TcpListener::bind("127.0.0.1:0")
                .await
                .expect("failed to bind");
            warn!("TT BOUND TO: {:?}", listener.local_addr());
            while let Ok((stream, addr)) = listener.accept().await {
                let stream: tokio::net::TcpStream = stream;
                tokio::task::spawn(async move {
                    warn!("GOT TT CONNECTION: {:?}", addr);
                    let ws_stream = tokio_tungstenite::accept_async(stream)
                        .await
                        .expect("failed to handshake websocket");
                    let (write, read) = ws_stream.split();
                    read.forward(write)
                        .await
                        .expect("failed to forward message")
                });
            }
        });
        */

        let gen_blocking_fn = move |mut sim2h: Sim2h| {
            move || {
                let res = sim2h.process();
                (sim2h, res)
            }
        };
        let mut blocking_fn = Some(gen_blocking_fn(sim2h));
        'sim2h_process_loop: loop {
            // NOTE - once we move everything in sim2h to futures
            //        we can get rid of the `process()` function
            //        and remove this spawn_blocking code
            let sim2h = match tokio::task::spawn_blocking(blocking_fn.take().unwrap()).await {
                Err(e) => {
                    // sometimes we get errors on shutdown...
                    // we can't recover because the sim2h instance is lost
                    // but don't panic... just exit
                    error!("sim2h process failed: {:?}", e);
                    break 'sim2h_process_loop;
                }
                Ok((sim2h, Err(e))) => {
                    if e.to_string().contains("Bind error:") {
                        println!("{:?}", e);
                        std::process::exit(1);
                    } else {
                        error!("{}", e.to_string())
                    }
                    sim2h
                }
                Ok((sim2h, Ok(did_work))) => {
                    if did_work {
                        tokio::task::yield_now().await;
                    } else {
                        tokio::time::delay_for(std::time::Duration::from_millis(1)).await;
                    }
                    sim2h
                }
            };
            blocking_fn = Some(gen_blocking_fn(sim2h));
        }
        warn!("sim2h process loop ended");
    });

    (rt, bind_recv)
}

/// a Sim2h server instance - manages connections between holochain instances
pub struct Sim2h {
    bound_listener: Option<TcpWssServer>,
    metric_task: Option<BoxFuture<'static, ()>>,
    pub bound_uri: Option<Lib3hUri>,
    wss_send: crossbeam_channel::Sender<TcpWss>,
    wss_recv: crossbeam_channel::Receiver<TcpWss>,
    connection_mgr_evt_recv: ConnectionMgrEventRecv,
    num_ticks: u64,
    /// when should we try to resync nodes that are still missing aspect data
    missing_aspects_resync_schedule: Schedule,
    sim2h_handle: Sim2hHandle,
    metric_gen: MetricsTimerGenerator,
}

#[autotrace]
#[holochain_tracing_macros::newrelic_autotrace(SIM2H)]
impl Sim2h {
    /// create a new Sim2h server instance
    pub fn new(
        crypto: Box<dyn CryptoSystem>,
        bind_spec: Lib3hUri,
        dht_algorithm: DhtAlgorithm,
        tracer: Option<ht::Tracer>,
    ) -> Self {
        // make sure if a thread panics, the whole process exits
        assert!(*SET_THREAD_PANIC_FATAL);

        let (metric_gen, metric_task) = MetricsTimerGenerator::new();

        let (connection_mgr, connection_mgr_evt_recv, connection_count) = ConnectionMgr::new();

        let (wss_send, wss_recv) = crossbeam_channel::unbounded();
        let sim2h_handle = Sim2hHandle::new(
            crypto.box_clone(),
            dht_algorithm,
            metric_gen.clone(),
            connection_mgr,
            connection_count,
            tracer,
        );

        let config = TcpBindConfig::default();
        //        let config = TlsBindConfig::new(config).dev_certificate();
        let config = WssBindConfig::new(config);
        let url = url::Url::from(bind_spec).into();
        let listen: TcpWssServer = InStreamListenerWss::bind(&url, config).unwrap();
        let bound_uri = Some(url::Url::from(listen.binding()).into());

        let sim2h = Sim2h {
            // TODO - (db) - Sim2h::new() is now called inside tokio runtime
            //               we can move these back into the constructor
            bound_listener: Some(listen),
            metric_task: Some(metric_task),
            bound_uri,
            wss_send,
            wss_recv,
            connection_mgr_evt_recv,
            num_ticks: 0,
            missing_aspects_resync_schedule: Schedule::new(std::time::Duration::from_millis(
                RETRY_FETCH_MISSING_ASPECTS_INTERVAL_MS,
            )),
            sim2h_handle,
            metric_gen,
        };

        // trigger an initial schedule ready event
        let _ = sim2h.missing_aspects_resync_schedule.get_guard();

        sim2h
    }

    /// if our listening socket has accepted any new connections, set them up
    fn priv_check_incoming_connections(&mut self) -> bool {
        let _m = self
            .metric_gen
            .timer("sim2h-priv_check_incoming_connections");

        let mut did_work = false;
        let mut wss_list = Vec::new();
        for _ in 0..100 {
            if let Ok(wss) = self.wss_recv.try_recv() {
                did_work = true;
                wss_list.push(wss);
            } else {
                break;
            }
        }
        if !wss_list.is_empty() {
            let sim2h_handle = self.sim2h_handle.clone();
            tokio::task::spawn(async move {
                let _m =
                    sim2h_handle.metric_timer("sim2h-priv_check_incoming_connections-async-add");

                for wss in wss_list.drain(..) {
                    let url: Lib3hUri = url::Url::from(wss.remote_url()).into();
                    let uuid = nanoid::simple();
                    open_lifecycle("adding conn job", &uuid, &url);

                    sim2h_handle.connection_mgr().connect(url, wss);
                }
            });
        }
        did_work
    }

    /// we received some kind of error related to a stream/socket
    /// print some debugging and disconnect it
    fn priv_drop_connection_for_error(&mut self, uri: Lib3hUri, error: Sim2hError) {
        debug!(
            "dropping connection to {} because of error: {:?}",
            uri, error,
        );
        self.sim2h_handle.disconnect(vec![uri]);
    }

    /// if our connections sent us any data, process it
    fn priv_check_incoming_messages(&mut self) -> bool {
        let _m = self.metric_gen.timer("sim2h-priv_check_incoming_messages");
        let mut did_work = false;

        let loop_start = std::time::Instant::now();
        let mut msg_count = 0;

        let mut disconnect = Vec::new();
        for _ in 0..100 {
            match self.connection_mgr_evt_recv.try_recv() {
                Ok(evt) => {
                    msg_count += 1;
                    did_work = true;
                    match evt {
                        ConMgrEvent::Disconnect(uri, maybe_err) => {
                            debug!("disconnect {} {:?}", uri, maybe_err);
                            disconnect.push(uri);
                        }
                        ConMgrEvent::ReceiveData(uri, data, span) => {
                            self.priv_handle_recv_data(uri, data, span);
                        }
                    }
                }
                Err(tokio::sync::mpsc::error::TryRecvError::Empty) => break,
                Err(tokio::sync::mpsc::error::TryRecvError::Closed) => {
                    error!("broken channel, shutting down?");
                    return true;
                }
            }
        }

        if !disconnect.is_empty() {
            self.sim2h_handle.disconnect(disconnect);
        }

        trace!(
            "sim2h lib processed {} incoming messages in {} ms",
            msg_count,
            loop_start.elapsed().as_millis(),
        );

        did_work
    }

    /// process an actual incoming message
    fn priv_handle_recv_data(&mut self, uri: Lib3hUri, data: WsFrame, span: tracing::Span) {
        let _g = span.enter();
        match data {
            WsFrame::Text(s) => self.priv_drop_connection_for_error(
                uri,
                format!("unexpected text message: {:?}", s).into(),
            ),
            WsFrame::Binary(b) => {
                tracing::trace!(
                    tag = "GOSSIP_DEBUG",
                    kind = "sim2h:handle_recv_data",
                    %uri,
                );
                let payload: Opaque = b.into();
                Sim2h::handle_payload(self.sim2h_handle.clone(), uri.clone(), payload, tracing::trace_span!("recv_data:handle_payload"));
            }
            // TODO - we should use websocket ping/pong
            //        instead of rolling our own on top of Binary
            WsFrame::Ping(_) => (),
            WsFrame::Pong(_) => (),
            WsFrame::Close(c) => {
                debug!("Disconnecting {} after connection reset {:?}", uri, c);
                self.sim2h_handle.disconnect(vec![uri]);
            }
        }
    }

    fn handle_payload(sim2h_handle: Sim2hHandle, url: Lib3hUri, payload: Opaque, span: tracing::Span) {
        tokio::task::spawn(async move {
            let _g = span.enter();
            tracing::trace!(
                tag = "GOSSIP_DEBUG",
                kind = "sim2h:handle_recv_data",
                uri = %url,
            );
            let _m = sim2h_handle.metric_timer("sim2h-handle_payload");
            match (|| -> Sim2hResult<(AgentId, WireMessage)> {
                let signed_message = SignedWireMessage::try_from(payload.clone())?;
                let result = signed_message.verify().unwrap();
                if !result {
                    return Err(VERIFY_FAILED_ERR_STR.into());
                }
                let agent_id: AgentId = signed_message.provenance.source().into();
                send_receipt(
                    sim2h_handle.clone(),
                    &signed_message.payload,
                    agent_id.clone(),
                    url.clone(),
                );
                let wire_message = WireMessage::try_from(signed_message.payload)?;
                Ok((agent_id, wire_message))
            })() {
                Ok((source, wire_message)) => {
                    sim2h_handle.handle_message(url.clone(), wire_message, source.clone(), tracing::trace_span!("recv_data:handle_message"));
                }
                Err(error) => {
                    error!(
                        "Could not verify payload from {}!\nError: {:?}\nPayload was: {:?}",
                        url, error, payload
                    );
                    sim2h_handle.disconnect(vec![url]);
                }
            }
        });
    }

    /// process transport and incoming messages from it
    pub fn process(&mut self) -> Sim2hResult<bool> {
        let _m = self.metric_gen.timer("sim2h-process");
        if self.bound_listener.is_some() {
            let mut listen = self.bound_listener.take().unwrap();
            let wss_send = self.wss_send.clone();
            tokio::task::spawn(async move {
                loop {
                    let mut did_work = false;
                    for _ in 0..100 {
                        match listen.accept() {
                            Ok(wss) => {
                                wss_send.f_send(wss);
                                did_work = true;
                            }
                            Err(e) if e.would_block() => {
                                break;
                            }
                            Err(e) => {
                                error!(
                                    "LISTEN ACCEPT FAIL: {:?}\nbacktrace: {:?}",
                                    e,
                                    backtrace::Backtrace::new()
                                );
                                did_work = true;
                            }
                        }
                    }
                    if did_work {
                        tokio::task::yield_now().await;
                    } else {
                        tokio::time::delay_for(std::time::Duration::from_millis(10)).await;
                    }
                }
            });
        }
        if self.metric_task.is_some() {
            tokio::task::spawn(self.metric_task.take().unwrap());
        }

        let mut did_work = false;

        self.num_ticks += 1;
        if self.num_ticks % 60000 == 0 {
            debug!(".");
            self.num_ticks = 0;
        }

        if self.priv_check_incoming_connections() {
            did_work = true;
        }

        if self.priv_check_incoming_messages() {
            did_work = true;
        }

        if self.missing_aspects_resync_schedule.should_proceed() {
            let span = tracing::info_span!("missing aspect root", root = true);
            let _g = span.enter();
            let schedule_guard = self.missing_aspects_resync_schedule.get_guard();
            let sim2h_handle = self.sim2h_handle.clone();
            tokio::task::spawn(
                missing_aspects_resync(sim2h_handle, schedule_guard)
                    .instrument(tracing::info_span!("missing aspect future")),
            );
        }

        Ok(did_work)
    }
}

fn send_receipt(sim2h_handle: Sim2hHandle, payload: &Opaque, source: AgentId, url: Lib3hUri) {
    let mut hasher = XxHash64::with_seed(RECEIPT_HASH_SEED);
    payload.hash(&mut hasher);
    let hash = hasher.finish();
    let receipt = WireMessage::Ack(hash);
    sim2h_handle.send(source, url, &receipt);
}

async fn missing_aspects_resync(sim2h_handle: Sim2hHandle, _schedule_guard: ScheduleGuard) {
    let gossip_full_start = std::time::Instant::now();

    let agents_needing_gossip = sim2h_handle.state().check_gossip().await.spaces();

    if agents_needing_gossip.is_empty() {
        debug!("sim2h gossip no agents needing gossip");
    }

    for (space_hash, agents) in agents_needing_gossip.iter() {
        trace!(
            "sim2h gossip agent count: {} in space {:?}",
            agents.len(),
            space_hash
        );

        for agent_id in agents {
            // explicitly yield here as we don't want to hog the scheduler
            tokio::task::yield_now().await;
            let state = sim2h_handle.state().get_clone().await;

            let gossip_agent_start = std::time::Instant::now();

            let r = match state.get_gossip_aspects_needed_for_agent(&space_hash, &agent_id) {
                None => continue,
                Some(r) => r,
            };

            for (entry_hash, aspects) in r.iter() {
                if aspects.is_empty() {
                    continue;
                }

                let query_agents = state.get_agents_for_query(&space_hash, &entry_hash, None);

                if query_agents.is_empty() {
                    warn!(
                        "nobody online to service gossip request for aspects in entry hash {:?}",
                        entry_hash
                    );
                    continue;
                }

                // TODO - if we have multiple options,
                // do we want to fire off more than one?
                let query_agent = query_agents[0].clone();

                let uri = match state.lookup_joined(space_hash, &query_agent) {
                    None => continue,
                    Some(uri) => uri,
                };
                let span = tracing::info_span!("Out");
                let id = span.id();
                let _g = span.enter();
                let span_wrap: ht::EncodedSpanWrap<()> = id
                    .and_then(|id| ht::tracing::span_context(&id).map(|context| context.wrap(())))
                    .unwrap_or_else(|| ht::wrap((), "No context".into()))
                    .into();

                tracing::trace!(
                    tag = "GOSSIP_DEBUG",
                    kind = "gossip:fetch_entry_data",
                    agent_id = %query_agent.as_ref(),
                    space_hash = %space_hash.as_ref(),
                    %uri,
                );

                let wire_message = WireMessage::Lib3hToClient({
                    let s = FetchEntryData {
                        request_id: "".to_string(),
                        space_address: (&**space_hash).clone(),
                        provider_agent_id: (&*query_agent).clone(),
                        entry_address: (&**entry_hash).clone(),
                        aspect_address_list: Some(aspects.iter().map(|a| (&**a).clone()).collect()),
                    };
<<<<<<< HEAD
=======
                    tracing::info!(message = "wire_message", ?s.request_id, ?s.space_address);
>>>>>>> 147bf4f9
                    span_wrap.swapped(Lib3hToClient::HandleFetchEntry(s)).into()
                });

                sim2h_handle.send((&*query_agent).clone(), (&*uri).clone(), &wire_message);
            }
            trace!(
                "sim2h gossip agent in {} ms",
                gossip_agent_start.elapsed().as_millis()
            );
        }
    }
    trace!("sim2h gossip full loop in {} ms (ok to be long, this task is broken into multiple sub-loops)", gossip_full_start.elapsed().as_millis());
}<|MERGE_RESOLUTION|>--- conflicted
+++ resolved
@@ -267,10 +267,7 @@
 
     /// send a message to another connected agent
     pub fn send(&self, agent: AgentId, uri: Lib3hUri, msg: &WireMessage) {
-        let span = tracing::trace_span!(
-            "send_data",
-            tag = "GOSSIP_DEBUG",
-        );
+        let span = tracing::trace_span!("send_data", tag = "GOSSIP_DEBUG",);
         let _g = span.enter();
         tracing::trace!(
             tag = "GOSSIP_DEBUG",
@@ -284,11 +281,11 @@
             .lock()
             .log_out(agent, uri.clone(), msg.clone());
         let payload: Opaque = msg.clone().into();
-        self.connection_mgr
-            .send_data(uri, payload.as_bytes().into(), tracing::trace_span!(
-                "send_data_to_connection_mgr",
-                tag = "GOSSIP_DEBUG",
-            ));
+        self.connection_mgr.send_data(
+            uri,
+            payload.as_bytes().into(),
+            tracing::trace_span!("send_data_to_connection_mgr", tag = "GOSSIP_DEBUG",),
+        );
     }
 
     /// get access to our im_state object
@@ -297,7 +294,13 @@
     }
 
     /// forward a message to be handled
-    pub fn handle_message(&self, uri: Lib3hUri, message: WireMessage, signer: AgentId, span: tracing::Span) {
+    pub fn handle_message(
+        &self,
+        uri: Lib3hUri,
+        message: WireMessage,
+        signer: AgentId,
+        span: tracing::Span,
+    ) {
         let _g = span.enter();
         tracing::trace!(
             tag = "GOSSIP_DEBUG",
@@ -1240,7 +1243,12 @@
                     %uri,
                 );
                 let payload: Opaque = b.into();
-                Sim2h::handle_payload(self.sim2h_handle.clone(), uri.clone(), payload, tracing::trace_span!("recv_data:handle_payload"));
+                Sim2h::handle_payload(
+                    self.sim2h_handle.clone(),
+                    uri.clone(),
+                    payload,
+                    tracing::trace_span!("recv_data:handle_payload"),
+                );
             }
             // TODO - we should use websocket ping/pong
             //        instead of rolling our own on top of Binary
@@ -1253,7 +1261,12 @@
         }
     }
 
-    fn handle_payload(sim2h_handle: Sim2hHandle, url: Lib3hUri, payload: Opaque, span: tracing::Span) {
+    fn handle_payload(
+        sim2h_handle: Sim2hHandle,
+        url: Lib3hUri,
+        payload: Opaque,
+        span: tracing::Span,
+    ) {
         tokio::task::spawn(async move {
             let _g = span.enter();
             tracing::trace!(
@@ -1279,7 +1292,12 @@
                 Ok((agent_id, wire_message))
             })() {
                 Ok((source, wire_message)) => {
-                    sim2h_handle.handle_message(url.clone(), wire_message, source.clone(), tracing::trace_span!("recv_data:handle_message"));
+                    sim2h_handle.handle_message(
+                        url.clone(),
+                        wire_message,
+                        source.clone(),
+                        tracing::trace_span!("recv_data:handle_message"),
+                    );
                 }
                 Err(error) => {
                     error!(
@@ -1446,11 +1464,7 @@
                         entry_address: (&**entry_hash).clone(),
                         aspect_address_list: Some(aspects.iter().map(|a| (&**a).clone()).collect()),
                     };
-<<<<<<< HEAD
-=======
-                    tracing::info!(message = "wire_message", ?s.request_id, ?s.space_address);
->>>>>>> 147bf4f9
-                    span_wrap.swapped(Lib3hToClient::HandleFetchEntry(s)).into()
+                    span_wrap.swapped(Lib3hToClient::HandleFetchEntry(s))
                 });
 
                 sim2h_handle.send((&*query_agent).clone(), (&*uri).clone(), &wire_message);
