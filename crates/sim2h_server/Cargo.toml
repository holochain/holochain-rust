--- conflicted
+++ resolved
@@ -16,16 +16,10 @@
 holochain_tracing_macros = "0.0.13"
 newrelic="0.2"
 detach = "=0.0.19"
-<<<<<<< HEAD
 lib3h = { git = "https://github.com/holochain/lib3h", branch = "transactional" }
 lib3h_protocol = { git = "https://github.com/holochain/lib3h", branch = "transactional" }
 lib3h_sodium = { git = "https://github.com/holochain/lib3h", branch = "transactional" }
-=======
 futures = "=0.3.1"
-lib3h = "=0.0.31"
-lib3h_protocol = "=0.0.31"
-lib3h_sodium = "=0.0.31"
->>>>>>> a43408c6
 log = "0.4.8"
 env_logger = "0.7.0"
 structopt = "=0.2.15"