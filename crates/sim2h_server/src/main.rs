extern crate crossbeam_channel;
extern crate lib3h_sodium;
extern crate newrelic;
extern crate structopt;
#[macro_use]
extern crate log;
extern crate holochain_tracing as ht;
// #[macro_use]
// extern crate holochain_tracing_macros;

use lib3h_protocol::uri::Builder;
use lib3h_sodium::SodiumCryptoSystem;
use log::{error, warn};
use newrelic::{LogLevel, LogOutput, NewRelicConfig};
use sim2h::{DhtAlgorithm, Sim2h, MESSAGE_LOGGER};
use std::{path::PathBuf, process::exit};
use structopt::StructOpt;

#[derive(StructOpt)]
#[structopt(rename_all = "kebab-case")]
struct Cli {
    #[structopt(
        long,
        short,
        help = "The port to run the websocket server at",
        default_value = "9000"
    )]
    port: u16,

    #[structopt(
        long,
        short,
        help = "Sharding redundancy count; use 0 for fullsync",
        default_value = "50"
    )]
    sharding: u64,

    #[structopt(
        long,
        short,
        help = "CSV file to log all incoming and outgoing messages to"
    )]
    message_log_file: Option<PathBuf>,

    #[structopt(
        long,
        short,
        help = "The service name to use for Jaeger tracing spans. No tracing is done if not specified."
    )]
    tracing_name: Option<String>,
}

#[holochain_tracing_macros::newrelic_autotrace(SIM2H_SERVER)]
fn main() {
    NewRelicConfig::default()
        .logging(LogLevel::Error, LogOutput::StdErr)
        .init()
        .unwrap_or_else(|_| warn!("Could not configure new relic daemon"));
    env_logger::init();
    let args = Cli::from_args();
<<<<<<< HEAD

    let tracer = if let Some(service_name) = args.tracing_name {
        let (span_tx, span_rx) = crossbeam_channel::unbounded();
        let _ = std::thread::Builder::new()
            .name("tracer_loop".to_string())
            .spawn(move || {
                info!("Tracer loop started.");
                // TODO: killswitch
                let reporter = ht::reporter::JaegerBinaryReporter::new(&service_name).unwrap();
                for span in span_rx {
                    reporter.report(&[span]).expect("could not report span");
                }
            });
        Some(ht::Tracer::with_sender(ht::AllSampler, span_tx))
    } else {
        None
    };

=======
>>>>>>> 72013bae
    let host = "ws://0.0.0.0/";
    let uri = Builder::with_raw_url(host)
        .unwrap_or_else(|e| panic!("with_raw_url: {:?}", e))
        .with_port(args.port)
        .build();
    if let Some(message_log_file) = args.message_log_file {
        MESSAGE_LOGGER.lock().set_logfile(message_log_file);
        MESSAGE_LOGGER.lock().start();
    }

    let mut sim2h = Sim2h::new(Box::new(SodiumCryptoSystem::new()), uri, tracer);
    if args.sharding > 0 {
        sim2h.set_dht_algorithm(DhtAlgorithm::NaiveSharding {
            redundant_count: args.sharding,
        });
    }
    loop {
        let result = sim2h.process();
        match result {
            Err(e) => {
                if e.to_string().contains("Bind error:") {
                    println!("{:?}", e);
                    exit(1)
                } else {
                    error!("{}", e.to_string())
                }
            }
            Ok(false) => {
                // if no work sleep a little
                std::thread::sleep(std::time::Duration::from_millis(1));
            }
            _ => (),
        }
    }
}<|MERGE_RESOLUTION|>--- conflicted
+++ resolved
@@ -58,7 +58,6 @@
         .unwrap_or_else(|_| warn!("Could not configure new relic daemon"));
     env_logger::init();
     let args = Cli::from_args();
-<<<<<<< HEAD
 
     let tracer = if let Some(service_name) = args.tracing_name {
         let (span_tx, span_rx) = crossbeam_channel::unbounded();
@@ -77,8 +76,6 @@
         None
     };
 
-=======
->>>>>>> 72013bae
     let host = "ws://0.0.0.0/";
     let uri = Builder::with_raw_url(host)
         .unwrap_or_else(|e| panic!("with_raw_url: {:?}", e))
