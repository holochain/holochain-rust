extern crate lib3h_sodium;
extern crate newrelic;
extern crate structopt;

use lib3h_protocol::uri::Builder;
use lib3h_sodium::SodiumCryptoSystem;
use log::*;
use newrelic::{LogLevel, LogOutput, NewRelicConfig};
use sim2h::{run_sim2h, DhtAlgorithm, Sim2h, MESSAGE_LOGGER};
use std::path::PathBuf;
use structopt::StructOpt;

#[derive(StructOpt)]
struct Cli {
    #[structopt(
        long,
        short,
        help = "The port to run the websocket server at",
        default_value = "9000"
    )]
    port: u16,
    #[structopt(
        long,
        short,
        help = "Sharding redundancy count; use 0 for fullsync",
        default_value = "50"
    )]
    sharding: u64,
    #[structopt(
        long,
        short,
        help = "CSV file to log all incoming and outgoing messages to"
    )]
    message_log_file: Option<PathBuf>,
    #[structopt(long, short, help = "Print debug data at regular intervals")]
    debug_dump: bool,
}

#[holochain_tracing_macros::newrelic_autotrace(SIM2H_SERVER)]
fn main() {
    NewRelicConfig::default()
        .logging(LogLevel::Error, LogOutput::StdErr)
        .init()
        .unwrap_or_else(|_| warn!("Could not configure new relic daemon"));
    env_logger::init();
    let args = Cli::from_args();
    let host = "ws://0.0.0.0/";
    let uri = Builder::with_raw_url(host)
        .unwrap_or_else(|e| panic!("with_raw_url: {:?}", e))
        .with_port(args.port)
        .build();
    if let Some(message_log_file) = args.message_log_file {
        MESSAGE_LOGGER.lock().set_logfile(message_log_file);
        MESSAGE_LOGGER.lock().start();
    }

<<<<<<< HEAD
    let mut sim2h = Sim2h::new(Box::new(SodiumCryptoSystem::new()), uri, args.debug_dump);
    if args.sharding > 0 {
        sim2h.set_dht_algorithm(DhtAlgorithm::NaiveSharding {
=======
    let sim2h = Sim2h::new(
        Box::new(SodiumCryptoSystem::new()),
        uri,
        DhtAlgorithm::NaiveSharding {
>>>>>>> 072f73eb
            redundant_count: args.sharding,
        },
    );

    run_sim2h(sim2h)
        // just park the main thread indefinitely...
        .block_on(futures::future::pending::<()>());
}<|MERGE_RESOLUTION|>--- conflicted
+++ resolved
@@ -32,8 +32,6 @@
         help = "CSV file to log all incoming and outgoing messages to"
     )]
     message_log_file: Option<PathBuf>,
-    #[structopt(long, short, help = "Print debug data at regular intervals")]
-    debug_dump: bool,
 }
 
 #[holochain_tracing_macros::newrelic_autotrace(SIM2H_SERVER)]
@@ -54,16 +52,10 @@
         MESSAGE_LOGGER.lock().start();
     }
 
-<<<<<<< HEAD
-    let mut sim2h = Sim2h::new(Box::new(SodiumCryptoSystem::new()), uri, args.debug_dump);
-    if args.sharding > 0 {
-        sim2h.set_dht_algorithm(DhtAlgorithm::NaiveSharding {
-=======
     let sim2h = Sim2h::new(
         Box::new(SodiumCryptoSystem::new()),
         uri,
         DhtAlgorithm::NaiveSharding {
->>>>>>> 072f73eb
             redundant_count: args.sharding,
         },
     );
