--- conflicted
+++ resolved
@@ -1,10 +1,6 @@
 [package]
 name = "trycp_server"
-<<<<<<< HEAD
-version = "0.0.2"
-=======
 version = "0.0.38-alpha6"
->>>>>>> b182cf4c
 authors = ["Holochain Core Dev Team <devcore@holochain.org>"]
 edition = "2018"
 description = "Conductor provisioner server for try-o-rama"
