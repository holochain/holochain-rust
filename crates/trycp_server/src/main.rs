--- conflicted
+++ resolved
@@ -297,8 +297,6 @@
         Ok(Value::String(get_info_as_json()))
     });
 
-<<<<<<< HEAD
-=======
     let allow_rebuild = args.allow_rebuild;
     io.add_method("rebuild", move |params: Params| {
         let params_map = unwrap_params_map(params)?;
@@ -320,7 +318,6 @@
         }
     });
 
->>>>>>> 2b3c5399
     let allow_cmd = args.allow_cmd;
     io.add_method("cmd", move |params: Params| {
         if allow_cmd {
