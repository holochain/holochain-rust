[package]
name = "holochain_wasm_utils"
version = "0.0.44-alpha3"
description = "holochain wasm utils"
license = "GPL-3.0-only"
homepage = "https://github.com/holochain/holochain-rust"
documentation = "https://github.com/holochain/holochain-rust"
authors = ["Holochain Core Dev Team <devcore@holochain.org>"]

[dependencies]
serde = "=1.0.104"
serde_derive = "=1.0.104"
serde_json = { version = "=1.0.47", features = ["preserve_order"] }
holochain_core_types = { version = "=0.0.44-alpha3", path = "../core_types" }
holochain_json_derive = "=0.0.23"
<<<<<<< HEAD
holochain_persistence_api = { path = "../../../holochain-persistence/crates/holochain_persistence_api" }
=======
holochain_persistence_api = "=0.0.18"
>>>>>>> 391c4236
holochain_json_api = "=0.0.23"

[dev-dependencies]
test_utils = { version = "=0.0.44-alpha3", path = "../../test_utils" }
holochain_core = { version = "=0.0.44-alpha3", path = "../core" }
holochain_conductor_lib = { version = "=0.0.44-alpha3", path = "../conductor_lib" }
tempfile = "=3.0.7"<|MERGE_RESOLUTION|>--- conflicted
+++ resolved
@@ -13,11 +13,7 @@
 serde_json = { version = "=1.0.47", features = ["preserve_order"] }
 holochain_core_types = { version = "=0.0.44-alpha3", path = "../core_types" }
 holochain_json_derive = "=0.0.23"
-<<<<<<< HEAD
-holochain_persistence_api = { path = "../../../holochain-persistence/crates/holochain_persistence_api" }
-=======
 holochain_persistence_api = "=0.0.18"
->>>>>>> 391c4236
 holochain_json_api = "=0.0.23"
 
 [dev-dependencies]
