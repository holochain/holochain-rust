[package]
name = "holochain_wasm_utils"
version = "0.0.43-alpha3"
description = "holochain wasm utils"
license = "GPL-3.0-only"
homepage = "https://github.com/holochain/holochain-rust"
documentation = "https://github.com/holochain/holochain-rust"
authors = ["Holochain Core Dev Team <devcore@holochain.org>"]

[dependencies]
serde = "=1.0.104"
serde_derive = "=1.0.104"
serde_json = { version = "=1.0.47", features = ["preserve_order"] }
holochain_core_types = { version = "=0.0.43-alpha3", path = "../core_types" }
<<<<<<< HEAD
holochain_json_derive = "=0.0.22"
holochain_persistence_api = { git = "https://github.com/holochain/holochain-persistence", branch = "transactional" }
holochain_json_api = "=0.0.22"
=======
holochain_json_derive = "=0.0.23"
holochain_persistence_api = "=0.0.17"
holochain_json_api = "=0.0.23"
>>>>>>> 55954447

[dev-dependencies]
test_utils = { version = "=0.0.43-alpha3", path = "../../test_utils" }
holochain_core = { version = "=0.0.43-alpha3", path = "../core" }
holochain_conductor_lib = { version = "=0.0.43-alpha3", path = "../conductor_lib" }
tempfile = "=3.0.7"<|MERGE_RESOLUTION|>--- conflicted
+++ resolved
@@ -12,15 +12,9 @@
 serde_derive = "=1.0.104"
 serde_json = { version = "=1.0.47", features = ["preserve_order"] }
 holochain_core_types = { version = "=0.0.43-alpha3", path = "../core_types" }
-<<<<<<< HEAD
-holochain_json_derive = "=0.0.22"
+holochain_json_api = "=0.0.23"
+holochain_json_derive = "=0.0.23"
 holochain_persistence_api = { git = "https://github.com/holochain/holochain-persistence", branch = "transactional" }
-holochain_json_api = "=0.0.22"
-=======
-holochain_json_derive = "=0.0.23"
-holochain_persistence_api = "=0.0.17"
-holochain_json_api = "=0.0.23"
->>>>>>> 55954447
 
 [dev-dependencies]
 test_utils = { version = "=0.0.43-alpha3", path = "../../test_utils" }
