# This is an example of what downstream consumers of holonix should do
# This is also used to dogfood as many commands as possible for holonix
# For example the release process for holonix uses this file
let

 # point this to your local config.nix file for this project
 # example.config.nix shows and documents a lot of the options
 config = import ./config.nix;

 # START HOLONIX IMPORT BOILERPLATE
 holonix = import (
  if ! config.holonix.use-github
  then config.holonix.local.path
  else fetchTarball {
   url = "https://github.com/${config.holonix.github.owner}/${config.holonix.github.repo}/tarball/${config.holonix.github.ref}";
   sha256 = config.holonix.github.sha256;
  }
 ) { config = config; };
 # END HOLONIX IMPORT BOILERPLATE

in
with holonix.pkgs;
{
 dev-shell = stdenv.mkDerivation (holonix.shell // {
  name = "dev-shell";

    shellHook = holonix.pkgs.lib.concatStrings [''
    # environment variables used by rust tests directly
    export AWS_ACCESS_KEY_ID=AKIAIOSFODNN7EXAMPLE
    export AWS_SECRET_ACCESS_KEY=wJalrXUtnFEMI/K7MDENG/bPxRfiCYEXAMPLEKEY
    # config file used by aws cli tool
    export AWS_CONFIG_FILE=`pwd`/.aws/config
    RUST_LOG=sim1h=trace
    ''
    holonix.shell.shellHook
    ];

  buildInputs = [ ]
   ++ holonix.shell.buildInputs

   ++ (holonix.pkgs.callPackage ./app_spec {
    pkgs = holonix.pkgs;
   }).buildInputs

   ++ (holonix.pkgs.callPackage ./app_spec_proc_macro {
    pkgs = holonix.pkgs;
   }).buildInputs

   ++ (holonix.pkgs.callPackage ./crates/holochain {
    pkgs = holonix.pkgs;
   }).buildInputs

   ++ (holonix.pkgs.callPackage ./crates/holochain_wasm {
    pkgs = holonix.pkgs;
   }).buildInputs

   ++ (holonix.pkgs.callPackage ./crates/cli {
    pkgs = holonix.pkgs;
    config = config;
   }).buildInputs

<<<<<<< HEAD
   ++ (holonix.pkgs.callPackage ./crates/trycp_server {
=======
   ++ (holonix.pkgs.callPackage ./crates/sim2h_server {
>>>>>>> 76d3dcd0
     pkgs = holonix.pkgs;
     config = config;
   }).buildInputs

   # qt specific testing
   ++ (holonix.pkgs.callPackage ./qt {
    pkgs = holonix.pkgs;
   }).buildInputs

   # release hooks
   ++ (holonix.pkgs.callPackage ./release {
    pkgs = holonix.pkgs;
    config = config;
   }).buildInputs

   ++ (holonix.pkgs.callPackage ./rust {
    holonix = holonix;
    pkgs = holonix.pkgs;
   }).buildInputs

   # main test script
   ++ (holonix.pkgs.callPackage ./test {
    pkgs = holonix.pkgs;
   }).buildInputs

   ++ (holonix.pkgs.callPackage ./.aws {
    pkgs = holonix.pkgs;
   }).buildInputs

   ++ (holonix.pkgs.callPackage ./dynamodb {
    pkgs = holonix.pkgs;
   }).buildInputs

  ;
 });
}<|MERGE_RESOLUTION|>--- conflicted
+++ resolved
@@ -59,11 +59,12 @@
     config = config;
    }).buildInputs
 
-<<<<<<< HEAD
    ++ (holonix.pkgs.callPackage ./crates/trycp_server {
-=======
+     pkgs = holonix.pkgs;
+     config = config;
+   }).buildInputs
+
    ++ (holonix.pkgs.callPackage ./crates/sim2h_server {
->>>>>>> 76d3dcd0
      pkgs = holonix.pkgs;
      config = config;
    }).buildInputs
