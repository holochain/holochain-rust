# Zome Functions

Finally, it is time to address the core application logic of Zomes.

What Zome functions you write depends, of course, on what you are building your application to do. By exposing a number of native capacities of Holochain to Zomes, developers have been given access to a rich suite of tools that offer limitless ways they can be combined. Holochain achieves this by exposing core functions to the WASM code of Zomes.

A core feature of an HDK is that it will handle that native interface to Holochain, wrapping the underlying functions in easy to call, well defined and well documented functions that are native to the language that you're writing in!

So within Zome code, by calling functions of the HDK, you can do powerful things with Holochain, like:
  - Read and write data to and from the configured storage mechanism, and from the network
  - Transport messages directly between nodes of a network
  - Call functions in other Zomes, and even "bridged" DNA instances
  - Use cryptographic functions like signing and verification to handle data security and integrity
  - Emit "signals" containing data from a Zome, to a UI for example

How these different functions work and how to use them will be covered throughout the rest of this chapter in detail. This article will provide a general overview of what Zome functions themselves are and how they work.

Recall that Zomes will be written in diverse programming languages, any one that compiles to WebAssembly. Towards the bottom of this article, "Building in Rust" gives examples of what writing functions in Rust will be like. It is difficult to show what a function in WASM looks like, since even the "human-readable" version of WASM, WAT, is not highly readable.

## DNA, Zomes, Capabilities, and Functions

When Holochain loads a DNA file, to start an instance from it, it expects the presence of one or more Zomes in the definition. Here is a skeletal (incomplete) DNA JSON file that can illustrate this:

```json
{
    "name": "test",
    "zomes": {
        "test_zome": {
            "name": "test_zome",
            "capabilities": {
                "test_capability": {
                    "type": "public"
                    "functions": [],
                }
            },
            "fn_declarations": [],
            "code": {
                "code": "AAECAw=="
            }
        }
    }
}
```

This theoretical DNA has one Zome, "test_zome". However, it has no functions. Note that the nested `fn_declarations` property is an empty array.

There are few things to learn from this DNA JSON. The first, that is simple to explain, is that the code, Base64 encoded WASM, is actually embedded in the Zome's definition, nested under `code.code`. All the functions Holochain expects to be implemented need to be encapsulated within that WASM code.

The second is that even outside of the WASM code, Holochain expects a certain level of visibility into the functions contained within, at least the ones meant to be called via Holochain (as oppose to private/internal functions).

There are at least two reasons for this:
- to define a permission based system for those functions
- to be able to reason about data inputs and outputs for those functions

These will both be discussed below.

## Capabilities

In order to operate securely, but still be full featured, Holochain has a permissions system for function calls. This is being called "Capabilities".

A Zome can have multiple Capabilities, and each Capability has one CapabilityType, from a defined set of options, as well as list of functions that are accessible using that capability. The point of selecting a CapabilityType for a set of functions is that it will allow granular control of who can call which functions of a Zome.

In the example, the name of the capability was "test_capability".

```json
"capabilities": {
    "test_capability": {
        "type": "public"
        "functions": ["get_task_list"]
    }
}
```

The CapabilityType, or just "type" in the JSON, for the Capability is set to "public". The current options for a CapabilityType are `public`, `transferable` and `assigned`.

At this moment, Holochain's capability system is still under development, so these values aren't final. More documentation for Capabilities will be released as the implementation evolves within Holochain.

Important notes for the current use of Capabilities:
- Holochain does not yet check the identity of the user making function calls
- Capability names are ALSO needed when function calls are being made

## Function Declarations

All of the Zome's functions are declared in the `fn_declarations` array. Here is an example of one:

```json
"fn_declarations": [
    {
        "name": "get_task_list",
        "inputs": [{"name": "username", "type": "string"}],
        "outputs": [{"name": "task_list", "type": "json"}]
    }
]
```

Each function declaration is an object that includes the `name`, and the `inputs` and `outputs` expected for the function. Since WebAssembly only compiles from code languages with a type system, the generation of these inputs and outputs can expected to be automated.

The `name` is the most important thing here, because when a function call to an instance is being performed, it will have to match a name which Holochain can find in the `functions`. If the function isn't declared, Holochain will treat it as if it doesn't exist, even if it is an exposed function in the WASM code.

## Data Interchange - Inputs and Outputs

In order to maintain compabitility with a variety of languages, it was decided to use a language agnostic data interchange format for inputs and ouputs. JSON, the modern web format was selected. Other formats may be supported in the future.

Put simply, this has two big implications: Holochain Conductor implementations must handle JSON serialization and deserialization on the "outside", and HDKs and Zomes must handle JSON serialization and deserialization on the "inside". Holochain agrees only to mediate between the two by passing a string (which should represent valid JSON data).

<<<<<<< HEAD
## How Zome Functions Are Called

Function calls are received by Holochain from client requests (which there are a variety of implementations of, discussed later).  When function calls are being made, they will need to include a complete enough set of arguments to know the following:
=======
## Introducing "Conductors"

To discuss the functions developers will build within Zomes, it is useful to zoom out for a moment, to the level of how Holochain runs on devices. Because there was an intention to make Holochain highly platform and system compatible, the core logic was written in such a way that it could be included into many different codebases. Think MacOSX, Linux, Windows, Android, iOS, and more. Thus Holochain core is actually simply a library that needs to be included in another project which mounts, executes and manages it. Because filling this new need is becoming such a foundational aspect of Holochain, it has its' own name: *Conductor*.

Conductors install and uninstall, start and stop instances of DNA on devices. There is one more important function of Conductors: *they create a channel to securely make function calls into the Zome functions of DNA instances*.

Imagine that there are many DNA instances running within one Conductor, and each DNA can have multiple Zomes. Clearly, function calls will need to include a complete enough set of arguments to know the following:
- which instance?
>>>>>>> f5bff04c
- which Zome?
- which Capability token?
- which function?
- what values should the function be called with?

<<<<<<< HEAD
Before making the function call, Holochain will check the validity of the request, and fail if necessary. If the request is deemed valid, Holochain will mount the WASM code for a Zome using its' WASM interpreter, and then make a function call into it, giving it the arguments given to it in the request. When it receives the response from the WASM, it will then pass that return value as the response to the request. This may sound complex, but that's just what's going on internally, actually using it with an HDK and a [Container](../containers.md) (which is discussed later) is easy.
=======
Conductors can implement whatever interfaces to perform these function calls they wish to, opening a wealth of opportunity. Holochain provides two reference Conductors, one for [Nodejs](https://www.npmjs.com/package/@holochain/holochain-nodejs), and the other a [Rust built binary executable](https://github.com/holochain/holochain-rust/tree/develop/conductor). With the Rust built binary Conductor, interfaces for making function calls already includes HTTP and WebSockets. More details about Conductors can be found in [another chapter](../conductors.md), it is simply important context for proceeding.

When a call to a Zome function is being made from the Conductor, it first passes the arguments to Holochain. Before making the function call, Holochain will check the validity of the request, and fail if necessary. If the request is deemed valid, Holochain will mount the WASM code for a Zome using its' WASM interpreter, and then make a function call into it, giving it the arguments given to it in the request. When it receives the response from the WASM, it will then pass that return value as the response to the request. This may sound complex, but that's just what's going on internally, actually using it with an HDK and a Conductor is easy.
>>>>>>> f5bff04c


## Building in Rust: Zome Functions

So far, in [entry type definitions](./entry_type_definitions.md) and [genesis](./genesis.md), the most complex example of `define_zome!` was still very simple, and didn't include any functions:

```rust
...

#[derive(Serialize, Deserialize, Debug, DefaultJson)]
struct Post {
    content: String,
    date_created: String,
}

define_zome! {
    entries: [
        entry!(
            name: "post",
            description: "A blog post entry which has an author",
            sharing: Sharing::Public,
            native_type: Post,
            validation_package: || {
                ValidationPackageDefinition::Entry
            },
            validation: |_post: Post, _validation_data: ValidationData| {
                Ok(())
            }
        )
    ]

    genesis: || {
        Ok(())
    }

    functions: []
}
```

`functions` is where the Capabilities, and function declarations will be made.

### Adding a Capability

A Zome can have multiple Capabilities within it. This is what adding some Capabilities might look like:

```rust
...

define_zome! {
    ...
    capabilities: {
        public (Public) [read_post]
        authoring (Assigned) [create_post, update_post]
    }
}
```

In this example, `public` is the name of a capability which grants `Public` Capbility-type access to the `read_post` function, and `authoring` is the name of a capability which for which token grants can be assigned to specific agents for access to the `create_post` and `update_post` functions.  The implication of `Public` is that from your local device, any request to Holochain to make a function call to this Capability of this Zome will succeed, without needing authorization.

### Adding a Zome Function

In order to add a Zome function, there are two primary steps that are involved.
1. declare your function in `define_zome!`
2. write the Rust code for the handler of that function, calling any HDK functions you need

__Step 1__

The `functions` section looks a bit like an array of key-value pairs:

```rust
...

define_zome! {
    ...
    functions: [
        send_message: {
            inputs: |to_agent: Address, message: String|,
            outputs: |response: ZomeApiResult<String>|,
            handler: handle_send_message
        }
    ]
}
```

In this example, `send_message` is the given name of this function, by which it will be referenced and called elsewhere. There are three properties necessary to provide `send_message`, and any function declaration: `inputs`, `outputs`, and `handler`.

`inputs` expects a list or argument names, and types, for the `send_message` function to be called with.

`outputs` expects a single declaration of a return type. The name (which in the example is `response`) is arbitrary, call it anything.

`handler` expects the name of a function which will handle this function call, and which matches the function signature of `inputs` and `outputs`. In this case, `handle_send_message`, which has yet to be defined.

__Step 2__

Here is an example of a simplistic function, for illustration purposes. It centers on the use of a function call to an HDK function.

```rust
fn handle_send_message(to_agent: Address, message: String) -> ZomeApiResult<String>  {
    hdk::send(to_agent, message, 60000.into())
}
```

Notice right away how the arguments match perfectly with the `inputs: |...|` section of the function declaration. Any differences will cause issues. This is also true of the return type of the output. Note the pairing of `ZomeApiResult<String>` as the return type.

The name of the function, `handle_send_message` is the same as the name given as the `handler` in the `define_zome!` function declaration.

Within the function, `handle_send_message` makes use of a Holochain/HDK function that [sends messages directly node-to-node](https://developer.holochain.org/api/0.0.3/hdk/api/fn.send.html).

The available functions, their purpose, and how to use them is fully documented elsewhere, in the [API reference](https://developer.holochain.org/api/0.0.3/hdk/api/index.html#functions) and the [List of API Functions](./api_functions.md).

In the example, `handle_send_message` simply forwards the result of calling `hdk::send` as its' own result.

Here are the above two steps combined:
```rust
...

fn handle_send_message(to_agent: Address, message: String) -> ZomeApiResult<String>  {
    hdk::send(to_agent, message, 60000.into())
}

define_zome! {
    ...
    functions: [
        send_message: {
            inputs: |to_agent: Address, message: String|,
            outputs: |response: ZomeApiResult<String>|,
            handler: handle_send_message
        }
    ]
}
```

To see plenty of examples of adding functions, check out a file used for [testing the many capacities of the HDK](https://github.com/holochain/holochain-rust/blob/v0.0.3/hdk-rust/wasm-test/src/lib.rs).

Otherwise, continue reading to learn all about the API Functions and examples of how to use them.<|MERGE_RESOLUTION|>--- conflicted
+++ resolved
@@ -103,32 +103,15 @@
 
 Put simply, this has two big implications: Holochain Conductor implementations must handle JSON serialization and deserialization on the "outside", and HDKs and Zomes must handle JSON serialization and deserialization on the "inside". Holochain agrees only to mediate between the two by passing a string (which should represent valid JSON data).
 
-<<<<<<< HEAD
 ## How Zome Functions Are Called
 
 Function calls are received by Holochain from client requests (which there are a variety of implementations of, discussed later).  When function calls are being made, they will need to include a complete enough set of arguments to know the following:
-=======
-## Introducing "Conductors"
-
-To discuss the functions developers will build within Zomes, it is useful to zoom out for a moment, to the level of how Holochain runs on devices. Because there was an intention to make Holochain highly platform and system compatible, the core logic was written in such a way that it could be included into many different codebases. Think MacOSX, Linux, Windows, Android, iOS, and more. Thus Holochain core is actually simply a library that needs to be included in another project which mounts, executes and manages it. Because filling this new need is becoming such a foundational aspect of Holochain, it has its' own name: *Conductor*.
-
-Conductors install and uninstall, start and stop instances of DNA on devices. There is one more important function of Conductors: *they create a channel to securely make function calls into the Zome functions of DNA instances*.
-
-Imagine that there are many DNA instances running within one Conductor, and each DNA can have multiple Zomes. Clearly, function calls will need to include a complete enough set of arguments to know the following:
-- which instance?
->>>>>>> f5bff04c
 - which Zome?
 - which Capability token?
 - which function?
 - what values should the function be called with?
 
-<<<<<<< HEAD
 Before making the function call, Holochain will check the validity of the request, and fail if necessary. If the request is deemed valid, Holochain will mount the WASM code for a Zome using its' WASM interpreter, and then make a function call into it, giving it the arguments given to it in the request. When it receives the response from the WASM, it will then pass that return value as the response to the request. This may sound complex, but that's just what's going on internally, actually using it with an HDK and a [Container](../containers.md) (which is discussed later) is easy.
-=======
-Conductors can implement whatever interfaces to perform these function calls they wish to, opening a wealth of opportunity. Holochain provides two reference Conductors, one for [Nodejs](https://www.npmjs.com/package/@holochain/holochain-nodejs), and the other a [Rust built binary executable](https://github.com/holochain/holochain-rust/tree/develop/conductor). With the Rust built binary Conductor, interfaces for making function calls already includes HTTP and WebSockets. More details about Conductors can be found in [another chapter](../conductors.md), it is simply important context for proceeding.
-
-When a call to a Zome function is being made from the Conductor, it first passes the arguments to Holochain. Before making the function call, Holochain will check the validity of the request, and fail if necessary. If the request is deemed valid, Holochain will mount the WASM code for a Zome using its' WASM interpreter, and then make a function call into it, giving it the arguments given to it in the request. When it receives the response from the WASM, it will then pass that return value as the response to the request. This may sound complex, but that's just what's going on internally, actually using it with an HDK and a Conductor is easy.
->>>>>>> f5bff04c
 
 
 ## Building in Rust: Zome Functions
