[package]
name = "holochain_dpki"
version = "0.0.32-alpha2"
authors = ["Holochain Core Dev Team <devcore@holochain.org>"]
edition = "2018"

[dependencies]
lazy_static = "=1.2.0"
base64 = "=0.10.1"
holochain_core_types = { path = "../core_types" }
<<<<<<< HEAD
holochain_persistence_api = "=0.0.7"
lib3h_sodium = { git = "https://github.com/holochain/lib3h", branch = "add-compare-to-crypto-system-buf" }
lib3h_crypto_api = { git = "https://github.com/holochain/lib3h", branch = "add-compare-to-crypto-system-buf" }
=======
lib3h_sodium = { version = "=0.0.13" }
holochain_persistence_api = "=0.0.8"
>>>>>>> b9c05b9a
serde = "=1.0.89"
serde_derive = "=1.0.89"
serde_json = { version = "=1.0.39", features = ["preserve_order"] }
hcid = "=0.0.6"
bip39 = "=0.6.0-beta.1"<|MERGE_RESOLUTION|>--- conflicted
+++ resolved
@@ -8,14 +8,9 @@
 lazy_static = "=1.2.0"
 base64 = "=0.10.1"
 holochain_core_types = { path = "../core_types" }
-<<<<<<< HEAD
-holochain_persistence_api = "=0.0.7"
+holochain_persistence_api = "=0.0.8"
 lib3h_sodium = { git = "https://github.com/holochain/lib3h", branch = "add-compare-to-crypto-system-buf" }
 lib3h_crypto_api = { git = "https://github.com/holochain/lib3h", branch = "add-compare-to-crypto-system-buf" }
-=======
-lib3h_sodium = { version = "=0.0.13" }
-holochain_persistence_api = "=0.0.8"
->>>>>>> b9c05b9a
 serde = "=1.0.89"
 serde_derive = "=1.0.89"
 serde_json = { version = "=1.0.39", features = ["preserve_order"] }
