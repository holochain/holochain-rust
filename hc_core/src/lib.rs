#![cfg_attr(feature = "strict", deny(warnings))]
#![feature(fnbox)]

pub mod agent;
pub mod source_chain;
pub mod common;
pub mod instance;
pub mod network;
pub mod nucleus;
pub mod state;

#[cfg(test)]
mod tests {
    use agent::Action::*;
    use instance::Instance;
    use nucleus::dna::*;
    use nucleus::Action::*;
    use state::Action::*;
    use state::State;
    use std::sync::mpsc::channel;
    use std::sync::Arc;
    use std::sync::Mutex;

    #[test]
    fn adding_messages_to_queue() {
        let mut instance = Instance::create();
        instance.start_action_loop();

        let dna = DNA {};
        let (sender, receiver) = channel();
        let s = sender.clone();
        instance.dispatch_with_observer(Nucleus(InitApplication(dna.clone())), move |state: &State| {
            match state.nucleus().dna() {
                Some(dna) => {
                    sender.send(dna).expect("test channel must be open");
                    return true;
                },
                None => return false
            }
        });

        let stored_dna = receiver.recv().unwrap();

        assert_eq!(
            dna,
            stored_dna
        );
<<<<<<< HEAD
/*
        let entry = ::common::entry::Entry {};
=======

        let entry = ::common::entry::Entry::new(&String::new());
>>>>>>> 25c9c5c1
        let action = Agent(Commit(entry));
        instance.dispatch(action.clone(), None);
        assert_eq!(*instance.pending_actions().back().unwrap(), action);*/
    }
/*
    #[test]
    fn consuming_actions_and_checking_state_mutation() {
        let mut instance = Instance::create();
        assert_eq!(instance.state().nucleus().dna(), None);
        assert_eq!(instance.state().nucleus().inits(), 0);

        let dna = DNA {};
        let action = Nucleus(InitApplication(dna.clone()));
        instance.dispatch(action.clone(), None);
        instance.consume_next_action();

        assert_eq!(instance.state().nucleus().dna(), Some(dna));
        assert_eq!(instance.state().nucleus().inits(), 1);

        instance.dispatch(action.clone(), None);
        instance.consume_next_action();

        assert_eq!(instance.state().nucleus().inits(), 2);
    }*/
}<|MERGE_RESOLUTION|>--- conflicted
+++ resolved
@@ -45,13 +45,8 @@
             dna,
             stored_dna
         );
-<<<<<<< HEAD
 /*
-        let entry = ::common::entry::Entry {};
-=======
-
         let entry = ::common::entry::Entry::new(&String::new());
->>>>>>> 25c9c5c1
         let action = Agent(Commit(entry));
         instance.dispatch(action.clone(), None);
         assert_eq!(*instance.pending_actions().back().unwrap(), action);*/
