--- conflicted
+++ resolved
@@ -1,10 +1,5 @@
 #![cfg_attr(feature = "strict", deny(warnings))]
-<<<<<<< HEAD
-#![feature(fnbox)]
-
-=======
 extern crate hc_dna;
->>>>>>> fcbe9ad7
 pub mod agent;
 pub mod common;
 pub mod context;
@@ -13,21 +8,15 @@
 pub mod logger;
 pub mod network;
 pub mod nucleus;
-<<<<<<< HEAD
-=======
 pub mod persister;
->>>>>>> fcbe9ad7
+pub mod source_chain;
 pub mod source_chain;
 pub mod state;
 
 #[cfg(test)]
 mod tests {
-<<<<<<< HEAD
     //use agent::Action::*;
-=======
-    use agent::Action::*;
     use hc_dna::Dna;
->>>>>>> fcbe9ad7
     use instance::Instance;
     use nucleus::Action::*;
     use state::Action::*;
@@ -36,11 +25,10 @@
 
     #[test]
     fn adding_messages_to_queue() {
-<<<<<<< HEAD
-        let mut instance = Instance::create();
+        let mut instance = Instance::new();
         instance.start_action_loop();
 
-        let dna = DNA {};
+        let dna = Dna::new();
         let (sender, receiver) = channel();
         instance.dispatch_with_observer(
             Nucleus(InitApplication(dna.clone())),
@@ -51,15 +39,6 @@
                 }
                 None => return false,
             },
-=======
-        let mut instance = Instance::new();
-
-        let dna = Dna::new();
-        instance.dispatch(Nucleus(InitApplication(dna.clone())));
-        assert_eq!(
-            *instance.pending_actions().back().unwrap(),
-            Nucleus(InitApplication(dna.clone()))
->>>>>>> fcbe9ad7
         );
 
         let stored_dna = receiver.recv().unwrap();
@@ -80,28 +59,16 @@
 
         let dna = Dna::new();
         let action = Nucleus(InitApplication(dna.clone()));
-<<<<<<< HEAD
-        instance.dispatch(action.clone(), None);
-        instance.consume_next_action();
-=======
         instance.dispatch(action.clone());
 
         match instance.consume_next_action() {
             Ok(()) => assert!(true),
             Err(_) => assert!(false),
         };
->>>>>>> fcbe9ad7
 
         assert_eq!(instance.state().nucleus().dna(), Some(dna));
         assert_eq!(instance.state().nucleus().initialized(), true);
 
-<<<<<<< HEAD
-        instance.dispatch(action.clone(), None);
-        instance.consume_next_action();
-
-        assert_eq!(instance.state().nucleus().inits(), 2);
-    }*/
-=======
         instance.dispatch(action.clone());
         match instance.consume_next_action() {
             Ok(()) => assert!(true),
@@ -110,5 +77,4 @@
 
         assert_eq!(instance.state().nucleus().initialized(), true);
     }
->>>>>>> fcbe9ad7
 }