--- conflicted
+++ resolved
@@ -950,40 +950,10 @@
     entry_type_names: QueryArgsNames,
     options: QueryArgsOptions,
 ) -> ZomeApiResult<QueryResult> {
-<<<<<<< HEAD
     Dispatch::Query.with_input(QueryArgs {
         entry_type_names,
-        start,
-        limit,
+        options,
     })
-=======
-    let mut mem_stack: SinglePageStack = unsafe { G_MEM_STACK.unwrap() };
-
-    // Put args in struct and serialize into memory
-    let allocation_of_input = store_as_json(
-        &mut mem_stack,
-        QueryArgs {
-            entry_type_names,
-            options,
-        },
-    )?;
-
-    let encoded_allocation_of_result: u32 =
-        unsafe { hc_query(allocation_of_input.encode() as u32) };
-
-    // Deserialize complex result stored in memory
-    let result: ZomeApiInternalResult = load_json(encoded_allocation_of_result as u32)?;
-    // Free result & input allocations
-    mem_stack
-        .deallocate(allocation_of_input)
-        .expect("deallocate failed");
-    // Done
-    if result.ok {
-        Ok(JsonString::from(result.value).try_into()?)
-    } else {
-        Err(ZomeApiError::from(result.error))
-    }
->>>>>>> d83535b8
 }
 /// Sends a node-to-node message to the given agent, specified by their address.
 /// Addresses of agents can be accessed using [hdk::AGENT_ADDRESS](struct.AGENT_ADDRESS.html).
