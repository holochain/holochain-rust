use crate::{
    error::{ZomeApiError, ZomeApiResult},
    globals::*,
};
use holochain_core_types::{
    cas::content::Address,
    crud_status::CrudStatus,
    entry::Entry,
    error::{CoreError, HolochainError, RibosomeReturnCode, ZomeApiInternalResult},
};
pub use holochain_wasm_utils::api_serialization::validation::*;
use holochain_wasm_utils::{
    api_serialization::{
        get_entry::{EntryHistory, GetEntryArgs, GetEntryOptions, StatusRequestKind},
        get_links::{GetLinksArgs, GetLinksResult},
        link_entries::LinkEntriesArgs,
        QueryArgs, QueryResult, UpdateEntryArgs, ZomeFnCallArgs,
    },
    holochain_core_types::{
        hash::HashString,
        json::{JsonString, RawString},
    },
    memory_allocation::*,
    memory_serialization::*,
};
use serde_json;
use std::{convert::TryInto, os::raw::c_char};

//--------------------------------------------------------------------------------------------------
// ZOME API GLOBAL VARIABLES
//--------------------------------------------------------------------------------------------------

lazy_static! {
  /// The `name` property as taken from the DNA.
  pub static ref DNA_NAME: &'static str = &GLOBALS.dna_name;

  /// The hash of the DNA the Zome is embedded within.
  /// This is often useful as a fixed value that is known by all
  /// participants running the DNA.
  pub static ref DNA_HASH: &'static HashString = &GLOBALS.dna_hash;

  /// The identity string used when the chain was first initialized.
  pub static ref AGENT_ID_STR: &'static str = &GLOBALS.agent_id_str;

  /// The hash of your public key.
  /// This is your node address on the DHT.
  /// It can be used for node-to-node messaging with `send` and `receive` functions.
  pub static ref AGENT_ADDRESS: &'static Address = &GLOBALS.agent_address;

  /// The hash of the first identity entry on your chain (The second entry on your chain).
  /// This is your peer's identity on the DHT.
  pub static ref AGENT_INITIAL_HASH: &'static HashString = &GLOBALS.agent_initial_hash;

  #[doc(hidden)]
  /// The hash of the most recent identity entry that has been committed to your chain.
  /// Starts with the same value as AGENT_INITIAL_HASH.
  /// After a call to `update_agent` it will have the value of the hash of the newly committed identity entry.
  pub static ref AGENT_LATEST_HASH: &'static HashString = &GLOBALS.agent_latest_hash;
}

impl From<DNA_NAME> for JsonString {
    fn from(dna_name: DNA_NAME) -> JsonString {
        JsonString::from(RawString::from(dna_name.to_string()))
    }
}

impl From<DNA_HASH> for JsonString {
    fn from(dna_hash: DNA_HASH) -> JsonString {
        JsonString::from(HashString::from(dna_hash.to_string()))
    }
}

impl From<AGENT_ID_STR> for JsonString {
    fn from(agent_id: AGENT_ID_STR) -> JsonString {
        JsonString::from(RawString::from(agent_id.to_string()))
    }
}

impl From<AGENT_ADDRESS> for JsonString {
    fn from(agent_address: AGENT_ADDRESS) -> JsonString {
        JsonString::from(Address::from(agent_address.to_string()))
    }
}

impl From<AGENT_INITIAL_HASH> for JsonString {
    fn from(agent_initial_hash: AGENT_INITIAL_HASH) -> JsonString {
        JsonString::from(HashString::from(agent_initial_hash.to_string()))
    }
}

impl From<AGENT_LATEST_HASH> for JsonString {
    fn from(agent_latest_hash: AGENT_LATEST_HASH) -> JsonString {
        JsonString::from(HashString::from(agent_latest_hash.to_string()))
    }
}

//--------------------------------------------------------------------------------------------------
// SYSTEM CONSTS
//--------------------------------------------------------------------------------------------------

// HC.GetMask
bitflags! {
  pub struct GetEntryMask: u8 {
    const ENTRY      = 1 << 0;
    const ENTRY_TYPE = 1 << 1;
    const SOURCES    = 1 << 2;
  }
}
// explicit `Default` implementation
impl Default for GetEntryMask {
    fn default() -> GetEntryMask {
        GetEntryMask::ENTRY
    }
}

// TODOs
//// HC.LinkAction
//pub enum LinkAction {
//    Add,
//    Delete,
//}
//
//// HC.PkgReq
//pub enum PkgRequest {
//    Chain,
//    ChainOption,
//    EntryTypes,
//}
//
//// HC.PkgReq.ChainOpt
//pub enum ChainOption {
//    None,
//    Headers,
//    Entries,
//    Full,
//}
//
//// HC.Bridge
//pub enum BridgeSide {
//    From,
//    To,
//}
//
//// HC.SysEntryType
//// WARNING Keep in sync with SystemEntryType in holochain-rust
//enum SystemEntryType {
//    Dna,
//    Agent,
//    Key,
//    Headers,
//    Deletion,
//}
//
//mod bundle_cancel {
//    // HC.BundleCancel.Reason
//    pub enum Reason {
//        UserCancel,
//        Timeout,
//    }
//    // HC.BundleCancel.Response
//    pub enum Response {
//        Ok,
//        Commit,
//    }
//}

// Allowed input for close_bundle()
pub enum BundleOnClose {
    Commit,
    Discard,
}

//--------------------------------------------------------------------------------------------------
// API FUNCTIONS
//--------------------------------------------------------------------------------------------------

/// Prints a string through the stdout of the running service, and also
/// writes that string to the logger in the execution context
/// # Examples
/// ```rust
/// # #[macro_use]
/// # extern crate hdk;
/// # use hdk::error::ZomeApiResult;
///
/// # fn main() {
/// pub fn handle_some_function(content: String) -> ZomeApiResult<()> {
///     // ...
///     hdk::debug("write a message to the logs");
///     // ...
///     Ok(())
/// }
///
/// # }
/// ```
pub fn debug<J: TryInto<JsonString>>(msg: J) -> ZomeApiResult<()> {
    let mut mem_stack = unsafe { G_MEM_STACK.unwrap() };

    let allocation_of_input = store_as_json(&mut mem_stack, msg)?;

    unsafe {
        hc_debug(allocation_of_input.encode());
    }

    mem_stack
        .deallocate(allocation_of_input)
        .expect("should be able to deallocate input that has been allocated on memory stack");

    Ok(())
}

/// Call an exposed function from another zome.
/// Arguments for the called function are passed as `JsonString`.
/// Returns the value that's returned by the given function as a json str.
/// # Examples
/// In order to utilize `call`, you must have at least two separate Zomes.
/// Here are two Zome examples, where one performs a `call` into the other.
///
/// This first one, is the one that is called into, with the Zome name `summer`.
/// ```rust
/// # #[macro_use]
/// # extern crate hdk;
/// # extern crate serde;
/// # #[macro_use]
/// # extern crate serde_derive;
/// # #[macro_use]
/// # extern crate serde_json;
/// # use hdk::holochain_core_types::json::JsonString;
///
/// # // Adding empty functions so that the cfg(test) build can link.
/// # #[no_mangle]
/// # pub fn hc_init_globals(_: u32) -> u32 { 0 }
/// # #[no_mangle]
/// # pub fn hc_commit_entry(_: u32) -> u32 { 0 }
/// # #[no_mangle]
/// # pub fn hc_get_entry(_: u32) -> u32 { 0 }
/// # #[no_mangle]
/// # pub fn hc_entry_address(_: u32) -> u32 { 0 }
/// # #[no_mangle]
/// # pub fn hc_query(_: u32) -> u32 { 0 }
/// # #[no_mangle]
/// # pub fn hc_call(_: u32) -> u32 { 0 }
/// # #[no_mangle]
/// # pub fn hc_update_entry(_: u32) -> u32 { 0 }
/// # #[no_mangle]
/// # pub fn hc_remove_entry(_: u32) -> u32 { 0 }
///
/// # fn main() {
///
/// fn handle_sum(num1: u32, num2: u32) -> JsonString {
///     let sum = num1 + num2;
///     json!({"sum": format!("{}",sum)}).into()
/// }
///
/// define_zome! {
///     entries: []
///
///     genesis: || {
///         Ok(())
///     }
///
///     functions: {
///         main (Public) {
///             sum: {
///                 inputs: |num1: u32, num2: u32|,
///                 outputs: |sum: JsonString|,
///                 handler: handle_sum
///             }
///         }
///     }
/// }
///
/// # }
/// ```
///
/// This second one, is the one that performs the call into the `summer` Zome.
/// ```rust
/// # #![feature(try_from)]
/// # #[macro_use]
/// # extern crate hdk;
/// # extern crate serde;
/// # #[macro_use]
/// # extern crate serde_derive;
/// # #[macro_use]
/// # extern crate serde_json;
/// # #[macro_use]
/// # extern crate holochain_core_types_derive;
///
/// # use hdk::holochain_core_types::hash::HashString;
/// # use hdk::holochain_core_types::json::JsonString;
/// # use hdk::holochain_core_types::error::HolochainError;
/// # use hdk::error::ZomeApiResult;
/// # use std::convert::TryInto;
///
/// # // Adding empty functions so that the cfg(test) build can link.
/// # #[no_mangle]
/// # pub fn hc_init_globals(_: u32) -> u32 { 0 }
/// # #[no_mangle]
/// # pub fn hc_commit_entry(_: u32) -> u32 { 0 }
/// # #[no_mangle]
/// # pub fn hc_get_entry(_: u32) -> u32 { 0 }
/// # #[no_mangle]
/// # pub fn hc_entry_address(_: u32) -> u32 { 0 }
/// # #[no_mangle]
/// # pub fn hc_query(_: u32) -> u32 { 0 }
/// # #[no_mangle]
/// # pub fn hc_call(_: u32) -> u32 { 0 }
/// # #[no_mangle]
/// # pub fn hc_update_entry(_: u32) -> u32 { 0 }
/// # #[no_mangle]
/// # pub fn hc_remove_entry(_: u32) -> u32 { 0 }
///
/// # fn main() {
///
/// fn handle_check_sum(num1: u32, num2: u32) -> ZomeApiResult<JsonString> {
///     #[derive(Serialize, Deserialize, Debug, DefaultJson)]
///     struct SumInput {
///         num1: u32,
///         num2: u32,
///     };
///     let call_input = SumInput {
///         num1: num1,
///         num2: num2,
///     };
///     hdk::call("summer", "main", "sum", call_input.into())
/// }
///
/// define_zome! {
///     entries: []
///
///     genesis: || {
///         Ok(())
///     }
///
///     functions: {
///         main (Public) {
///             check_sum: {
///                 inputs: |num1: u32, num2: u32|,
///                 outputs: |sum: ZomeApiResult<JsonString>|,
///                 handler: handle_check_sum
///             }
///         }
///     }
/// }
///
/// # }
/// ```
pub fn call<S: Into<String>>(
    zome_name: S,
    cap_name: S,
    fn_name: S,
    fn_args: JsonString,
) -> ZomeApiResult<JsonString> {
    let mut mem_stack: SinglePageStack;
    unsafe {
        mem_stack = G_MEM_STACK.unwrap();
    }

    // Put args in struct and serialize into memory
    let allocation_of_input = store_as_json(
        &mut mem_stack,
        ZomeFnCallArgs {
            zome_name: zome_name.into(),
            cap_name: cap_name.into(),
            fn_name: fn_name.into(),
            fn_args: String::from(fn_args),
        },
    )?;

    // Call WASMI-able commit
    let encoded_allocation_of_result: u32;
    unsafe {
        encoded_allocation_of_result = hc_call(allocation_of_input.encode() as u32);
    }
    // Deserialize complex result stored in memory and check for ERROR in encoding
    let result = load_string(encoded_allocation_of_result as u32)?;

    // Free result & input allocations.
    mem_stack
        .deallocate(allocation_of_input)
        .expect("deallocate failed");

    // Done
    Ok(result.into())
}

/// Attempts to commit an entry to your local source chain. The entry
/// will have to pass the defined validation rules for that entry type.
/// If the entry type is defined as public, will also publish the entry to the DHT.
/// Returns either an address of the committed entry as a string, or an error.
/// # Examples
/// ```rust
/// # #![feature(try_from)]
/// # extern crate hdk;
/// # extern crate serde_json;
/// # #[macro_use]
/// # extern crate serde_derive;
/// # extern crate holochain_core_types;
/// # #[macro_use]
/// # extern crate holochain_core_types_derive;
/// # use hdk::error::ZomeApiResult;
/// # use holochain_core_types::json::JsonString;
/// # use holochain_core_types::error::HolochainError;
/// # use holochain_core_types::entry::entry_type::AppEntryType;
/// # use holochain_core_types::entry::Entry;
/// # use holochain_core_types::cas::content::Address;
///
/// # #[no_mangle]
/// # pub fn hc_commit_entry(_: u32) -> u32 { 0 }
///
/// # fn main() {
///
/// #[derive(Serialize, Deserialize, Debug, DefaultJson)]
/// pub struct Post {
///     content: String,
///     date_created: String,
/// }
///
/// pub fn handle_create_post(content: String) -> ZomeApiResult<Address> {
///
<<<<<<< HEAD
///     let post_entry = Entry::App("post".into(), Post{
///         content,
///         date_created: "now".into(),
///     }.into());
=======
///    let post_entry = Entry::App(AppEntryType::from("post"),
///        Post {
///            content: content,
///            date_created: "now".to_string(),
///        }.into()
///    );
>>>>>>> eb4e1df7
///
///    let address = hdk::commit_entry(&post_entry)?;
///
///    Ok(address)
///
/// }
///
/// # }
/// ```
pub fn commit_entry(entry: &Entry) -> ZomeApiResult<Address> {
    let mut mem_stack: SinglePageStack;
    unsafe {
        mem_stack = G_MEM_STACK.unwrap();
    }

    let allocation_of_input = store_as_json(&mut mem_stack, entry)?;

    // Call Ribosome's commit_entry()
    let encoded_allocation_of_result: u32;
    unsafe {
        encoded_allocation_of_result = hc_commit_entry(allocation_of_input.encode() as u32);
    }

    // Deserialize complex result stored in wasm memory
    let result: ZomeApiInternalResult = load_json(encoded_allocation_of_result as u32)?;
    // Free result & input allocations
    mem_stack
        .deallocate(allocation_of_input)
        .expect("deallocate failed");
    // Done
    if result.ok {
        Ok(JsonString::from(result.value).try_into()?)
    } else {
        Err(ZomeApiError::from(result.error))
    }
}

/// Retrieves latest version of an entry from the local chain or the DHT, by looking it up using
/// the specified address.
/// Returns None if no entry exists at the specified address or
/// if the entry's crud-status is not LIVE.
/// # Examples
/// ```rust
/// # extern crate hdk;
/// # extern crate holochain_core_types;
/// # use hdk::error::ZomeApiResult;
/// # use holochain_core_types::entry::Entry;
/// # use holochain_core_types::json::JsonString;
/// # use holochain_core_types::cas::content::Address;
/// # fn main() {
/// pub fn handle_get_post(post_address: Address) -> ZomeApiResult<Option<Entry>> {
///     // get_entry returns a Result<Option<T>, ZomeApiError>
///     // where T is the type that you used to commit the entry, in this case a Blog
///     // It's a ZomeApiError if something went wrong (i.e. wrong type in deserialization)
///     // Otherwise its a Some(T) or a None
///     hdk::get_entry(post_address)
/// }
/// # }
/// ```
pub fn get_entry(address: Address) -> ZomeApiResult<Option<Entry>> {
    let entry_result = get_entry_result(address, GetEntryOptions::default())?;
    if entry_result.entries.is_empty() {
        return Ok(None);
    }
    assert_eq!(entry_result.entries.len(), 1);
    if entry_result.crud_status.iter().next().unwrap() != &CrudStatus::LIVE {
        return Ok(None);
    }
    let entry = entry_result.entries.iter().next().unwrap();
    Ok(Some(entry.clone()))
}

/// Returns the Entry at the exact address specified, whatever its crud-status.
/// Returns None if no entry exists at the specified address.
pub fn get_entry_initial(address: Address) -> ZomeApiResult<Option<Entry>> {
    let entry_result = get_entry_result(address, GetEntryOptions::new(StatusRequestKind::Initial))?;
    if entry_result.entries.is_empty() {
        return Ok(None);
    }
    assert_eq!(entry_result.entries.len(), 1);
    let entry = entry_result.entries.iter().next().unwrap();
    Ok(Some(entry.clone()))
}

/// Return a GetEntryHistory filled with all the versions of the entry from the version at
/// the specified address to the latest.
/// Returns None if no entry exists at the specified address.
pub fn get_entry_history(address: Address) -> ZomeApiResult<Option<EntryHistory>> {
    let entry_result = get_entry_result(address, GetEntryOptions::new(StatusRequestKind::All))?;
    if entry_result.entries.is_empty() {
        return Ok(None);
    }
    Ok(Some(entry_result))
}

/// Retrieves an entry and its metadata from the local chain or the DHT, by looking it up using
/// the specified address.
/// The data returned is configurable with the GetEntryOptions argument.
pub fn get_entry_result(address: Address, options: GetEntryOptions) -> ZomeApiResult<EntryHistory> {
    let mut mem_stack: SinglePageStack;
    unsafe {
        mem_stack = G_MEM_STACK.unwrap();
    }

    let entry_args = GetEntryArgs { address, options };

    // Put args in struct and serialize into memory
    let allocation_of_input = store_as_json(&mut mem_stack, entry_args)?;

    // Call WASMI-able get_entry
    let encoded_allocation_of_result: u32;
    unsafe {
        encoded_allocation_of_result = hc_get_entry(allocation_of_input.encode() as u32);
    }
    // Deserialize complex result stored in memory
    let result: ZomeApiInternalResult = load_json(encoded_allocation_of_result as u32)?;
    // Free result & input allocations
    mem_stack
        .deallocate(allocation_of_input)
        .expect("deallocate failed");
    // Done
    if result.ok {
        Ok(JsonString::from(result.value).try_into()?)
    } else {
        Err(ZomeApiError::from(result.error))
    }
}

/// Consumes three values, two of which are the addresses of entries, and one of which is a string that defines a
/// relationship between them, called a `tag`. Later, lists of entries can be looked up by using [get_links](fn.get_links.html). Entries
/// can only be looked up in the direction from the `base`, which is the first argument, to the `target`.
/// # Examples
/// ```rust
/// # #![feature(try_from)]
/// # extern crate hdk;
/// # extern crate serde_json;
/// # #[macro_use]
/// # extern crate serde_derive;
/// # extern crate holochain_core_types;
/// # #[macro_use]
/// # extern crate holochain_core_types_derive;
/// # use holochain_core_types::json::JsonString;
/// # use holochain_core_types::error::HolochainError;
/// # use holochain_core_types::entry::entry_type::AppEntryType;
/// # use holochain_core_types::entry::Entry;
/// # use holochain_core_types::cas::content::Address;
/// # use hdk::AGENT_ADDRESS;
/// # use hdk::error::ZomeApiResult;
/// # use hdk::holochain_wasm_utils::api_serialization::get_entry::GetEntryOptions;
/// # use hdk::holochain_wasm_utils::api_serialization::get_entry::StatusRequestKind;
/// # fn main() {
///
/// #[derive(Serialize, Deserialize, Debug, DefaultJson)]
/// pub struct Post {
///     content: String,
///     date_created: String,
/// }
///
<<<<<<< HEAD
/// pub fn handle_link_entries(content: String) -> JsonString {
///     let post_entry = Entry::App("post".into(), Post{
///         content,
///         date_created: "now".into(),
///     }.into());
///
///     match hdk::commit_entry(&post_entry) {
///         Ok(post_address) => {
///              match hdk::link_entries(
///                 &AGENT_ADDRESS,
///                 &post_address,
///                 "authored_posts"
///             ) {
///                 Ok(link_address) => post_address.into(),
///                 Err(e) => e.into(),
///             }
///         }
///         Err(hdk_error) => hdk_error.into(),
=======
/// pub fn handle_link_entries(content: String, in_reply_to: Option<Address>) -> ZomeApiResult<Address> {
///
///     let post_entry = Entry::App(AppEntryType::from("post"),
///         Post {
///             content: content,
///             date_created: "now".to_string(),
///         }.into()
///     );
///
///     let address = hdk::commit_entry(&post_entry)?;
///
///     hdk::link_entries(
///         &AGENT_ADDRESS,
///         &address,
///         "authored_posts",
///     )?;
///
///     if let Some(in_reply_to_address) = in_reply_to {
///         // return with Err if in_reply_to_address points to missing entry
///         hdk::get_entry_result(in_reply_to_address.clone(), GetEntryOptions { status_request: StatusRequestKind::All })?;
///         hdk::link_entries(&in_reply_to_address, &address, "comments")?;
>>>>>>> eb4e1df7
///     }
///
///     Ok(address)
///
/// }
/// # }
/// ```
pub fn link_entries<S: Into<String>>(
    base: &Address,
    target: &Address,
    tag: S,
) -> Result<(), ZomeApiError> {
    let mut mem_stack = unsafe { G_MEM_STACK.unwrap() };

    // Put args in struct and serialize into memory
    let allocation_of_input = store_as_json(
        &mut mem_stack,
        LinkEntriesArgs {
            base: base.clone(),
            target: target.clone(),
            tag: tag.into(),
        },
    )?;

    let encoded_allocation_of_result: u32 =
        unsafe { hc_link_entries(allocation_of_input.encode() as u32) };

    // Deserialize complex result stored in memory and check for ERROR in encoding
    let result: ZomeApiInternalResult = load_json(encoded_allocation_of_result as u32)?;
    // Free result & input allocations
    mem_stack
        .deallocate(allocation_of_input)
        .expect("deallocate failed");
    // Done
    if result.ok {
        Ok(JsonString::from(result.value).try_into()?)
    } else {
        Err(ZomeApiError::from(result.error))
    }
}

/// Not Yet Available
// Returns a DNA property, which are defined by the DNA developer.
// They are custom values that are defined in the DNA file
// that can be used in the zome code for defining configurable behaviors.
// (e.g. Name, Language, Description, Author, etc.).
pub fn property<S: Into<String>>(_name: S) -> ZomeApiResult<String> {
    Err(ZomeApiError::FunctionNotImplemented)
}

/// Reconstructs an address of the given entry data.
/// This is the same value that would be returned if `entry_type_name` and `entry_value` were passed
/// to the [commit_entry](fn.commit_entry.html) function and by which it would be retrievable from the DHT using [get_entry](fn.get_entry.html).
/// This is often used to reconstruct an address of a `base` argument when calling [get_links](fn.get_links.html).
/// # Examples
/// ```rust
/// # #![feature(try_from)]
/// # extern crate hdk;
/// # extern crate serde_json;
/// # #[macro_use]
/// # extern crate serde_derive;
/// # extern crate holochain_core_types;
/// # #[macro_use]
/// # extern crate holochain_core_types_derive;
/// # use hdk::error::ZomeApiResult;
/// # use holochain_core_types::json::JsonString;
/// # use holochain_core_types::error::HolochainError;
/// # use holochain_core_types::entry::entry_type::AppEntryType;
/// # use holochain_core_types::entry::AppEntryValue;
/// # use holochain_core_types::entry::Entry;
/// # use holochain_core_types::cas::content::Address;
/// # fn main() {
///
/// #[derive(Serialize, Deserialize, Debug, DefaultJson)]
/// pub struct Post {
///     content: String,
///     date_created: String,
/// }
///
<<<<<<< HEAD
/// fn handle_post_address(content: String) -> JsonString {
///
///     let post_entry = Entry::App("post".into(), Post {
///         content,
///         date_created: "now".into(),
///     }.into());
///
///     match hdk::entry_address(&post_entry) {
///         Ok(address) => address.into(),
///         Err(hdk_error) => hdk_error.into(),
///     }
///
=======
/// pub fn handle_post_address(content: String) -> ZomeApiResult<Address> {
///     let post_entry = Entry::App(
///         AppEntryType::from("post"),
///         AppEntryValue::from(
///             Post {
///                 content: content,
///                 date_created: "now".to_string(),
///             },
///         )
///     );
///
///     hdk::entry_address(&post_entry)
>>>>>>> eb4e1df7
/// }
///
/// # }
/// ```
pub fn entry_address(entry: &Entry) -> ZomeApiResult<Address> {
    let mut mem_stack: SinglePageStack;
    unsafe {
        mem_stack = G_MEM_STACK.unwrap();
    }
    // Put args in struct and serialize into memory
    let allocation_of_input = store_as_json(&mut mem_stack, entry)?;

    let encoded_allocation_of_result: u32;
    unsafe {
        encoded_allocation_of_result = hc_entry_address(allocation_of_input.encode() as u32);
    }

    // Deserialize complex result stored in memory and check for ERROR in encoding
    let result: ZomeApiInternalResult = load_json(encoded_allocation_of_result as u32)?;
    // Free result & input allocations
    mem_stack
        .deallocate(allocation_of_input)
        .expect("deallocate failed");
    // Done
    if result.ok {
        Ok(JsonString::from(result.value).try_into()?)
    } else {
        Err(ZomeApiError::from(result.error))
    }
}

/// Not Yet Available
pub fn sign<S: Into<String>>(_doc: S) -> ZomeApiResult<String> {
    Err(ZomeApiError::FunctionNotImplemented)
}

/// Not Yet Available
pub fn verify_signature<S: Into<String>>(
    _signature: S,
    _data: S,
    _pub_key: S,
) -> ZomeApiResult<bool> {
    Err(ZomeApiError::FunctionNotImplemented)
}

/// Commit an entry to your local source chain that "updates" a previous entry, meaning when getting
/// the previous entry, the updated entry will be returned.
/// `update_entry` sets the previous entry's status metadata to `Modified` and adds the updated
/// entry's address in the previous entry's metadata.
/// The updated entry will hold the previous entry's address in its header,
/// which will be used by validation routes.
pub fn update_entry(new_entry: Entry, address: Address) -> ZomeApiResult<Address> {
    let mut mem_stack: SinglePageStack;
    unsafe {
        mem_stack = G_MEM_STACK.unwrap();
    }

    let update_args = UpdateEntryArgs { new_entry, address };

    // Put args in struct and serialize into memory
    let allocation_of_input = store_as_json(&mut mem_stack, update_args)?;

    // Call Ribosome
    let encoded_allocation_of_result: u32;
    unsafe {
        encoded_allocation_of_result = hc_update_entry(allocation_of_input.encode() as u32);
    }
    let result: ZomeApiInternalResult = load_json(encoded_allocation_of_result as u32)?;
    // Free result & input allocations
    mem_stack
        .deallocate(allocation_of_input)
        .expect("deallocate failed");
    // Done
    if result.ok {
        Ok(JsonString::from(result.value).try_into()?)
    } else {
        Err(ZomeApiError::from(result.error))
    }
}

/// Not Yet Available
pub fn update_agent() -> ZomeApiResult<Address> {
    Err(ZomeApiError::FunctionNotImplemented)
}

/// Commit a DeletionEntry to your local source chain that marks an entry as 'deleted' by setting
/// its status metadata to `Deleted` and adding the DeleteEntry's address in the deleted entry's
/// metadata, which will be used by validation routes.
pub fn remove_entry(address: Address) -> ZomeApiResult<()> {
    let mut mem_stack: SinglePageStack;
    unsafe {
        mem_stack = G_MEM_STACK.unwrap();
    }
    // Put args in struct and serialize into memory
    let allocation_of_input = store_as_json(&mut mem_stack, address)?;

    // Call WASMI-able get_entry
    let encoded_allocation_of_result: u32;
    unsafe {
        encoded_allocation_of_result = hc_remove_entry(allocation_of_input.encode() as u32);
    }
    let res = check_for_ribosome_error(encoded_allocation_of_result);
    // Free result & input allocations
    mem_stack
        .deallocate(allocation_of_input)
        .expect("deallocate failed");
    // Done
    res
}

/// Consumes two values, the first of which is the address of an entry, `base`, and the second of which is a string, `tag`,
/// used to describe the relationship between the `base` and other entries you wish to lookup. Returns a list of addresses of other
/// entries which matched as being linked by the given `tag`. Links are created in the first place using the Zome API function [link_entries](fn.link_entries.html).
/// Once you have the addresses, there is a good likelihood that you will wish to call [get_entry](fn.get_entry.html) for each of them.
/// # Examples
/// ```rust
/// # extern crate hdk;
/// # extern crate holochain_core_types;
/// # extern crate holochain_wasm_utils;
/// # use holochain_core_types::json::JsonString;
/// # use holochain_core_types::cas::content::Address;
/// # use hdk::error::ZomeApiResult;
/// # use holochain_wasm_utils::api_serialization::get_links::GetLinksResult;
///
/// # fn main() {
/// pub fn handle_posts_by_agent(agent: Address) -> ZomeApiResult<GetLinksResult> {
///     hdk::get_links(&agent, "authored_posts")
/// }
/// # }
/// ```
pub fn get_links<S: Into<String>>(base: &Address, tag: S) -> ZomeApiResult<GetLinksResult> {
    let mut mem_stack = unsafe { G_MEM_STACK.unwrap() };
    // Put args in struct and serialize into memory

    let allocation_of_input = store_as_json(
        &mut mem_stack,
        GetLinksArgs {
            entry_address: base.clone(),
            tag: tag.into(),
        },
    )?;

    // Call Ribosome
    let encoded_allocation_of_result: u32 =
        unsafe { hc_get_links(allocation_of_input.encode() as u32) };

    // Deserialize complex result stored in memory
    let result: ZomeApiInternalResult = load_json(encoded_allocation_of_result as u32)?;

    // Free result & input allocations
    mem_stack
        .deallocate(allocation_of_input)
        .expect("deallocate failed");

    if result.ok {
        Ok(JsonString::from(result.value).try_into()?)
    } else {
        Err(ZomeApiError::from(result.error))
    }
}

/// Returns a list of entries from your local source chain, that match a given type.
/// entry_type_name: Specify type of entry to retrieve
/// limit: Max number of entries to retrieve
/// # Examples
/// ```rust
/// # extern crate hdk;
/// # extern crate holochain_core_types;
/// # use hdk::error::ZomeApiResult;
/// # use holochain_core_types::json::JsonString;
/// # use holochain_core_types::cas::content::Address;
///
/// # fn main() {
/// pub fn handle_my_posts_as_commited() -> ZomeApiResult<Vec<Address>> {
///     hdk::query("post", 0, 0)
/// }
/// # }
/// ```
pub fn query(entry_type_name: &str, start: u32, limit: u32) -> ZomeApiResult<QueryResult> {
    let mut mem_stack: SinglePageStack = unsafe { G_MEM_STACK.unwrap() };

    // Put args in struct and serialize into memory
    let allocation_of_input = store_as_json(
        &mut mem_stack,
        QueryArgs {
            entry_type_name: entry_type_name.to_string(),
            start,
            limit,
        },
    )?;

    let encoded_allocation_of_result: u32 =
        unsafe { hc_query(allocation_of_input.encode() as u32) };

    // Deserialize complex result stored in memory
    let result: ZomeApiInternalResult = load_json(encoded_allocation_of_result as u32)?;
    // Free result & input allocations
    mem_stack
        .deallocate(allocation_of_input)
        .expect("deallocate failed");
    // Done
    if result.ok {
        Ok(JsonString::from(result.value).try_into()?)
    } else {
        Err(ZomeApiError::from(result.error))
    }
}

/// Not Yet Available
pub fn send(_to: Address, _message: serde_json::Value) -> ZomeApiResult<serde_json::Value> {
    Err(ZomeApiError::FunctionNotImplemented)
}

/// Not Yet Available
pub fn start_bundle(_timeout: usize, _user_param: serde_json::Value) -> ZomeApiResult<()> {
    Err(ZomeApiError::FunctionNotImplemented)
}

/// Not Yet Available
pub fn close_bundle(_action: BundleOnClose) -> ZomeApiResult<()> {
    Err(ZomeApiError::FunctionNotImplemented)
}

//--------------------------------------------------------------------------------------------------
// Helpers
//--------------------------------------------------------------------------------------------------

pub fn check_for_ribosome_error(encoded_allocation: u32) -> ZomeApiResult<()> {
    // Check for error from Ribosome
    let rib_result = decode_encoded_allocation(encoded_allocation);
    match rib_result {
        // Expecting a 'Success' return code
        Err(ret_code) => match ret_code {
            RibosomeReturnCode::Success => Ok(()),
            RibosomeReturnCode::Failure(err_code) => {
                Err(ZomeApiError::Internal(err_code.to_string()))
            }
        },
        // If we have an allocation, than it should be a CoreError
        Ok(allocation) => {
            let maybe_err: Result<CoreError, HolochainError> =
                load_json_from_raw(allocation.offset() as *mut c_char);
            match maybe_err {
                Err(hc_err) => Err(ZomeApiError::Internal(hc_err.to_string())),
                Ok(core_err) => Err(ZomeApiError::Internal(core_err.to_string())),
            }
        }
    }
}<|MERGE_RESOLUTION|>--- conflicted
+++ resolved
@@ -417,19 +417,10 @@
 ///
 /// pub fn handle_create_post(content: String) -> ZomeApiResult<Address> {
 ///
-<<<<<<< HEAD
 ///     let post_entry = Entry::App("post".into(), Post{
 ///         content,
 ///         date_created: "now".into(),
 ///     }.into());
-=======
-///    let post_entry = Entry::App(AppEntryType::from("post"),
-///        Post {
-///            content: content,
-///            date_created: "now".to_string(),
-///        }.into()
-///    );
->>>>>>> eb4e1df7
 ///
 ///    let address = hdk::commit_entry(&post_entry)?;
 ///
@@ -588,34 +579,12 @@
 ///     date_created: String,
 /// }
 ///
-<<<<<<< HEAD
-/// pub fn handle_link_entries(content: String) -> JsonString {
+/// pub fn handle_link_entries(content: String, in_reply_to: Option<Address>) -> ZomeApiResult<Address> {
+///
 ///     let post_entry = Entry::App("post".into(), Post{
-///         content,
-///         date_created: "now".into(),
+///             content,
+///             date_created: "now".into(),
 ///     }.into());
-///
-///     match hdk::commit_entry(&post_entry) {
-///         Ok(post_address) => {
-///              match hdk::link_entries(
-///                 &AGENT_ADDRESS,
-///                 &post_address,
-///                 "authored_posts"
-///             ) {
-///                 Ok(link_address) => post_address.into(),
-///                 Err(e) => e.into(),
-///             }
-///         }
-///         Err(hdk_error) => hdk_error.into(),
-=======
-/// pub fn handle_link_entries(content: String, in_reply_to: Option<Address>) -> ZomeApiResult<Address> {
-///
-///     let post_entry = Entry::App(AppEntryType::from("post"),
-///         Post {
-///             content: content,
-///             date_created: "now".to_string(),
-///         }.into()
-///     );
 ///
 ///     let address = hdk::commit_entry(&post_entry)?;
 ///
@@ -629,7 +598,6 @@
 ///         // return with Err if in_reply_to_address points to missing entry
 ///         hdk::get_entry_result(in_reply_to_address.clone(), GetEntryOptions { status_request: StatusRequestKind::All })?;
 ///         hdk::link_entries(&in_reply_to_address, &address, "comments")?;
->>>>>>> eb4e1df7
 ///     }
 ///
 ///     Ok(address)
@@ -709,33 +677,13 @@
 ///     date_created: String,
 /// }
 ///
-<<<<<<< HEAD
-/// fn handle_post_address(content: String) -> JsonString {
-///
+/// pub fn handle_post_address(content: String) -> ZomeApiResult<Address> {
 ///     let post_entry = Entry::App("post".into(), Post {
 ///         content,
 ///         date_created: "now".into(),
 ///     }.into());
 ///
-///     match hdk::entry_address(&post_entry) {
-///         Ok(address) => address.into(),
-///         Err(hdk_error) => hdk_error.into(),
-///     }
-///
-=======
-/// pub fn handle_post_address(content: String) -> ZomeApiResult<Address> {
-///     let post_entry = Entry::App(
-///         AppEntryType::from("post"),
-///         AppEntryValue::from(
-///             Post {
-///                 content: content,
-///                 date_created: "now".to_string(),
-///             },
-///         )
-///     );
-///
 ///     hdk::entry_address(&post_entry)
->>>>>>> eb4e1df7
 /// }
 ///
 /// # }
