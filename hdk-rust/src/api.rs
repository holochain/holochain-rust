--- conflicted
+++ resolved
@@ -164,13 +164,9 @@
     hc_keystore_derive_seed, KeystoreDeriveSeed;
     hc_keystore_derive_key, KeystoreDeriveKey;
     hc_keystore_sign, KeystoreSign;
-<<<<<<< HEAD
     hc_keystore_get_public_key, KeystoreGetPublicKey;
-    hc_grant_capability, GrantCapability;
-=======
     hc_commit_capability_grant, CommitCapabilityGrant;
     hc_commit_capability_claim, CommitCapabilityClaim;
->>>>>>> 5f609c61
 }
 
 //--------------------------------------------------------------------------------------------------
