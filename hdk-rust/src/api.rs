//! This file contains many of the structs, enums, and functions relevant for Zome
//! developers! Detailed references and examples can be found here for how to use the
//! HDK exposed functions to access powerful Holochain functions.

use crate::{
    error::{ZomeApiError, ZomeApiResult},
    globals::*,
};
use holochain_core_types::{
    cas::content::Address,
    dna::capabilities::CapabilityCall,
    entry::Entry,
    error::{CoreError, HolochainError, RibosomeReturnCode, ZomeApiInternalResult},
};
pub use holochain_wasm_utils::api_serialization::validation::*;
use holochain_wasm_utils::{
    api_serialization::{
        get_entry::{
            EntryHistory, GetEntryArgs, GetEntryOptions, GetEntryResult, GetEntryResultType,
            StatusRequestKind,
        },
        get_links::{GetLinksArgs, GetLinksOptions, GetLinksResult},
        link_entries::LinkEntriesArgs,
        send::SendArgs,
        QueryArgs, QueryArgsNames, QueryResult, UpdateEntryArgs, ZomeFnCallArgs,
    },
    holochain_core_types::{
        hash::HashString,
        json::{JsonString, RawString},
    },
    memory_allocation::*,
    memory_serialization::*,
};
use serde_json;
use std::{convert::TryInto, os::raw::c_char};

//--------------------------------------------------------------------------------------------------
// ZOME API GLOBAL VARIABLES
//--------------------------------------------------------------------------------------------------

lazy_static! {
  /// The `name` property as taken from the DNA.
  pub static ref DNA_NAME: &'static str = &GLOBALS.dna_name;

  /// The address of the DNA the Zome is embedded within.
  /// This is often useful as a fixed value that is known by all
  /// participants running the DNA.
  pub static ref DNA_ADDRESS: &'static Address = &GLOBALS.dna_address;

  /// The identity string used when the chain was first initialized.
  pub static ref AGENT_ID_STR: &'static str = &GLOBALS.agent_id_str;

  /// The hash of your public key.
  /// This is your node address on the DHT.
  /// It can be used for node-to-node messaging with `send` and `receive` functions.
  pub static ref AGENT_ADDRESS: &'static Address = &GLOBALS.agent_address;

  /// The hash of the first identity entry on your chain (The second entry on your chain).
  /// This is your peer's identity on the DHT.
  pub static ref AGENT_INITIAL_HASH: &'static HashString = &GLOBALS.agent_initial_hash;

  #[doc(hidden)]
  /// The hash of the most recent identity entry that has been committed to your chain.
  /// Starts with the same value as AGENT_INITIAL_HASH.
  /// After a call to `update_agent` it will have the value of the hash of the newly committed identity entry.
  pub static ref AGENT_LATEST_HASH: &'static HashString = &GLOBALS.agent_latest_hash;
}

impl From<DNA_NAME> for JsonString {
    fn from(dna_name: DNA_NAME) -> JsonString {
        JsonString::from(RawString::from(dna_name.to_string()))
    }
}

impl From<DNA_ADDRESS> for JsonString {
    fn from(dna_address: DNA_ADDRESS) -> JsonString {
        JsonString::from(HashString::from(dna_address.to_string()))
    }
}

impl From<AGENT_ID_STR> for JsonString {
    fn from(agent_id: AGENT_ID_STR) -> JsonString {
        JsonString::from(RawString::from(agent_id.to_string()))
    }
}

impl From<AGENT_ADDRESS> for JsonString {
    fn from(agent_address: AGENT_ADDRESS) -> JsonString {
        JsonString::from(Address::from(agent_address.to_string()))
    }
}

impl From<AGENT_INITIAL_HASH> for JsonString {
    fn from(agent_initial_hash: AGENT_INITIAL_HASH) -> JsonString {
        JsonString::from(HashString::from(agent_initial_hash.to_string()))
    }
}

impl From<AGENT_LATEST_HASH> for JsonString {
    fn from(agent_latest_hash: AGENT_LATEST_HASH) -> JsonString {
        JsonString::from(HashString::from(agent_latest_hash.to_string()))
    }
}

//--------------------------------------------------------------------------------------------------
// SYSTEM CONSTS
//--------------------------------------------------------------------------------------------------

// HC.GetMask
bitflags! {
  pub struct GetEntryMask: u8 {
    const ENTRY      = 1 << 0;
    const ENTRY_TYPE = 1 << 1;
    const SOURCES    = 1 << 2;
  }
}
// explicit `Default` implementation
impl Default for GetEntryMask {
    fn default() -> GetEntryMask {
        GetEntryMask::ENTRY
    }
}

// TODOs
//// HC.LinkAction
//pub enum LinkAction {
//    Add,
//    Delete,
//}
//
//// HC.PkgReq
//pub enum PkgRequest {
//    Chain,
//    ChainOption,
//    EntryTypes,
//}
//
//// HC.PkgReq.ChainOpt
//pub enum ChainOption {
//    None,
//    Headers,
//    Entries,
//    Full,
//}
//
//// HC.Bridge
//pub enum BridgeSide {
//    From,
//    To,
//}
//
//// HC.SysEntryType
//// WARNING Keep in sync with SystemEntryType in holochain-rust
//enum SystemEntryType {
//    Dna,
//    Agent,
//    Key,
//    Headers,
//    Deletion,
//}
//
//mod bundle_cancel {
//    // HC.BundleCancel.Reason
//    pub enum Reason {
//        UserCancel,
//        Timeout,
//    }
//    // HC.BundleCancel.Response
//    pub enum Response {
//        Ok,
//        Commit,
//    }
//}

/// Allowed input for close_bundle()
pub enum BundleOnClose {
    Commit,
    Discard,
}

//--------------------------------------------------------------------------------------------------
// API FUNCTIONS
//--------------------------------------------------------------------------------------------------

/// Prints a string through the stdout of the running service, and also
/// writes that string to the logger in the execution context
/// # Examples
/// ```rust
/// # #[macro_use]
/// # extern crate hdk;
/// # use hdk::error::ZomeApiResult;
///
/// # fn main() {
/// pub fn handle_some_function(content: String) -> ZomeApiResult<()> {
///     // ...
///     hdk::debug("write a message to the logs");
///     // ...
///     Ok(())
/// }
///
/// # }
/// ```
pub fn debug<J: TryInto<JsonString>>(msg: J) -> ZomeApiResult<()> {
    let mut mem_stack = unsafe { G_MEM_STACK.unwrap() };

    let allocation_of_input = store_as_json(&mut mem_stack, msg)?;

    unsafe {
        hc_debug(allocation_of_input.encode());
    }

    mem_stack
        .deallocate(allocation_of_input)
        .expect("should be able to deallocate input that has been allocated on memory stack");

    Ok(())
}

/// Call an exposed function from another zome or another (bridged) instance running
/// on the same agent in the same container.
/// Arguments for the called function are passed as `JsonString`.
/// Returns the value that's returned by the given function as a json str.
/// # Examples
/// In order to utilize `call`, you must have at least two separate Zomes.
/// Here are two Zome examples, where one performs a `call` into the other.
///
/// This first one, is the one that is called into, with the Zome name `summer`.
/// ```rust
/// # #[macro_use]
/// # extern crate hdk;
/// # extern crate serde;
/// # #[macro_use]
/// # extern crate serde_derive;
/// # #[macro_use]
/// # extern crate serde_json;
/// # use hdk::holochain_core_types::json::JsonString;
///
/// # // Adding empty functions so that the cfg(test) build can link.
/// # #[no_mangle]
/// # pub fn hc_init_globals(_: u32) -> u32 { 0 }
/// # #[no_mangle]
/// # pub fn hc_commit_entry(_: u32) -> u32 { 0 }
/// # #[no_mangle]
/// # pub fn hc_get_entry(_: u32) -> u32 { 0 }
/// # #[no_mangle]
/// # pub fn hc_entry_address(_: u32) -> u32 { 0 }
/// # #[no_mangle]
/// # pub fn hc_query(_: u32) -> u32 { 0 }
/// # #[no_mangle]
/// # pub fn hc_call(_: u32) -> u32 { 0 }
/// # #[no_mangle]
/// # pub fn hc_update_entry(_: u32) -> u32 { 0 }
/// # #[no_mangle]
/// # pub fn hc_remove_entry(_: u32) -> u32 { 0 }
/// # #[no_mangle]
/// # pub fn hc_send(_: u32) -> u32 { 0 }
///
/// # fn main() {
///
/// fn handle_sum(num1: u32, num2: u32) -> JsonString {
///     let sum = num1 + num2;
///     json!({"sum": format!("{}",sum)}).into()
/// }
///
/// define_zome! {
///     entries: []
///
///     genesis: || {
///         Ok(())
///     }
///
///     functions: {
///         main (Public) {
///             sum: {
///                 inputs: |num1: u32, num2: u32|,
///                 outputs: |sum: JsonString|,
///                 handler: handle_sum
///             }
///         }
///     }
/// }
///
/// # }
/// ```
///
/// This second one, is the one that performs the call into the `summer` Zome.
/// ```rust
/// # #![feature(try_from)]
/// # #[macro_use]
/// # extern crate hdk;
/// # extern crate serde;
/// # #[macro_use]
/// # extern crate serde_derive;
/// # #[macro_use]
/// # extern crate serde_json;
/// # #[macro_use]
/// # extern crate holochain_core_types_derive;
///
/// # use hdk::holochain_core_types::hash::HashString;
/// # use hdk::holochain_core_types::json::JsonString;
/// # use hdk::holochain_core_types::error::HolochainError;
/// # use hdk::error::ZomeApiResult;
/// # use std::convert::TryInto;
///
/// # // Adding empty functions so that the cfg(test) build can link.
/// # #[no_mangle]
/// # pub fn hc_init_globals(_: u32) -> u32 { 0 }
/// # #[no_mangle]
/// # pub fn hc_commit_entry(_: u32) -> u32 { 0 }
/// # #[no_mangle]
/// # pub fn hc_get_entry(_: u32) -> u32 { 0 }
/// # #[no_mangle]
/// # pub fn hc_entry_address(_: u32) -> u32 { 0 }
/// # #[no_mangle]
/// # pub fn hc_query(_: u32) -> u32 { 0 }
/// # #[no_mangle]
/// # pub fn hc_call(_: u32) -> u32 { 0 }
/// # #[no_mangle]
/// # pub fn hc_update_entry(_: u32) -> u32 { 0 }
/// # #[no_mangle]
/// # pub fn hc_remove_entry(_: u32) -> u32 { 0 }
/// # #[no_mangle]
/// # pub fn hc_send(_: u32) -> u32 { 0 }
///
/// # fn main() {
///
/// fn handle_check_sum(num1: u32, num2: u32) -> ZomeApiResult<JsonString> {
///     #[derive(Serialize, Deserialize, Debug, DefaultJson)]
///     struct SumInput {
///         num1: u32,
///         num2: u32,
///     };
///     let call_input = SumInput {
///         num1: num1,
///         num2: num2,
///     };
///     hdk::call(hdk::THIS_INSTANCE, "summer", "main", "test_token", "sum", call_input.into())
/// }
///
/// define_zome! {
///     entries: []
///
///     genesis: || {
///         Ok(())
///     }
///
///     functions: {
///         main (Public) {
///             check_sum: {
///                 inputs: |num1: u32, num2: u32|,
///                 outputs: |sum: ZomeApiResult<JsonString>|,
///                 handler: handle_check_sum
///             }
///         }
///     }
/// }
///
/// # }
/// ```
pub fn call<S: Into<String>>(
    instance_handle: S,
    zome_name: S,
    cap_name: S, //temporary...
    cap_token: S,
    fn_name: S,
    fn_args: JsonString,
) -> ZomeApiResult<JsonString> {
    let mut mem_stack: SinglePageStack;
    unsafe {
        mem_stack = G_MEM_STACK.unwrap();
    }

    // Put args in struct and serialize into memory
    let allocation_of_input = store_as_json(
        &mut mem_stack,
        ZomeFnCallArgs {
            instance_handle: instance_handle.into(),
            zome_name: zome_name.into(),
            cap: Some(CapabilityCall::new(
                cap_name.into(),
                Address::from(cap_token.into()),
                None,
            )),
            fn_name: fn_name.into(),
            fn_args: String::from(fn_args),
        },
    )?;

    // Call WASMI-able commit
<<<<<<< HEAD
    let encoded_allocation_of_result: u32 = unsafe { hc_call(allocation_of_input.encode() as u32) };
    // Deserialize complex result stored in memory and check for ERROR in encoding
    let result = load_string(encoded_allocation_of_result)?;

    // Free result & input allocations.
=======
    let encoded_allocation_of_result: u32;
    unsafe {
        encoded_allocation_of_result = hc_call(allocation_of_input.encode() as u32);
    }
    // Deserialize complex result stored in wasm memory
    let result: ZomeApiInternalResult = load_json(encoded_allocation_of_result as u32)?;
    // Free result & input allocations
>>>>>>> 03e431c5
    mem_stack
        .deallocate(allocation_of_input)
        .expect("deallocate failed");
    // Done
    if result.ok {
        Ok(JsonString::from(result.value).try_into()?)
    } else {
        Err(ZomeApiError::from(result.error))
    }
}

/// Attempts to commit an entry to your local source chain. The entry
/// will have to pass the defined validation rules for that entry type.
/// If the entry type is defined as public, will also publish the entry to the DHT.
/// Returns either an address of the committed entry as a string, or an error.
/// # Examples
/// ```rust
/// # #![feature(try_from)]
/// # extern crate hdk;
/// # extern crate serde_json;
/// # #[macro_use]
/// # extern crate serde_derive;
/// # extern crate holochain_core_types;
/// # #[macro_use]
/// # extern crate holochain_core_types_derive;
/// # use hdk::error::ZomeApiResult;
/// # use holochain_core_types::json::JsonString;
/// # use holochain_core_types::error::HolochainError;
/// # use holochain_core_types::entry::entry_type::AppEntryType;
/// # use holochain_core_types::entry::Entry;
/// # use holochain_core_types::cas::content::Address;
///
/// # #[no_mangle]
/// # pub fn hc_commit_entry(_: u32) -> u32 { 0 }
///
/// # fn main() {
///
/// #[derive(Serialize, Deserialize, Debug, DefaultJson)]
/// pub struct Post {
///     content: String,
///     date_created: String,
/// }
///
/// pub fn handle_create_post(content: String) -> ZomeApiResult<Address> {
///
///     let post_entry = Entry::App("post".into(), Post{
///         content,
///         date_created: "now".into(),
///     }.into());
///
///    let address = hdk::commit_entry(&post_entry)?;
///
///    Ok(address)
///
/// }
///
/// # }
/// ```
pub fn commit_entry(entry: &Entry) -> ZomeApiResult<Address> {
    let mut mem_stack: SinglePageStack;
    unsafe {
        mem_stack = G_MEM_STACK.unwrap();
    }

    let allocation_of_input = store_as_json(&mut mem_stack, entry)?;

    // Call Ribosome's commit_entry()
    let encoded_allocation_of_result: u32;
    unsafe {
        encoded_allocation_of_result = hc_commit_entry(allocation_of_input.encode() as u32);
    }

    // Deserialize complex result stored in wasm memory
    let result: ZomeApiInternalResult = load_json(encoded_allocation_of_result as u32)?;
    // Free result & input allocations
    mem_stack
        .deallocate(allocation_of_input)
        .expect("deallocate failed");
    // Done
    if result.ok {
        Ok(JsonString::from(result.value).try_into()?)
    } else {
        Err(ZomeApiError::from(result.error))
    }
}

/// Retrieves latest version of an entry from the local chain or the DHT, by looking it up using
/// the specified address.
/// Returns None if no entry exists at the specified address or
/// if the entry's crud-status is not LIVE.
/// # Examples
/// ```rust
/// # extern crate hdk;
/// # extern crate holochain_core_types;
/// # use hdk::error::ZomeApiResult;
/// # use holochain_core_types::entry::Entry;
/// # use holochain_core_types::json::JsonString;
/// # use holochain_core_types::cas::content::Address;
/// # fn main() {
/// pub fn handle_get_post(post_address: Address) -> ZomeApiResult<Option<Entry>> {
///     // get_entry returns a Result<Option<T>, ZomeApiError>
///     // where T is the type that you used to commit the entry, in this case a Blog
///     // It's a ZomeApiError if something went wrong (i.e. wrong type in deserialization)
///     // Otherwise its a Some(T) or a None
///     hdk::get_entry(&post_address)
/// }
/// # }
/// ```
pub fn get_entry(address: &Address) -> ZomeApiResult<Option<Entry>> {
    let entry_result = get_entry_result(address, GetEntryOptions::default())?;

    let entry = if !entry_result.found() {
        None
    } else {
        entry_result.latest()
    };

    Ok(entry)
}

/// Returns the Entry at the exact address specified, whatever its crud-status.
/// Returns None if no entry exists at the specified address.
pub fn get_entry_initial(address: &Address) -> ZomeApiResult<Option<Entry>> {
    let entry_result = get_entry_result(
        address,
        GetEntryOptions::new(StatusRequestKind::Initial, true, false, false),
    )?;
    Ok(entry_result.latest())
}

/// Return an EntryHistory filled with all the versions of the entry from the version at
/// the specified address to the latest.
/// Returns None if no entry exists at the specified address.
pub fn get_entry_history(address: &Address) -> ZomeApiResult<Option<EntryHistory>> {
    let entry_result = get_entry_result(
        address,
        GetEntryOptions::new(StatusRequestKind::All, true, false, false),
    )?;
    if !entry_result.found() {
        return Ok(None);
    }
    match entry_result.result {
        GetEntryResultType::All(history) => Ok(Some(history)),
        _ => Err(ZomeApiError::from("shouldn't happen".to_string())),
    }
}

/// Retrieves an entry and its metadata from the local chain or the DHT, by looking it up using
/// the specified address.
/// The data returned is configurable with the GetEntryOptions argument.
pub fn get_entry_result(
    address: &Address,
    options: GetEntryOptions,
) -> ZomeApiResult<GetEntryResult> {
    let mut mem_stack: SinglePageStack;
    unsafe {
        mem_stack = G_MEM_STACK.unwrap();
    }

    let entry_args = GetEntryArgs {
        address: address.clone(),
        options,
    };

    // Put args in struct and serialize into memory
    let allocation_of_input = store_as_json(&mut mem_stack, entry_args)?;

    // Call WASMI-able get_entry
    let encoded_allocation_of_result: u32;
    unsafe {
        encoded_allocation_of_result = hc_get_entry(allocation_of_input.encode() as u32);
    }
    // Deserialize complex result stored in memory
    let result: ZomeApiInternalResult = load_json(encoded_allocation_of_result as u32)?;
    // Free result & input allocations
    mem_stack
        .deallocate(allocation_of_input)
        .expect("deallocate failed");
    // Done
    if result.ok {
        Ok(JsonString::from(result.value).try_into()?)
    } else {
        Err(ZomeApiError::from(result.error))
    }
}

/// Consumes three values, two of which are the addresses of entries, and one of which is a string that defines a
/// relationship between them, called a `tag`. Later, lists of entries can be looked up by using [get_links](fn.get_links.html). Entries
/// can only be looked up in the direction from the `base`, which is the first argument, to the `target`.
/// # Examples
/// ```rust
/// # #![feature(try_from)]
/// # extern crate hdk;
/// # extern crate serde_json;
/// # #[macro_use]
/// # extern crate serde_derive;
/// # extern crate holochain_core_types;
/// # #[macro_use]
/// # extern crate holochain_core_types_derive;
/// # use holochain_core_types::json::JsonString;
/// # use holochain_core_types::error::HolochainError;
/// # use holochain_core_types::entry::entry_type::AppEntryType;
/// # use holochain_core_types::entry::Entry;
/// # use holochain_core_types::cas::content::Address;
/// # use hdk::AGENT_ADDRESS;
/// # use hdk::error::ZomeApiResult;
/// # use hdk::holochain_wasm_utils::api_serialization::get_entry::GetEntryOptions;
/// # use hdk::holochain_wasm_utils::api_serialization::get_entry::StatusRequestKind;
/// # fn main() {
///
/// #[derive(Serialize, Deserialize, Debug, DefaultJson)]
/// pub struct Post {
///     content: String,
///     date_created: String,
/// }
///
/// pub fn handle_link_entries(content: String, in_reply_to: Option<Address>) -> ZomeApiResult<Address> {
///
///     let post_entry = Entry::App("post".into(), Post{
///             content,
///             date_created: "now".into(),
///     }.into());
///
///     let address = hdk::commit_entry(&post_entry)?;
///
///     hdk::link_entries(
///         &AGENT_ADDRESS,
///         &address,
///         "authored_posts",
///     )?;
///
///     if let Some(in_reply_to_address) = in_reply_to {
///         // return with Err if in_reply_to_address points to missing entry
///         hdk::get_entry_result(&in_reply_to_address, GetEntryOptions { status_request: StatusRequestKind::All, entry: false, header: false, sources: false })?;
///         hdk::link_entries(&in_reply_to_address, &address, "comments")?;
///     }
///
///     Ok(address)
///
/// }
/// # }
/// ```
pub fn link_entries<S: Into<String>>(
    base: &Address,
    target: &Address,
    tag: S,
) -> Result<(), ZomeApiError> {
    let mut mem_stack = unsafe { G_MEM_STACK.unwrap() };

    // Put args in struct and serialize into memory
    let allocation_of_input = store_as_json(
        &mut mem_stack,
        LinkEntriesArgs {
            base: base.clone(),
            target: target.clone(),
            tag: tag.into(),
        },
    )?;

    let encoded_allocation_of_result: u32 =
        unsafe { hc_link_entries(allocation_of_input.encode() as u32) };

    // Deserialize complex result stored in memory and check for ERROR in encoding
    let result: ZomeApiInternalResult = load_json(encoded_allocation_of_result as u32)?;
    // Free result & input allocations
    mem_stack
        .deallocate(allocation_of_input)
        .expect("deallocate failed");
    // Done
    if result.ok {
        Ok(JsonString::from(result.value).try_into()?)
    } else {
        Err(ZomeApiError::from(result.error))
    }
}

/// NOT YET AVAILABLE
// Returns a DNA property, which are defined by the DNA developer.
// They are custom values that are defined in the DNA file
// that can be used in the zome code for defining configurable behaviors.
// (e.g. Name, Language, Description, Author, etc.).
pub fn property<S: Into<String>>(_name: S) -> ZomeApiResult<String> {
    Err(ZomeApiError::FunctionNotImplemented)
}

/// Reconstructs an address of the given entry data.
/// This is the same value that would be returned if `entry_type_name` and `entry_value` were passed
/// to the [commit_entry](fn.commit_entry.html) function and by which it would be retrievable from the DHT using [get_entry](fn.get_entry.html).
/// This is often used to reconstruct an address of a `base` argument when calling [get_links](fn.get_links.html).
/// # Examples
/// ```rust
/// # #![feature(try_from)]
/// # extern crate hdk;
/// # extern crate serde_json;
/// # #[macro_use]
/// # extern crate serde_derive;
/// # extern crate holochain_core_types;
/// # #[macro_use]
/// # extern crate holochain_core_types_derive;
/// # use hdk::error::ZomeApiResult;
/// # use holochain_core_types::json::JsonString;
/// # use holochain_core_types::error::HolochainError;
/// # use holochain_core_types::entry::entry_type::AppEntryType;
/// # use holochain_core_types::entry::AppEntryValue;
/// # use holochain_core_types::entry::Entry;
/// # use holochain_core_types::cas::content::Address;
/// # fn main() {
///
/// #[derive(Serialize, Deserialize, Debug, DefaultJson)]
/// pub struct Post {
///     content: String,
///     date_created: String,
/// }
///
/// pub fn handle_post_address(content: String) -> ZomeApiResult<Address> {
///     let post_entry = Entry::App("post".into(), Post {
///         content,
///         date_created: "now".into(),
///     }.into());
///
///     hdk::entry_address(&post_entry)
/// }
///
/// # }
/// ```
pub fn entry_address(entry: &Entry) -> ZomeApiResult<Address> {
    let mut mem_stack: SinglePageStack;
    unsafe {
        mem_stack = G_MEM_STACK.unwrap();
    }
    // Put args in struct and serialize into memory
    let allocation_of_input = store_as_json(&mut mem_stack, entry)?;

    let encoded_allocation_of_result: u32;
    unsafe {
        encoded_allocation_of_result = hc_entry_address(allocation_of_input.encode() as u32);
    }

    // Deserialize complex result stored in memory and check for ERROR in encoding
    let result: ZomeApiInternalResult = load_json(encoded_allocation_of_result as u32)?;
    // Free result & input allocations
    mem_stack
        .deallocate(allocation_of_input)
        .expect("deallocate failed");
    // Done
    if result.ok {
        Ok(JsonString::from(result.value).try_into()?)
    } else {
        Err(ZomeApiError::from(result.error))
    }
}

/// NOT YET AVAILABLE
pub fn sign<S: Into<String>>(_doc: S) -> ZomeApiResult<String> {
    Err(ZomeApiError::FunctionNotImplemented)
}

/// NOT YET AVAILABLE
pub fn verify_signature<S: Into<String>>(
    _signature: S,
    _data: S,
    _pub_key: S,
) -> ZomeApiResult<bool> {
    Err(ZomeApiError::FunctionNotImplemented)
}

/// Commit an entry to your local source chain that "updates" a previous entry, meaning when getting
/// the previous entry, the updated entry will be returned.
/// `update_entry` sets the previous entry's status metadata to `Modified` and adds the updated
/// entry's address in the previous entry's metadata.
/// The updated entry will hold the previous entry's address in its header,
/// which will be used by validation routes.
pub fn update_entry(new_entry: Entry, address: &Address) -> ZomeApiResult<Address> {
    let mut mem_stack: SinglePageStack;
    unsafe {
        mem_stack = G_MEM_STACK.unwrap();
    }

    let update_args = UpdateEntryArgs {
        new_entry,
        address: address.clone(),
    };

    // Put args in struct and serialize into memory
    let allocation_of_input = store_as_json(&mut mem_stack, update_args)?;

    // Call Ribosome
    let encoded_allocation_of_result: u32;
    unsafe {
        encoded_allocation_of_result = hc_update_entry(allocation_of_input.encode() as u32);
    }
    let result: ZomeApiInternalResult = load_json(encoded_allocation_of_result as u32)?;
    // Free result & input allocations
    mem_stack
        .deallocate(allocation_of_input)
        .expect("deallocate failed");
    // Done
    if result.ok {
        Ok(JsonString::from(result.value).try_into()?)
    } else {
        Err(ZomeApiError::from(result.error))
    }
}

/// NOT YET AVAILABLE
pub fn update_agent() -> ZomeApiResult<Address> {
    Err(ZomeApiError::FunctionNotImplemented)
}

/// Commit a DeletionEntry to your local source chain that marks an entry as 'deleted' by setting
/// its status metadata to `Deleted` and adding the DeleteEntry's address in the deleted entry's
/// metadata, which will be used by validation routes.
pub fn remove_entry(address: &Address) -> ZomeApiResult<()> {
    let mut mem_stack: SinglePageStack;
    unsafe {
        mem_stack = G_MEM_STACK.unwrap();
    }
    // Put args in struct and serialize into memory
    let allocation_of_input = store_as_json(&mut mem_stack, address.clone())?;

    // Call WASMI-able get_entry
    let encoded_allocation_of_result: u32;
    unsafe {
        encoded_allocation_of_result = hc_remove_entry(allocation_of_input.encode() as u32);
    }
    let res = check_for_ribosome_error(encoded_allocation_of_result);
    // Free result & input allocations
    mem_stack
        .deallocate(allocation_of_input)
        .expect("deallocate failed");
    // Done
    res
}

/// Consumes three values, the address of an entry get get links from (the base); the tag of the links
/// to be retrieved, and an options struct for selecting what meta data, and crud staus links to retrieve.
/// Note: the tag is intended to describe the relationship between the `base` and other entries you wish to lookup.
/// This function returns a list of addresses of other entries which matched as being linked by the given `tag`.
/// Links are created using the Zome API function [link_entries](fn.link_entries.html).
/// If you also need the content of the entry consider using one of the helper functions:
/// [get_links_result](fn.get_links_result) or [get_links_and_load](fn._get_links_and_load)
/// # Examples
/// ```rust
/// # extern crate hdk;
/// # extern crate holochain_core_types;
/// # extern crate holochain_wasm_utils;
/// # use holochain_core_types::json::JsonString;
/// # use holochain_core_types::cas::content::Address;
/// # use hdk::error::ZomeApiResult;
/// # use holochain_wasm_utils::api_serialization::get_links::{GetLinksResult, GetLinksOptions};
///
/// # fn main() {
/// pub fn handle_posts_by_agent(agent: Address) -> ZomeApiResult<GetLinksResult> {
///     hdk::get_links_with_options(&agent, "authored_posts", GetLinksOptions::default())
/// }
/// # }
/// ```
pub fn get_links_with_options<S: Into<String>>(
    base: &Address,
    tag: S,
    options: GetLinksOptions,
) -> ZomeApiResult<GetLinksResult> {
    let mut mem_stack = unsafe { G_MEM_STACK.unwrap() };
    // Put args in struct and serialize into memory

    let allocation_of_input = store_as_json(
        &mut mem_stack,
        GetLinksArgs {
            entry_address: base.clone(),
            tag: tag.into(),
            options: options,
        },
    )?;

    // Call Ribosome
    let encoded_allocation_of_result: u32 =
        unsafe { hc_get_links(allocation_of_input.encode() as u32) };

    // Deserialize complex result stored in memory
    let result: ZomeApiInternalResult = load_json(encoded_allocation_of_result as u32)?;

    // Free result & input allocations
    mem_stack
        .deallocate(allocation_of_input)
        .expect("deallocate failed");

    if result.ok {
        Ok(JsonString::from(result.value).try_into()?)
    } else {
        Err(ZomeApiError::from(result.error))
    }
}

/// Helper function for get_links. Returns a vector with the default return results.
pub fn get_links<S: Into<String>>(base: &Address, tag: S) -> ZomeApiResult<GetLinksResult> {
    get_links_with_options(base, tag, GetLinksOptions::default())
}

/// Retrieves data about entries linked to a base address with a given tag. This is the most general version of the various get_links
/// helpers (such as get_links_and_load) and can return the linked addresses, entries, headers and sources. Also supports CRUD status_request.
/// The data returned is configurable with the GetLinksOptions to specify links options and GetEntryOptions argument wto specify options when loading the entries.
/// # Examples
/// ```rust
/// # extern crate hdk;
/// # extern crate holochain_core_types;
/// # extern crate holochain_wasm_utils;
/// # use hdk::error::ZomeApiResult;
/// # use holochain_core_types::cas::content::Address;
/// # use holochain_wasm_utils::api_serialization::{
/// #    get_entry::{GetEntryOptions, GetEntryResult},
/// #    get_links::GetLinksOptions};
///
/// # fn main() {
/// fn hangle_get_links_result(address: Address) -> ZomeApiResult<Vec<ZomeApiResult<GetEntryResult>>> {
///    hdk::get_links_result(&address, "test-tag", GetLinksOptions::default(), GetEntryOptions::default())
/// }
/// # }
/// ```
pub fn get_links_result<S: Into<String>>(
    base: &Address,
    tag: S,
    options: GetLinksOptions,
    get_entry_options: GetEntryOptions,
) -> ZomeApiResult<Vec<ZomeApiResult<GetEntryResult>>> {
    let get_links_result = get_links_with_options(base, tag, options)?;
    let result = get_links_result
        .addresses()
        .iter()
        .map(|address| get_entry_result(address.to_owned(), get_entry_options.clone()))
        .collect();
    Ok(result)
}

/// Helper function for get_links. Returns a vector of the entries themselves
pub fn get_links_and_load<S: Into<String>>(
    base: &HashString,
    tag: S,
) -> ZomeApiResult<Vec<ZomeApiResult<Entry>>> {
    let get_links_result = get_links_result(
        base,
        tag,
        GetLinksOptions::default(),
        GetEntryOptions::default(),
    )?;

    let entries = get_links_result
    .into_iter()
    .map(|get_result| {
        let get_type = get_result?.result;
        match get_type {
            GetEntryResultType::Single(elem) => Ok(elem.entry.unwrap().to_owned()),
            GetEntryResultType::All(_) => Err(ZomeApiError::Internal("Invalid response. get_links_result returned all entries when latest was requested".to_string()))
        }
    })
    .collect();

    Ok(entries)
}

/// Returns a list of entries from your local source chain, that match a given type.
/// entry_type_names: Specify type of entry(s) to retrieve, as a Vec<String> of 0 or more names.
/// limit: Max number of entries to retrieve
/// # Examples
/// ```rust
/// # extern crate hdk;
/// # extern crate holochain_core_types;
/// # use hdk::error::ZomeApiResult;
/// # use holochain_core_types::json::JsonString;
/// # use holochain_core_types::cas::content::Address;
///
/// # fn main() {
/// pub fn handle_my_posts_as_commited() -> ZomeApiResult<Vec<Address>> {
///     hdk::query("post".into(), 0, 0)
/// }
/// # }
/// ```
pub fn query(
    entry_type_names: QueryArgsNames,
    start: u32,
    limit: u32,
) -> ZomeApiResult<QueryResult> {
    let mut mem_stack: SinglePageStack = unsafe { G_MEM_STACK.unwrap() };

    // Put args in struct and serialize into memory
    let allocation_of_input = store_as_json(
        &mut mem_stack,
        QueryArgs {
            entry_type_names,
            start,
            limit,
        },
    )?;

    let encoded_allocation_of_result: u32 =
        unsafe { hc_query(allocation_of_input.encode() as u32) };

    // Deserialize complex result stored in memory
    let result: ZomeApiInternalResult = load_json(encoded_allocation_of_result as u32)?;
    // Free result & input allocations
    mem_stack
        .deallocate(allocation_of_input)
        .expect("deallocate failed");
    // Done
    if result.ok {
        Ok(JsonString::from(result.value).try_into()?)
    } else {
        Err(ZomeApiError::from(result.error))
    }
}

/// Sends a node-to-node message to the given agent, specified by their address.
/// Addresses of agents can be accessed using [hdk::AGENT_ADDRESS](struct.AGENT_ADDRESS.html).
/// This works in conjunction with the `receive` callback that has to be defined in the
/// [define_zome!](../macro.define_zome.html) macro.
///
/// This function dispatches a message to the receiver, and will wait up to 60 seconds before returning a timeout error. The `send` function will return the string returned
/// by the `receive` callback of the other node.
/// # Examples
/// ```rust
/// # #[macro_use]
/// # extern crate hdk;
/// # extern crate holochain_core_types;
/// # extern crate serde;
/// # #[macro_use]
/// # extern crate serde_derive;
/// # #[macro_use]
/// # extern crate serde_json;
/// # use hdk::error::ZomeApiResult;
/// # use holochain_core_types::cas::content::Address;
///
/// # // Adding empty functions so that the cfg(test) build can link.
/// # #[no_mangle]
/// # pub fn hc_init_globals(_: u32) -> u32 { 0 }
/// # #[no_mangle]
/// # pub fn hc_commit_entry(_: u32) -> u32 { 0 }
/// # #[no_mangle]
/// # pub fn hc_get_entry(_: u32) -> u32 { 0 }
/// # #[no_mangle]
/// # pub fn hc_entry_address(_: u32) -> u32 { 0 }
/// # #[no_mangle]
/// # pub fn hc_query(_: u32) -> u32 { 0 }
/// # #[no_mangle]
/// # pub fn hc_call(_: u32) -> u32 { 0 }
/// # #[no_mangle]
/// # pub fn hc_update_entry(_: u32) -> u32 { 0 }
/// # #[no_mangle]
/// # pub fn hc_remove_entry(_: u32) -> u32 { 0 }
/// # #[no_mangle]
/// # pub fn hc_send(_: u32) -> u32 { 0 }
///
/// # fn main() {
/// fn handle_send_message(to_agent: Address, message: String) -> ZomeApiResult<String> {
///     // because the function signature of hdk::send is the same as the
///     // signature of handle_send_message we can just directly return its' result
///     hdk::send(to_agent, message)
/// }
///
/// define_zome! {
///    entries: []
///
///    genesis: || { Ok(()) }
///
///    receive: |payload| {
///        // simply pass back the received value, appended to a modifier
///        format!("Received: {}", payload)
///    }
///
///    functions: {
///        main (Public) {
///            send_message: {
///                inputs: |to_agent: Address, message: String|,
///                outputs: |response: ZomeApiResult<String>|,
///                handler: handle_send_message
///            }
///        }
///    }
///}
/// # }
/// ```
pub fn send(to_agent: Address, payload: String) -> ZomeApiResult<String> {
    let mut mem_stack: SinglePageStack = unsafe { G_MEM_STACK.unwrap() };

    // Put args in struct and serialize into memory
    let allocation_of_input = store_as_json(&mut mem_stack, SendArgs { to_agent, payload })?;

    let encoded_allocation_of_result: u32 = unsafe { hc_send(allocation_of_input.encode() as u32) };

    // Deserialize complex result stored in memory
    let result: ZomeApiInternalResult = load_json(encoded_allocation_of_result as u32)?;
    // Free result & input allocations
    mem_stack
        .deallocate(allocation_of_input)
        .expect("deallocate failed");
    // Done
    if result.ok {
        Ok(String::from(result.value))
    } else {
        Err(ZomeApiError::from(result.error))
    }
}

/// NOT YET AVAILABLE
pub fn start_bundle(_timeout: usize, _user_param: serde_json::Value) -> ZomeApiResult<()> {
    Err(ZomeApiError::FunctionNotImplemented)
}

/// NOT YET AVAILABLE
pub fn close_bundle(_action: BundleOnClose) -> ZomeApiResult<()> {
    Err(ZomeApiError::FunctionNotImplemented)
}

//--------------------------------------------------------------------------------------------------
// Helpers
//--------------------------------------------------------------------------------------------------

#[doc(hidden)]
pub fn check_for_ribosome_error(encoded_allocation: u32) -> ZomeApiResult<()> {
    // Check for error from Ribosome
    let rib_result = decode_encoded_allocation(encoded_allocation);
    match rib_result {
        // Expecting a 'Success' return code
        Err(ret_code) => match ret_code {
            RibosomeReturnCode::Success => Ok(()),
            RibosomeReturnCode::Failure(err_code) => {
                Err(ZomeApiError::Internal(err_code.to_string()))
            }
        },
        // If we have an allocation, than it should be a CoreError
        Ok(allocation) => {
            let maybe_err: Result<CoreError, HolochainError> =
                load_json_from_raw(allocation.offset() as *mut c_char);
            match maybe_err {
                Err(hc_err) => Err(ZomeApiError::Internal(hc_err.to_string())),
                Ok(core_err) => Err(ZomeApiError::Internal(core_err.to_string())),
            }
        }
    }
}<|MERGE_RESOLUTION|>--- conflicted
+++ resolved
@@ -387,21 +387,11 @@
     )?;
 
     // Call WASMI-able commit
-<<<<<<< HEAD
     let encoded_allocation_of_result: u32 = unsafe { hc_call(allocation_of_input.encode() as u32) };
     // Deserialize complex result stored in memory and check for ERROR in encoding
     let result = load_string(encoded_allocation_of_result)?;
 
     // Free result & input allocations.
-=======
-    let encoded_allocation_of_result: u32;
-    unsafe {
-        encoded_allocation_of_result = hc_call(allocation_of_input.encode() as u32);
-    }
-    // Deserialize complex result stored in wasm memory
-    let result: ZomeApiInternalResult = load_json(encoded_allocation_of_result as u32)?;
-    // Free result & input allocations
->>>>>>> 03e431c5
     mem_stack
         .deallocate(allocation_of_input)
         .expect("deallocate failed");
