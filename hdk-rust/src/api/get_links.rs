--- conflicted
+++ resolved
@@ -55,11 +55,7 @@
     get_links_with_options(base, link_type, tag, GetLinksOptions::default())
 }
 
-<<<<<<< HEAD
-/// Retrieves data about entries linked to a base address with a given type. This is the most general version of the various get_links
-=======
 /// Retrieves data about entries linked to a base address with a given type and tag. This is the most general version of the various get_links
->>>>>>> 59da60ee
 /// helpers (such as get_links_and_load) and can return the linked addresses, entries, headers and sources. Also supports CRUD status_request.
 /// The data returned is configurable with the GetLinksOptions to specify links options and GetEntryOptions argument wto specify options when loading the entries.
 /// # Examples
