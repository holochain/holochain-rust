use super::Dispatch;
use error::ZomeApiResult;
use holochain_core_types::{cas::content::Address, time::Timeout};
use holochain_wasm_utils::api_serialization::send::{SendArgs, SendOptions};

/// Sends a node-to-node message to the given agent, specified by their address.
/// Addresses of agents can be accessed using [hdk::AGENT_ADDRESS](struct.AGENT_ADDRESS.html).
/// This works in conjunction with the `receive` callback that has to be defined in the
/// [define_zome!](../macro.define_zome.html) macro.
///
/// This function dispatches a message to the receiver, and will wait up to 60 seconds before returning a timeout error. The `send` function will return the string returned
/// by the `receive` callback of the other node.
/// # Examples
/// ```rust
/// # #![feature(try_from)]
/// # #[macro_use]
/// # extern crate hdk;
/// # extern crate holochain_core_types;
/// # extern crate serde;
/// # #[macro_use]
/// # extern crate serde_derive;
/// # #[macro_use]
/// # extern crate serde_json;
/// # use hdk::error::ZomeApiResult;
/// # use holochain_core_types::cas::content::Address;
/// # use holochain_core_types::json::JsonString;
/// # use holochain_core_types::error::HolochainError;
/// # use holochain_core_types::error::RibosomeEncodingBits;
/// # use holochain_core_types::error::RibosomeEncodedValue;
///
/// # // Adding empty functions so that the cfg(test) build can link.
/// # #[no_mangle]
/// # pub fn hc_init_globals(_: RibosomeEncodingBits) -> RibosomeEncodingBits { RibosomeEncodedValue::Success.into() }
/// # #[no_mangle]
/// # pub fn hc_commit_entry(_: RibosomeEncodingBits) -> RibosomeEncodingBits { RibosomeEncodedValue::Success.into() }
/// # #[no_mangle]
/// # pub fn hc_get_entry(_: RibosomeEncodingBits) -> RibosomeEncodingBits { RibosomeEncodedValue::Success.into() }
/// # #[no_mangle]
/// # pub fn hc_entry_address(_: RibosomeEncodingBits) -> RibosomeEncodingBits { RibosomeEncodedValue::Success.into() }
/// # #[no_mangle]
/// # pub fn hc_query(_: RibosomeEncodingBits) -> RibosomeEncodingBits { RibosomeEncodedValue::Success.into() }
/// # #[no_mangle]
/// # pub fn hc_call(_: RibosomeEncodingBits) -> RibosomeEncodingBits { RibosomeEncodedValue::Success.into() }
/// # #[no_mangle]
/// # pub fn hc_sign(_: RibosomeEncodingBits) -> RibosomeEncodingBits { RibosomeEncodedValue::Success.into() }
/// # #[no_mangle]
/// # pub fn hc_sign_one_time(_: RibosomeEncodingBits) -> RibosomeEncodingBits { RibosomeEncodedValue::Success.into() }
/// # #[no_mangle]
/// # pub fn hc_verify_signature(_: RibosomeEncodingBits) -> RibosomeEncodingBits { RibosomeEncodedValue::Success.into() }
/// # #[no_mangle]
/// # pub fn hc_update_entry(_: RibosomeEncodingBits) -> RibosomeEncodingBits { RibosomeEncodedValue::Success.into() }
/// # #[no_mangle]
/// # pub fn hc_remove_entry(_: RibosomeEncodingBits) -> RibosomeEncodingBits { RibosomeEncodedValue::Success.into() }
/// # #[no_mangle]
/// # pub fn hc_send(_: RibosomeEncodingBits) -> RibosomeEncodingBits { RibosomeEncodedValue::Success.into() }
/// # #[no_mangle]
/// # pub fn hc_sleep(_: RibosomeEncodingBits) -> RibosomeEncodingBits { RibosomeEncodedValue::Success.into() }
/// # #[no_mangle]
/// # pub fn hc_debug(_: RibosomeEncodingBits) -> RibosomeEncodingBits { RibosomeEncodedValue::Success.into() }
/// # #[no_mangle]
/// # pub fn hc_get_links(_: RibosomeEncodingBits) -> RibosomeEncodingBits { RibosomeEncodedValue::Success.into() }
/// # #[no_mangle]
/// # pub fn hc_link_entries(_: RibosomeEncodingBits) -> RibosomeEncodingBits { RibosomeEncodedValue::Success.into() }
/// # #[no_mangle]
/// # pub fn hc_remove_link(_: RibosomeEncodingBits) -> RibosomeEncodingBits { RibosomeEncodedValue::Success.into() }
/// # #[no_mangle]
/// # pub fn hc_keystore_list(_: RibosomeEncodingBits) -> RibosomeEncodingBits { RibosomeEncodedValue::Success.into() }
/// # #[no_mangle]
/// # pub fn hc_keystore_new_random(_: RibosomeEncodingBits) -> RibosomeEncodingBits { RibosomeEncodedValue::Success.into() }
/// # #[no_mangle]
/// # pub fn hc_keystore_derive_seed(_: RibosomeEncodingBits) -> RibosomeEncodingBits { RibosomeEncodedValue::Success.into() }
/// # #[no_mangle]
/// # pub fn hc_keystore_derive_key(_: RibosomeEncodingBits) -> RibosomeEncodingBits { RibosomeEncodedValue::Success.into() }
/// # #[no_mangle]
/// # pub fn hc_keystore_sign(_: RibosomeEncodingBits) -> RibosomeEncodingBits { RibosomeEncodedValue::Success.into() }
/// # #[no_mangle]
/// # pub fn hc_keystore_get_public_key(_: RibosomeEncodingBits) -> RibosomeEncodingBits { RibosomeEncodedValue::Success.into() }
/// #[no_mangle]
/// # pub fn hc_commit_capability_grant(_: RibosomeEncodingBits) -> RibosomeEncodingBits { RibosomeEncodedValue::Success.into() }
/// #[no_mangle]
/// # pub fn hc_commit_capability_claim(_: RibosomeEncodingBits) -> RibosomeEncodingBits { RibosomeEncodedValue::Success.into() }
///
/// # fn main() {
/// fn handle_send_message(to_agent: Address, message: String) -> ZomeApiResult<String> {
///     // because the function signature of hdk::send is the same as the
///     // signature of handle_send_message we can just directly return its' result
///     hdk::send(to_agent, message, 60000.into())
/// }
///
/// define_zome! {
///    entries: []
///
<<<<<<< HEAD
///    init: || { Ok(()) }
=======
///    genesis: || { Ok(()) }
///    
///     agent_validation: || { Ok(()) }
>>>>>>> f6ab8d86
///
///    receive: |from, payload| {
///        // if you want to serialize data as json to pass, use the json! serde macro
///        json!({
///            "key": "value"
///        }).to_string()
///    }
///
///    functions: [
///            send_message: {
///                inputs: |to_agent: Address, message: String|,
///                outputs: |response: ZomeApiResult<String>|,
///                handler: handle_send_message
///            }
///    ]
///
///     traits: {
///         hc_public [send_message]
///     }
///}
/// # }
/// ```
pub fn send(to_agent: Address, payload: String, timeout: Timeout) -> ZomeApiResult<String> {
    Dispatch::Send.with_input(SendArgs {
        to_agent,
        payload,
        options: SendOptions(timeout),
    })
}<|MERGE_RESOLUTION|>--- conflicted
+++ resolved
@@ -90,13 +90,9 @@
 /// define_zome! {
 ///    entries: []
 ///
-<<<<<<< HEAD
 ///    init: || { Ok(()) }
-=======
-///    genesis: || { Ok(()) }
 ///    
 ///     agent_validation: || { Ok(()) }
->>>>>>> f6ab8d86
 ///
 ///    receive: |from, payload| {
 ///        // if you want to serialize data as json to pass, use the json! serde macro
