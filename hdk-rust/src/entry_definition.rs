--- conflicted
+++ resolved
@@ -1,11 +1,6 @@
 use holochain_core_types::{
     dna::zome::entry_types::EntryTypeDef,
-<<<<<<< HEAD
     entry::{entry_type::EntryType, Entry},
-};
-use holochain_wasm_utils::holochain_core_types::{
-=======
->>>>>>> 51b54414
     hash::HashString,
     validation::{ValidationData, ValidationPackageDefinition},
 };
@@ -27,13 +22,9 @@
 /// Although possible, a DNA developer does not need to create these instances directly but instead
 /// should use the [entry! macro](macro.entry.html) for a clean syntax.
 pub struct ValidatingEntryType {
-<<<<<<< HEAD
+    /// Name of the entry type
     pub name: EntryType,
-=======
-    /// Name of the entry type
-    pub name: String,
     /// All the static aspects of the entry type as
->>>>>>> 51b54414
     pub entry_type_definition: EntryTypeDef,
     /// Callback that returns a validation package definition that Holochain reads in order
     /// to create the right validation package to pass in to the validator callback on validation.
@@ -103,16 +94,12 @@
 /// # extern crate serde_derive;
 /// # use boolinator::*;
 /// # use hdk::entry_definition::ValidatingEntryType;
-<<<<<<< HEAD
-/// # use hdk::holochain_core_types::dna::zome::entry_types::Sharing;
-/// # use hdk::holochain_core_types::json::JsonString;
-/// # use hdk::holochain_core_types::error::HolochainError;
-=======
 /// # use hdk::holochain_core_types::{
 /// #   cas::content::Address,
 /// #   dna::zome::entry_types::Sharing,
+/// #   json::JsonString,
+/// #   error::HolochainError,
 /// # };
->>>>>>> 51b54414
 ///
 /// # fn main() {
 ///
