extern crate holochain_container_api;
extern crate holochain_core;
extern crate holochain_core_types;
extern crate tempfile;
extern crate test_utils;
#[macro_use]
extern crate serde_json;
extern crate hdk;
extern crate holochain_wasm_utils;

use hdk::error::ZomeApiError;
use holochain_container_api::*;
use holochain_core_types::{
    cas::content::Address,
    dna::zome::{
        capabilities::{Capability, FnDeclaration, Membrane},
        entry_types::{EntryTypeDef, LinksTo},
    },
<<<<<<< HEAD
    error::{HcResult, ZomeApiInternalResult},
=======
    entry::{entry_type::test_entry_type, Entry, SerializedEntry},
    error::{CoreError, HcResult, HolochainError, ZomeApiInternalResult},
>>>>>>> d2a815e2
    hash::HashString,
    json::JsonString,
};
use holochain_wasm_utils::api_serialization::get_links::GetLinksResult;
use std::sync::{Arc, Mutex};
use test_utils::*;

pub fn create_test_cap_with_fn_names(fn_names: Vec<&str>) -> Capability {
    let mut capability = Capability::new();
    capability.cap_type.membrane = Membrane::Public;

    for fn_name in fn_names {
        let mut fn_decl = FnDeclaration::new();
        fn_decl.name = String::from(fn_name);
        capability.functions.push(fn_decl);
    }
    capability
}

fn start_holochain_instance() -> (Holochain, Arc<Mutex<TestLogger>>) {
    // Setup the holochain instance
    let wasm =
        create_wasm_from_file("wasm-test/target/wasm32-unknown-unknown/release/test_globals.wasm");
    let capabability = create_test_cap_with_fn_names(vec![
        "check_global",
        "check_commit_entry",
        "check_commit_entry_macro",
        "check_get_entry_result",
        "check_get_entry",
        "send_tweet",
        "commit_validation_package_tester",
        "link_two_entries",
        "links_roundtrip",
        "link_validation",
        "check_query",
        "check_app_entry_address",
        "check_sys_entry_address",
        "check_call",
        "check_call_with_args",
        "update_entry_ok",
        "remove_entry_ok",
        "remove_modified_entry_ok",
    ]);
    let mut dna = create_test_dna_with_cap("test_zome", "test_cap", &capabability, &wasm);

    // TODO: construct test DNA using the auto-generated JSON feature
    // The code below is fragile!
    // We have to manually construct a Dna struct that reflects what we defined using define_zome!
    // in wasm-test/src/lib.rs.
    // In a production setting, hc would read the auto-generated JSON to make sure the Dna struct
    // matches up. We should do the same in test.
    {
        let entry_types = &mut dna.zomes.get_mut("test_zome").unwrap().entry_types;
        entry_types.insert(
            String::from("validation_package_tester"),
            EntryTypeDef::new(),
        );

        let test_entry_type = &mut entry_types.get_mut("testEntryType").unwrap();
        test_entry_type.links_to.push(LinksTo {
            target_type: String::from("testEntryType"),
            tag: String::from("test-tag"),
        });
    }

    {
        let entry_types = &mut dna.zomes.get_mut("test_zome").unwrap().entry_types;
        let mut link_validator = EntryTypeDef::new();
        link_validator.links_to.push(LinksTo {
            target_type: String::from("link_validator"),
            tag: String::from("longer"),
        });
        entry_types.insert(String::from("link_validator"), link_validator);
    }

    let (context, test_logger) = test_context_and_logger("alex");
    let mut hc =
        Holochain::new(dna.clone(), context).expect("could not create new Holochain instance.");

    // Run the holochain instance
    hc.start().expect("couldn't start");
    (hc, test_logger)
}

#[test]
fn can_use_globals() {
    let (mut hc, _) = start_holochain_instance();
    // Call the exposed wasm function that calls the debug API function for printing all GLOBALS
    let result = hc.call("test_zome", "test_cap", "check_global", r#"{}"#);
    assert_eq!(
        result.clone(),
        Ok(JsonString::from(HashString::from(
            "QmU92yJa32rGJYcgDwhxAeBtpHeK7wjLEqZ1bWnDZKTRB8"
        ))),
        "result = {:?}",
        result
    );
}

#[test]
fn can_commit_entry() {
    let (mut hc, _) = start_holochain_instance();

    // Call the exposed wasm function that calls the Commit API function
    let result = hc.call(
        "test_zome",
        "test_cap",
        "check_commit_entry",
        r#"{ "entry_type": "testEntryType", "value": "{\"stuff\": \"non fail\"}" }"#,
    );
    println!("\t result = {:?}", result);
    assert!(result.is_ok(), "result = {:?}", result);
    assert_eq!(
        result.unwrap(),
        JsonString::from(Address::from(
            "Qmf7HGMHTZSb4zPB2wvrJnkgmURJ9VuTnEi4xG6QguB36v"
        )),
    );
}
#[test]
fn can_commit_entry_macro() {
    let (mut hc, _) = start_holochain_instance();
    // Call the exposed wasm function that calls the Commit API function
    let result = hc.call(
        "test_zome",
        "test_cap",
        "check_commit_entry_macro",
        // this works because the macro names the args the same as the SerializedEntry fields
        r#"{ "entry_type": "testEntryType", "value": "{\"stuff\": \"non fail\"}" }"#,
    );
    println!("\t result = {:?}", result);
    assert!(result.is_ok(), "\t result = {:?}", result);
    assert_eq!(
        result.unwrap(),
        JsonString::from(Address::from(
            "Qmf7HGMHTZSb4zPB2wvrJnkgmURJ9VuTnEi4xG6QguB36v"
        )),
    );
}

#[test]
fn can_round_trip() {
    let (mut hc, test_logger) = start_holochain_instance();
    let result = hc.call(
        "test_zome",
        "test_cap",
        "send_tweet",
        r#"{ "author": "bob", "content": "had a boring day" }"#,
    );
    assert_eq!(
        result.unwrap(),
        JsonString::from("{\"first\":\"bob\",\"second\":\"had a boring day\"}"),
    );

    let test_logger = test_logger.lock().unwrap();

    println!("{:?}", *test_logger);
}

#[test]
#[cfg(not(windows))]
fn can_get_entry() {
    println!("\n can_get_entry\n");
    let (mut hc, _) = start_holochain_instance();
    // Call the exposed wasm function that calls the Commit API function
    let result = hc.call(
        "test_zome",
        "test_cap",
        "check_commit_entry_macro",
        r#"{ "entry_type": "testEntryType", "value": "{\"stuff\": \"non fail\"}" }"#,
    );
    assert!(result.is_ok(), "\t result = {:?}", result);
    assert_eq!(
        result.unwrap(),
        JsonString::from(Address::from(
            "Qmf7HGMHTZSb4zPB2wvrJnkgmURJ9VuTnEi4xG6QguB36v"
        )),
    );

    let result = hc.call(
        "test_zome",
        "test_cap",
        "check_get_entry_result",
        &String::from(JsonString::from(json!(
                    {"entry_address": Address::from("Qmf7HGMHTZSb4zPB2wvrJnkgmURJ9VuTnEi4xG6QguB36v")}
                ))),
    );
    assert!(result.is_ok(), "\t result = {:?}", result);
    assert_eq!(
        result.unwrap(),
        JsonString::from(
            "{\"addresses\":[\"Qmf7HGMHTZSb4zPB2wvrJnkgmURJ9VuTnEi4xG6QguB36v\"],\"entries\":[{\"value\":\"{\\\"stuff\\\": \\\"non fail\\\"}\",\"entry_type\":\"testEntryType\"}],\"crud_status\":[{\"bits\":1}],\"crud_links\":{}}"
        )
    );

    let result = hc.call(
        "test_zome",
        "test_cap",
        "check_get_entry",
        &String::from(JsonString::from(json!(
                    {"entry_address": Address::from("Qmf7HGMHTZSb4zPB2wvrJnkgmURJ9VuTnEi4xG6QguB36v")}
                ))),
    );
    println!("\t can_get_entry result = {:?}", result);
    assert!(result.is_ok(), "\t result = {:?}", result);
    assert_eq!(
        result.unwrap(),
        JsonString::from(
            "{\"value\":\"{\\\"stuff\\\": \\\"non fail\\\"}\",\"entry_type\":\"testEntryType\"}"
        )
    );

    // test the case with a bad address
    let result = hc.call(
        "test_zome",
        "test_cap",
        "check_get_entry_result",
        &String::from(JsonString::from(json!(
                    {"entry_address": Address::from("QmbC71ggSaEa1oVPTeNN7ZoB93DYhxowhKSF6Yia2Vjxxx")}
                ))),
    );
    println!("\t can_get_entry_result result = {:?}", result);
    assert!(result.is_ok(), "\t result = {:?}", result);
    assert_eq!(
        result.unwrap(),
        JsonString::from("{\"addresses\":[],\"entries\":[],\"crud_status\":[],\"crud_links\":{}}")
    );

    // test the case with a bad address
    let result = hc.call(
        "test_zome",
        "test_cap",
        "check_get_entry",
        &String::from(JsonString::from(json!(
                    {"entry_address": Address::from("QmbC71ggSaEa1oVPTeNN7ZoB93DYhxowhKSF6Yia2Vjxxx")}
                ))),
    );
    println!("\t can_get_entry result = {:?}", result);
    assert!(result.is_ok(), "\t result = {:?}", result);
    assert_eq!(result.unwrap(), JsonString::null());
}

#[test]
#[cfg(not(windows))] // TODO does not work on windows because of different seperator
fn can_invalidate_invalid_commit() {
    let (mut hc, _) = start_holochain_instance();
    // Call the exposed wasm function that calls the Commit API function
    let result = hc.call(
        "test_zome",
        "test_cap",
        "check_commit_entry_macro",
        &String::from(JsonString::from(SerializedEntry::from(Entry::new(
            test_entry_type(),
            JsonString::from("{\"stuff\":\"FAIL\"}"),
        )))),
    );
    println!("\t result = {:?}", result);
    assert!(result.is_ok(), "result = {:?}", result);
    assert_eq!(
        result.unwrap(),
        JsonString::from("{\"error\":{\"Internal\":\"{\\\"kind\\\":{\\\"ValidationFailed\\\":\\\"FAIL content is not allowed\\\"},\\\"file\\\":\\\"core/src/nucleus/ribosome/runtime.rs\\\",\\\"line\\\":\\\"86\\\"}\"}}"),
    );
}

#[test]
fn has_populated_validation_data() {
    let (mut hc, _) = start_holochain_instance();

    //
    // Add two entries to chain to have something to check ValidationData on
    //
    let result = hc.call(
        "test_zome",
        "test_cap",
        "check_commit_entry_macro",
        r#"{ "entry_type": "testEntryType", "value": "{\"stuff\":\"non fail\"}" }"#,
    );
    assert!(result.is_ok(), "\t result = {:?}", result);
    assert_eq!(
        result.unwrap(),
        JsonString::from(Address::from(
            "QmSxw5mUkFfc2W95GK2xaNYRp4a8ZXxY8o7mPMDJv9pvJg"
        )),
    );
    let result = hc.call(
        "test_zome",
        "test_cap",
        "check_commit_entry_macro",
        r#"{ "entry_type": "testEntryType", "value": "{\"stuff\":\"non fail\"}" }"#,
    );
    assert!(result.is_ok(), "\t result = {:?}", result);
    assert_eq!(
        result.unwrap(),
        JsonString::from(Address::from(
            "QmSxw5mUkFfc2W95GK2xaNYRp4a8ZXxY8o7mPMDJv9pvJg"
        )),
    );

    //
    // Expect the commit in this zome function to fail with a serialized ValidationData struct
    //
    let result = hc.call(
        "test_zome",
        "test_cap",
        "commit_validation_package_tester",
        r#"{}"#,
    );

    assert!(result.is_ok(), "\t result = {:?}", result);

    //
    // Deactivating this test for now since ordering of contents change non-deterministically
    //
    /*
    assert_eq!(
        JsonString::from("{\"Err\":{\"Internal\":\"{\\\"package\\\":{\\\"chain_header\\\":{\\\"entry_type\\\":{\\\"App\\\":\\\"validation_package_tester\\\"},\\\"entry_address\\\":\\\"QmYQPp1fExXdKfmcmYTbkw88HnCr3DzMSFUZ4ncEd9iGBY\\\",\\\"entry_signature\\\":\\\"\\\",\\\"link\\\":\\\"QmSQqKHPpYZbafF7PXPKx31UwAbNAmPVuSHHxcBoDcYsci\\\",\\\"link_same_type\\\":null,\\\"timestamp\\\":\\\"\\\"},\\\"source_chain_entries\\\":[{\\\"value\\\":\\\"\\\\\\\"non fail\\\\\\\"\\\",\\\"entry_type\\\":\\\"testEntryType\\\"},{\\\"value\\\":\\\"\\\\\\\"non fail\\\\\\\"\\\",\\\"entry_type\\\":\\\"testEntryType\\\"},{\\\"value\\\":\\\"alex\\\",\\\"entry_type\\\":\\\"%agent_id\\\"}],\\\"source_chain_headers\\\":[{\\\"entry_type\\\":{\\\"App\\\":\\\"testEntryType\\\"},\\\"entry_address\\\":\\\"QmXxdzM9uHiSfV1xDwUxMm5jX4rVU8jhtWVaeCzjkFW249\\\",\\\"entry_signature\\\":\\\"\\\",\\\"link\\\":\\\"QmRHUwiUuFJiMyRmKaA1U49fXEnT8qbZMoj2V9maa4Q3JE\\\",\\\"link_same_type\\\":\\\"QmRHUwiUuFJiMyRmKaA1U49fXEnT8qbZMoj2V9maa4Q3JE\\\",\\\"timestamp\\\":\\\"\\\"},{\\\"entry_type\\\":{\\\"App\\\":\\\"testEntryType\\\"},\\\"entry_address\\\":\\\"QmXxdzM9uHiSfV1xDwUxMm5jX4rVU8jhtWVaeCzjkFW249\\\",\\\"entry_signature\\\":\\\"\\\",\\\"link\\\":\\\"QmRYerwRRXYxmYoxq1LTZMVVRfjNMAeqmdELTNDxURtHEZ\\\",\\\"link_same_type\\\":null,\\\"timestamp\\\":\\\"\\\"},{\\\"entry_type\\\":\\\"AgentId\\\",\\\"entry_address\\\":\\\"QmQw3V41bAWkQA9kwpNfU3ZDNzr9YW4p9RV4QHhFD3BkqA\\\",\\\"entry_signature\\\":\\\"\\\",\\\"link\\\":\\\"QmQJxUSfJe2QoxTyEwKQX9ypbkcNv3cw1vasGTx1CUpJFm\\\",\\\"link_same_type\\\":null,\\\"timestamp\\\":\\\"\\\"}],\\\"custom\\\":null},\\\"sources\\\":[\\\"<insert your agent key here>\\\"],\\\"lifecycle\\\":\\\"Chain\\\",\\\"action\\\":\\\"Commit\\\"}\"}}"),
        result.unwrap(),
    );
    */}

#[test]
fn can_link_entries() {
    let (mut hc, _) = start_holochain_instance();

    let result = hc.call("test_zome", "test_cap", "link_two_entries", r#"{}"#);
    assert!(result.is_ok(), "\t result = {:?}", result);
    assert_eq!(result.unwrap(), JsonString::from(r#"{"Ok":null}"#));
}

#[test]
fn can_roundtrip_links() {
    let (mut hc, _) = start_holochain_instance();
    let result = hc.call("test_zome", "test_cap", "links_roundtrip", r#"{}"#);
    assert!(result.is_ok(), "result = {:?}", result);
    let result_string = result.unwrap();

    println!("can_roundtrip_links result_string: {:?}", result_string);
    let expected: HcResult<GetLinksResult> = Ok(GetLinksResult::new(vec![
        Address::from("QmNgyf5AVG6596qpx83uyPKHU3yehwHFFUNscJzvRfTpVx"),
        Address::from("QmQbe8uWt8fjE9wRfqnh42Eqj22tHYH6aqfzL7orazQpu3"),
    ]));
    let ordering1: bool = result_string == JsonString::from(expected);

    let expected: HcResult<GetLinksResult> = Ok(GetLinksResult::new(vec![
        Address::from("QmQbe8uWt8fjE9wRfqnh42Eqj22tHYH6aqfzL7orazQpu3"),
        Address::from("QmNgyf5AVG6596qpx83uyPKHU3yehwHFFUNscJzvRfTpVx"),
    ]));
    let ordering2: bool = result_string == JsonString::from(expected);

    assert!(ordering1 || ordering2, "result = {:?}", result_string);
}

#[test]
#[cfg(not(windows))]
fn can_validate_links() {
    let (mut hc, _) = start_holochain_instance();
    let params_ok = r#"{"stuff1": "a", "stuff2": "aa"}"#;
    let result = hc.call("test_zome", "test_cap", "link_validation", params_ok);
    assert!(result.is_ok(), "result = {:?}", result);

    let params_not_ok = r#"{"stuff1": "aaa", "stuff2": "aa"}"#;
    let result = hc.call("test_zome", "test_cap", "link_validation", params_not_ok);
    assert!(result.is_ok(), "result = {:?}", result);
    // Yep, the zome call is ok but what we got back should be a ValidationFailed error,
    // wrapped in a CoreError, wrapped in a ZomeApiError, wrapped in a Result,
    // serialized to JSON :D
    let zome_result: Result<(), ZomeApiError> =
        serde_json::from_str(&result.unwrap().to_string()).unwrap();
    assert!(zome_result.is_err());
    if let ZomeApiError::Internal(error) = zome_result.err().unwrap() {
        let core_error: CoreError = serde_json::from_str(&error).unwrap();
        assert_eq!(
            core_error.kind,
            HolochainError::ValidationFailed("Target stuff is not longer".to_string()),
        );
    } else {
        assert!(false);
    }
}

#[test]
fn can_check_query() {
    let (mut hc, _) = start_holochain_instance();

    let result = hc.call(
        "test_zome",
        "test_cap",
        "check_query",
        r#"{ "entry_type_name": "testEntryType", "limit": "0" }"#,
    );
    assert!(result.is_ok(), "result = {:?}", result);
    assert_eq!(
        result.unwrap(),
        JsonString::from(vec![Address::from(
            "QmNgyf5AVG6596qpx83uyPKHU3yehwHFFUNscJzvRfTpVx",
        )]),
    );
}

#[test]
fn can_check_app_entry_address() {
    let (mut hc, _) = start_holochain_instance();

    let result = hc.call("test_zome", "test_cap", "check_app_entry_address", r#"{}"#);
    assert!(result.is_ok(), "result = {:?}", result);
    assert_eq!(
        result.unwrap(),
        JsonString::from(Address::from(
            "QmbagHKV6kU89Z4FzQGMHpCYMxpR8WPxnse6KMArQ2wPJa"
        )),
    );
}

#[test]
fn can_check_sys_entry_address() {
    let (mut hc, _) = start_holochain_instance();

    let _result = hc.call("test_zome", "test_cap", "check_sys_entry_address", r#"{}"#);
    // TODO
    //    assert!(result.is_ok(), "result = {:?}", result);
    //    assert_eq!(
    //        result.unwrap(),
    //        r#"{"result":"QmYmZyvDda3ygMhNnEjx8p9Q1TonHG9xhpn9drCptRT966"}"#,
    //    );
}

#[test]
fn can_check_call() {
    let (mut hc, _) = start_holochain_instance();

    let result = hc.call("test_zome", "test_cap", "check_call", r#"{}"#);
    assert!(result.is_ok(), "result = {:?}", result);
    assert_eq!(
        result.unwrap(),
        JsonString::from(ZomeApiInternalResult::success(Address::from(
            "QmbagHKV6kU89Z4FzQGMHpCYMxpR8WPxnse6KMArQ2wPJa"
        ))),
    );
}

#[test]
fn can_check_call_with_args() {
    let (mut hc, _) = start_holochain_instance();

    let result = hc.call("test_zome", "test_cap", "check_call_with_args", r#"{}"#);
    println!("\t result = {:?}", result);
    assert!(result.is_ok(), "\t result = {:?}", result);
    assert_eq!(
        result.unwrap(),
        JsonString::from(ZomeApiInternalResult::success(Address::from(
            "QmSxw5mUkFfc2W95GK2xaNYRp4a8ZXxY8o7mPMDJv9pvJg"
        ))),
    );
}

#[test]
fn can_remove_entry() {
    let (mut hc, _) = start_holochain_instance();
    let result = hc.call("test_zome", "test_cap", "remove_entry_ok", r#"{}"#);
    assert!(result.is_ok(), "result = {:?}", result);
    assert_eq!(
        result.unwrap(),
        JsonString::from("{\"addresses\":[\"QmSxw5mUkFfc2W95GK2xaNYRp4a8ZXxY8o7mPMDJv9pvJg\"],\"entries\":[{\"value\":\"{\\\"stuff\\\":\\\"non fail\\\"}\",\"entry_type\":\"testEntryType\"}],\"crud_status\":[{\"bits\":4}],\"crud_links\":{}}"),
    );
}

#[test]
fn can_update_entry() {
    let (mut hc, _) = start_holochain_instance();
    let result = hc.call("test_zome", "test_cap", "update_entry_ok", r#"{}"#);
    assert!(result.is_ok(), "result = {:?}", result);
}

#[test]
fn can_remove_modified_entry() {
    let (mut hc, _) = start_holochain_instance();
    let result = hc.call("test_zome", "test_cap", "remove_modified_entry_ok", r#"{}"#);
    assert!(result.is_ok(), "result = {:?}", result);
}<|MERGE_RESOLUTION|>--- conflicted
+++ resolved
@@ -16,12 +16,9 @@
         capabilities::{Capability, FnDeclaration, Membrane},
         entry_types::{EntryTypeDef, LinksTo},
     },
-<<<<<<< HEAD
-    error::{HcResult, ZomeApiInternalResult},
-=======
     entry::{entry_type::test_entry_type, Entry, SerializedEntry},
     error::{CoreError, HcResult, HolochainError, ZomeApiInternalResult},
->>>>>>> d2a815e2
+error::{HcResult, ZomeApiInternalResult},
     hash::HashString,
     json::JsonString,
 };
@@ -76,9 +73,9 @@
     {
         let entry_types = &mut dna.zomes.get_mut("test_zome").unwrap().entry_types;
         entry_types.insert(
-            String::from("validation_package_tester"),
-            EntryTypeDef::new(),
-        );
+        String::from("validation_package_tester"),
+        EntryTypeDef::new(),
+    );
 
         let test_entry_type = &mut entry_types.get_mut("testEntryType").unwrap();
         test_entry_type.links_to.push(LinksTo {
