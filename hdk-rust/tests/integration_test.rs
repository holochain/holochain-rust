#![feature(try_from)]
extern crate holochain_conductor_api;
extern crate holochain_core;
extern crate holochain_core_types;
extern crate tempfile;
extern crate test_utils;
#[macro_use]
extern crate serde_json;
#[macro_use]
extern crate serde_derive;
extern crate hdk;
extern crate holochain_wasm_utils;
#[macro_use]
extern crate holochain_core_types_derive;

#[cfg(not(windows))]
use hdk::error::ZomeApiError;
use hdk::error::ZomeApiResult;
use holochain_conductor_api::{error::HolochainResult, *};
use holochain_core::{
    logger::TestLogger, nucleus::actions::call_zome_function::make_cap_request_for_call,
};
use holochain_core_types::{
    cas::content::{Address, AddressableContent},
    crud_status::CrudStatus,
    dna::{
        entry_types::{EntryTypeDef, LinksTo},
        fn_declarations::{FnDeclaration, TraitFns},
        zome::{ZomeFnDeclarations, ZomeTraits},
    },
    entry::{
        entry_type::{test_app_entry_type, EntryType},
        Entry,
    },
    error::{HolochainError, RibosomeEncodedValue, RibosomeEncodingBits},
    hash::HashString,
    json::JsonString,
};
#[cfg(not(windows))]
use holochain_core_types::{entry::EntryWithMeta, error::CoreError};
use holochain_wasm_utils::{
    api_serialization::{
        get_entry::{GetEntryResult, StatusRequestKind},
        get_links::{GetLinksResult, LinksResult},
    },
    wasm_target_dir,
};
use std::{
    collections::BTreeMap,
    path::PathBuf,
    sync::{Arc, Mutex},
    thread,
    time::Duration,
};
use test_utils::*;

//
// These empty function definitions below are needed for the windows linker
//
#[no_mangle]
pub fn hc_init_globals(_: RibosomeEncodingBits) -> RibosomeEncodingBits {
    RibosomeEncodedValue::Success.into()
}

#[no_mangle]
pub fn hc_commit_entry(_: RibosomeEncodingBits) -> RibosomeEncodingBits {
    RibosomeEncodedValue::Success.into()
}

#[no_mangle]
pub fn hc_get_entry(_: RibosomeEncodingBits) -> RibosomeEncodingBits {
    RibosomeEncodedValue::Success.into()
}

#[no_mangle]
pub fn hc_entry_address(_: RibosomeEncodingBits) -> RibosomeEncodingBits {
    RibosomeEncodedValue::Success.into()
}

#[no_mangle]
pub fn hc_query(_: RibosomeEncodingBits) -> RibosomeEncodingBits {
    RibosomeEncodedValue::Success.into()
}

#[no_mangle]
pub fn hc_update_entry(_: RibosomeEncodingBits) -> RibosomeEncodingBits {
    RibosomeEncodedValue::Success.into()
}

#[no_mangle]
pub fn hc_remove_entry(_: RibosomeEncodingBits) -> RibosomeEncodingBits {
    RibosomeEncodedValue::Success.into()
}

#[no_mangle]
pub fn hc_send(_: RibosomeEncodingBits) -> RibosomeEncodingBits {
    RibosomeEncodedValue::Success.into()
}

#[no_mangle]
pub fn hc_property(_: RibosomeEncodingBits) -> RibosomeEncodingBits {
    RibosomeEncodedValue::Success.into()
}

#[no_mangle]
pub fn hc_debug(_: RibosomeEncodingBits) -> RibosomeEncodingBits {
    RibosomeEncodedValue::Success.into()
}

#[no_mangle]
pub fn hc_call(_: RibosomeEncodingBits) -> RibosomeEncodingBits {
    RibosomeEncodedValue::Success.into()
}

#[no_mangle]
pub fn hc_sign(_: RibosomeEncodingBits) -> RibosomeEncodingBits {
    RibosomeEncodedValue::Success.into()
}

#[no_mangle]
pub fn hc_sign_one_time(_: RibosomeEncodingBits) -> RibosomeEncodingBits {
    RibosomeEncodedValue::Success.into()
}

#[no_mangle]
pub fn hc_verify_signature(_: RibosomeEncodingBits) -> RibosomeEncodingBits {
    RibosomeEncodedValue::Success.into()
}

#[no_mangle]
pub fn hc_link_entries(_: RibosomeEncodingBits) -> RibosomeEncodingBits {
    RibosomeEncodedValue::Success.into()
}

#[no_mangle]
pub fn hc_get_links(_: RibosomeEncodingBits) -> RibosomeEncodingBits {
    RibosomeEncodedValue::Success.into()
}

#[no_mangle]
pub fn hc_start_bundle(_: RibosomeEncodingBits) -> RibosomeEncodingBits {
    RibosomeEncodedValue::Success.into()
}

#[no_mangle]
pub fn hc_close_bundle(_: RibosomeEncodingBits) -> RibosomeEncodingBits {
    RibosomeEncodedValue::Success.into()
}

#[no_mangle]
pub fn hc_sleep(_: RibosomeEncodingBits) -> RibosomeEncodingBits {
    RibosomeEncodedValue::Success.into()
}

#[no_mangle]
pub fn zome_setup(_: RibosomeEncodingBits) -> RibosomeEncodingBits {
    RibosomeEncodedValue::Success.into()
}

#[no_mangle]
pub fn __list_traits(_: RibosomeEncodingBits) -> RibosomeEncodingBits {
    RibosomeEncodedValue::Success.into()
}

#[no_mangle]
pub fn __list_functions(_: RibosomeEncodingBits) -> RibosomeEncodingBits {
    RibosomeEncodedValue::Success.into()
}

#[no_mangle]
pub fn hc_remove_link(_: RibosomeEncodingBits) -> RibosomeEncodingBits {
    RibosomeEncodedValue::Success.into()
}

#[no_mangle]
pub fn hc_keystore_list(_: RibosomeEncodingBits) -> RibosomeEncodingBits {
    RibosomeEncodedValue::Success.into()
}

#[no_mangle]
pub fn hc_keystore_new_random(_: RibosomeEncodingBits) -> RibosomeEncodingBits {
    RibosomeEncodedValue::Success.into()
}

#[no_mangle]
pub fn hc_keystore_derive_seed(_: RibosomeEncodingBits) -> RibosomeEncodingBits {
    RibosomeEncodedValue::Success.into()
}

#[no_mangle]
pub fn hc_keystore_derive_key(_: RibosomeEncodingBits) -> RibosomeEncodingBits {
    RibosomeEncodedValue::Success.into()
}

#[no_mangle]
pub fn hc_keystore_sign(_: RibosomeEncodingBits) -> RibosomeEncodingBits {
    RibosomeEncodedValue::Success.into()
}

#[no_mangle]
pub fn hc_keystore_get_public_key(_: RibosomeEncodingBits) -> RibosomeEncodingBits {
    RibosomeEncodedValue::Success.into()
}

#[no_mangle]
pub fn hc_commit_capability_grant(_: RibosomeEncodingBits) -> RibosomeEncodingBits {
    RibosomeEncodedValue::Success.into()
}

#[no_mangle]
pub fn hc_commit_capability_claim(_: RibosomeEncodingBits) -> RibosomeEncodingBits {
    RibosomeEncodedValue::Success.into()
}

pub fn create_test_defs_with_fn_names(fn_names: Vec<&str>) -> (ZomeFnDeclarations, ZomeTraits) {
    let mut traitfns = TraitFns::new();
    let mut fn_declarations = Vec::new();

    for fn_name in fn_names {
        traitfns.functions.push(String::from(fn_name));
        let mut fn_decl = FnDeclaration::new();
        fn_decl.name = String::from(fn_name);
        fn_declarations.push(fn_decl);
    }
    let mut traits = BTreeMap::new();
    traits.insert("hc_public".to_string(), traitfns);
    (fn_declarations, traits)
}

#[derive(Deserialize, Serialize, Default, Debug, DefaultJson)]
/// dupes wasm_test::EntryStruct;
struct EntryStruct {
    stuff: String,
}

fn example_valid_entry() -> Entry {
    Entry::App(
        test_app_entry_type().into(),
        EntryStruct {
            stuff: "non fail".into(),
        }
        .into(),
    )
}

#[cfg(not(windows))]
fn example_valid_entry_result() -> GetEntryResult {
    let entry = example_valid_entry();
    let entry_with_meta = &EntryWithMeta {
        entry: entry.clone(),
        crud_status: CrudStatus::Live,
        maybe_link_update_delete: None,
    };
    GetEntryResult::new(StatusRequestKind::Latest, Some((entry_with_meta, vec![])))
}

fn example_valid_entry_params() -> String {
    format!(
        "{{\"entry\":{}}}",
        String::from(JsonString::from(example_valid_entry())),
    )
}

fn example_valid_entry_address() -> Address {
    Address::from("QmefcRdCAXM2kbgLW2pMzqWhUvKSDvwfFSVkvmwKvBQBHd")
}

fn start_holochain_instance<T: Into<String>>(
    uuid: T,
    agent_name: T,
) -> (Holochain, Arc<Mutex<TestLogger>>) {
    // Setup the holochain instance

    let mut wasm_path = PathBuf::new();
    let wasm_dir_component: PathBuf = wasm_target_dir(
        &String::from("hdk-rust").into(),
        &String::from("wasm-test").into(),
    );
    wasm_path.push(wasm_dir_component);
    let wasm_path_component: PathBuf = [
        String::from("wasm32-unknown-unknown"),
        String::from("release"),
        String::from("test_globals.wasm"),
    ]
    .iter()
    .collect();
    wasm_path.push(wasm_path_component);

    let wasm = create_wasm_from_file(&wasm_path);

    let defs = create_test_defs_with_fn_names(vec![
        "check_global",
        "check_commit_entry",
        "check_commit_entry_macro",
        "check_get_entry_result",
        "check_get_entry",
        "send_tweet",
        "commit_validation_package_tester",
        "link_two_entries",
        "links_roundtrip_create",
        "links_roundtrip_get",
        "links_roundtrip_get_and_load",
        "link_validation",
        "check_query",
        "check_app_entry_address",
        "check_sys_entry_address",
        "check_call",
        "check_call_with_args",
        "send_message",
        "sleep",
        "remove_link",
    ]);
    let mut dna = create_test_dna_with_defs("test_zome", defs, &wasm);
    dna.uuid = uuid.into();

    // TODO: construct test DNA using the auto-generated JSON feature
    // The code below is fragile!
    // We have to manually construct a Dna struct that reflects what we defined using define_zome!
    // in wasm-test/src/lib.rs.
    // In a production setting, hc would read the auto-generated JSON to make sure the Dna struct
    // matches up. We should do the same in test.
    {
        let entry_types = &mut dna.zomes.get_mut("test_zome").unwrap().entry_types;
        entry_types.insert(
            EntryType::from("validation_package_tester"),
            EntryTypeDef::new(),
        );

        let test_entry_type = &mut entry_types
            .get_mut(&EntryType::from("testEntryType"))
            .unwrap();
        test_entry_type.links_to.push(LinksTo {
            target_type: String::from("testEntryType"),
            link_type: String::from("test"),
        });
    }

    {
        let entry_types = &mut dna.zomes.get_mut("test_zome").unwrap().entry_types;
        let mut link_validator = EntryTypeDef::new();
        link_validator.links_to.push(LinksTo {
            target_type: String::from("link_validator"),
            link_type: String::from("longer"),
        });
        entry_types.insert(EntryType::from("link_validator"), link_validator);
    }

    let (context, test_logger) =
        test_context_and_logger_with_network_name(&agent_name.into(), Some(&dna.uuid));
    let mut hc =
        Holochain::new(dna.clone(), context).expect("could not create new Holochain instance.");

    // Run the holochain instance
    hc.start().expect("couldn't start");
    (hc, test_logger)
}

fn make_test_call(hc: &mut Holochain, fn_name: &str, params: &str) -> HolochainResult<JsonString> {
    let cap_call = {
        let context = hc.context();
        let token = context.get_public_token().unwrap();
        make_cap_request_for_call(
            context.clone(),
            token,
            fn_name,
            JsonString::from_json(params),
        )
    };
    hc.call("test_zome", cap_call, fn_name, params)
}

#[test]
fn can_use_globals() {
    let (mut hc, _) = start_holochain_instance("can_use_globals", "alice");
    // Call the exposed wasm function that calls the debug API function for printing all GLOBALS
    let result = make_test_call(&mut hc, "check_global", r#"{}"#);
    assert_eq!(
        result.clone(),
        Ok(JsonString::from(HashString::from(
            "HcSCJUBV8mqhsh8y97TIMFi68Y39qv6dzw4W9pP9Emjth7xwsj6P83R6RkBXqsa"
        ))),
        "result = {:?}",
        result
    );
}

#[test]
fn can_commit_entry() {
    let (mut hc, _) = start_holochain_instance("can_commit_entry", "alice");

    // Call the exposed wasm function that calls the Commit API function
    let result = make_test_call(
        &mut hc,
        "check_commit_entry",
        &String::from(JsonString::from(example_valid_entry())),
    );
    println!("\t result = {:?}", result);
    assert!(result.is_ok(), "result = {:?}", result);
    assert_eq!(
        result.unwrap(),
        JsonString::from(example_valid_entry_address()),
    );
}
#[test]
fn can_commit_entry_macro() {
    let (mut hc, _) = start_holochain_instance("can_commit_entry_macro", "alice");
    // Call the exposed wasm function that calls the Commit API function
    let result = make_test_call(
        &mut hc,
        "check_commit_entry_macro",
        &example_valid_entry_params(),
    );
    println!("\t result = {:?}", result);
    assert!(result.is_ok(), "\t result = {:?}", result);
    let expected: ZomeApiResult<Address> = Ok(Address::from(
        "QmefcRdCAXM2kbgLW2pMzqWhUvKSDvwfFSVkvmwKvBQBHd",
    ));
    assert_eq!(result.unwrap(), JsonString::from(expected),);
}

#[test]
fn can_round_trip() {
    let (mut hc, test_logger) = start_holochain_instance("can_round_trip", "alice");
    let result = make_test_call(
        &mut hc,
        "send_tweet",
        r#"{ "author": "bob", "content": "had a boring day" }"#,
    );
    assert_eq!(
        result.unwrap(),
        JsonString::from_json("{\"first\":\"bob\",\"second\":\"had a boring day\"}"),
    );

    let test_logger = test_logger.lock().unwrap();

    println!("{:?}", *test_logger);
}

#[test]
#[cfg(not(windows))]
fn can_get_entry_ok() {
    let (mut hc, _) = start_holochain_instance("can_get_entry_ok", "alice");
    // Call the exposed wasm function that calls the Commit API function
    let result = make_test_call(
        &mut hc,
        "check_commit_entry_macro",
        &example_valid_entry_params(),
    );
    let expected: ZomeApiResult<Address> = Ok(example_valid_entry_address());
    assert!(result.is_ok(), "\t result = {:?}", result);
    assert_eq!(result.unwrap(), JsonString::from(expected));
    let result = make_test_call(
        &mut hc,
        "check_get_entry_result",
        &String::from(JsonString::from(json!({
            "entry_address": example_valid_entry_address()
        }))),
    );
    let expected: ZomeApiResult<GetEntryResult> = Ok(example_valid_entry_result());
    assert!(result.is_ok(), "\t result = {:?}", result);
    assert_eq!(result.unwrap(), JsonString::from(expected));

    let result = make_test_call(
        &mut hc,
        "check_get_entry",
        &String::from(JsonString::from(json!({
            "entry_address": example_valid_entry_address()
        }))),
    );
    let expected: ZomeApiResult<Entry> = Ok(example_valid_entry());
    assert!(result.is_ok(), "\t result = {:?}", result);
    assert_eq!(result.unwrap(), JsonString::from(expected));
}

#[test]
fn can_get_entry_bad() {
    let (mut hc, _) = start_holochain_instance("can_get_entry_bad", "alice");
    // Call the exposed wasm function that calls the Commit API function

    let result = make_test_call(
        &mut hc,
        "check_commit_entry_macro",
        &example_valid_entry_params(),
    );
    let expected: ZomeApiResult<Address> = Ok(example_valid_entry_address());
    assert!(result.is_ok(), "result = {:?}", result);
    assert_eq!(result.unwrap(), JsonString::from(expected));
    // test the case with a bad address
    let result = make_test_call(
        &mut hc,
        "check_get_entry_result",
        &String::from(JsonString::from(json!(
            {"entry_address": Address::from("QmbC71ggSaEa1oVPTeNN7ZoB93DYhxowhKSF6Yia2Vjxxx")}
        ))),
    );
    assert!(result.is_ok(), "result = {:?}", result);
    let empty_entry_result = GetEntryResult::new(StatusRequestKind::Latest, None);
    let expected: ZomeApiResult<GetEntryResult> = Ok(empty_entry_result);
    assert_eq!(result.unwrap(), JsonString::from(expected));

    // test the case with a bad address
    let result = make_test_call(
        &mut hc,
        "check_get_entry",
        &String::from(JsonString::from(json!(
            {"entry_address": Address::from("QmbC71ggSaEa1oVPTeNN7ZoB93DYhxowhKSF6Yia2Vjxxx")}
        ))),
    );
    assert!(result.is_ok(), "result = {:?}", result);
    let expected: ZomeApiResult<Option<Entry>> = Ok(None);
    assert_eq!(result.unwrap(), JsonString::from(expected));
}

#[test]
#[cfg(not(windows))] // TODO does not work on windows because of different seperator
fn can_invalidate_invalid_commit() {
    let (mut hc, _) = start_holochain_instance("can_invalidate_invalid_commit", "alice");
    // Call the exposed wasm function that calls the Commit API function
    let result = make_test_call(
        &mut hc,
        "check_commit_entry_macro",
        &json!({"entry":
            Entry::App(
                test_app_entry_type().into(),
                EntryStruct {
                    stuff: "FAIL".into(),
                }.into(),
            )
        })
        .to_string(),
    );
    assert!(result.is_ok(), "result = {:?}", result);
    assert!(
        result.unwrap().to_string().contains("{\"Err\":{\"Internal\":\"{\\\"kind\\\":{\\\"ValidationFailed\\\":\\\"FAIL content is not allowed\\\"},\\\"file\\\":\\\"core/src/nucleus/ribosome/runtime.rs\\\",\\\"line\\\":\\\"")
    );
}

#[test]
fn has_populated_validation_data() {
    let (mut hc, _) = start_holochain_instance("has_populated_validation_data", "alice");

    //
    // Add two entries to chain to have something to check ValidationData on
    //
    let result = make_test_call(
        &mut hc,
        "check_commit_entry_macro",
        &example_valid_entry_params(),
    );
    assert!(result.is_ok(), "\t result = {:?}", result);

    let expected: ZomeApiResult<Address> = Ok(example_valid_entry_address());
    assert_eq!(result.unwrap(), JsonString::from(expected),);

    let result = make_test_call(
        &mut hc,
        "check_commit_entry_macro",
        &example_valid_entry_params(),
    );
    assert!(result.is_ok(), "\t result = {:?}", result);

    let expected: ZomeApiResult<Address> = Ok(example_valid_entry_address());
    assert_eq!(result.unwrap(), JsonString::from(expected),);

    //
    // Expect the commit in this zome function to fail with a serialized ValidationData struct
    //
    let result = make_test_call(&mut hc, "commit_validation_package_tester", r#"{}"#);

    assert!(result.is_ok(), "\t result = {:?}", result);

    //
    // Deactivating this test for now since ordering of contents change non-deterministically
    //
    /*
    assert_eq!(
        JsonString::from_json("{\"Err\":{\"Internal\":\"{\\\"package\\\":{\\\"chain_header\\\":{\\\"entry_type\\\":{\\\"App\\\":\\\"validation_package_tester\\\"},\\\"entry_address\\\":\\\"QmYQPp1fExXdKfmcmYTbkw88HnCr3DzMSFUZ4ncEd9iGBY\\\",\\\"entry_signature\\\":\\\"\\\",\\\"link\\\":\\\"QmSQqKHPpYZbafF7PXPKx31UwAbNAmPVuSHHxcBoDcYsci\\\",\\\"link_same_type\\\":null,\\\"timestamp\\\":\\\"\\\"},\\\"source_chain_entries\\\":[{\\\"value\\\":\\\"\\\\\\\"non fail\\\\\\\"\\\",\\\"entry_type\\\":\\\"testEntryType\\\"},{\\\"value\\\":\\\"\\\\\\\"non fail\\\\\\\"\\\",\\\"entry_type\\\":\\\"testEntryType\\\"},{\\\"value\\\":\\\"alex\\\",\\\"entry_type\\\":\\\"%agent_id\\\"}],\\\"source_chain_headers\\\":[{\\\"entry_type\\\":{\\\"App\\\":\\\"testEntryType\\\"},\\\"entry_address\\\":\\\"QmXxdzM9uHiSfV1xDwUxMm5jX4rVU8jhtWVaeCzjkFW249\\\",\\\"entry_signature\\\":\\\"\\\",\\\"link\\\":\\\"QmRHUwiUuFJiMyRmKaA1U49fXEnT8qbZMoj2V9maa4Q3JE\\\",\\\"link_same_type\\\":\\\"QmRHUwiUuFJiMyRmKaA1U49fXEnT8qbZMoj2V9maa4Q3JE\\\",\\\"timestamp\\\":\\\"\\\"},{\\\"entry_type\\\":{\\\"App\\\":\\\"testEntryType\\\"},\\\"entry_address\\\":\\\"QmXxdzM9uHiSfV1xDwUxMm5jX4rVU8jhtWVaeCzjkFW249\\\",\\\"entry_signature\\\":\\\"\\\",\\\"link\\\":\\\"QmRYerwRRXYxmYoxq1LTZMVVRfjNMAeqmdELTNDxURtHEZ\\\",\\\"link_same_type\\\":null,\\\"timestamp\\\":\\\"\\\"},{\\\"entry_type\\\":\\\"AgentId\\\",\\\"entry_address\\\":\\\"QmQw3V41bAWkQA9kwpNfU3ZDNzr9YW4p9RV4QHhFD3BkqA\\\",\\\"entry_signature\\\":\\\"\\\",\\\"link\\\":\\\"QmQJxUSfJe2QoxTyEwKQX9ypbkcNv3cw1vasGTx1CUpJFm\\\",\\\"link_same_type\\\":null,\\\"timestamp\\\":\\\"\\\"}],\\\"custom\\\":null},\\\"sources\\\":[\\\"<insert your agent key here>\\\"],\\\"lifecycle\\\":\\\"Chain\\\",\\\"action\\\":\\\"Commit\\\"}\"}}"),
        result.unwrap(),
    );
    */
}

#[test]
fn can_link_entries() {
    let (mut hc, _) = start_holochain_instance("can_link_entries", "alice");

    let result = make_test_call(&mut hc, "link_two_entries", r#"{}"#);
    assert!(result.is_ok(), "\t result = {:?}", result);
    assert_eq!(
        result.unwrap(),
        JsonString::from_json(r#"{"Ok":"QmdQvKn8yNojRHSxr9yK3HhEGAcAzfGgC6f8XT4joZdwTp"}"#)
    );
}

#[test]
fn can_remove_link() {
    let (mut hc, _) = start_holochain_instance("can_link_entries", "alice");

    let result = make_test_call(&mut hc, "link_two_entries", r#"{}"#);
    assert!(result.is_ok(), "\t result = {:?}", result);
    assert_eq!(
        result.unwrap(),
        JsonString::from_json(r#"{"Ok":"QmdQvKn8yNojRHSxr9yK3HhEGAcAzfGgC6f8XT4joZdwTp"}"#)
    );
}

#[test]
#[cfg(test)]
fn can_roundtrip_links() {
    let (mut hc, _) = start_holochain_instance("can_roundtrip_links", "alice");
    // Create links
    let result = make_test_call(&mut hc, "links_roundtrip_create", r#"{}"#);
    let maybe_address: Result<Address, String> =
        serde_json::from_str(&String::from(result.unwrap())).unwrap();
    let entry_address = maybe_address.unwrap();

    // expected results
    let entry_2 = Entry::App(
        "testEntryType".into(),
        EntryStruct {
            stuff: "entry2".into(),
        }
        .into(),
    );
    let entry_3 = Entry::App(
        "testEntryType".into(),
        EntryStruct {
            stuff: "entry3".into(),
        }
        .into(),
    );
    let entry_address_2 = Address::from("QmdQVqSuqbrEJWC8Va85PSwrcPfAB3EpG5h83C3Vrj62hN");
    let entry_address_3 = Address::from("QmPn1oj8ANGtxS5sCGdKBdSBN63Bb6yBkmWrLc9wFRYPtJ");

    let expected_links: Result<GetLinksResult, HolochainError> = Ok(GetLinksResult::new(vec![
        LinksResult {
            address: entry_address_2.clone(),
            headers: Vec::new(),
<<<<<<< HEAD
            crud_status: CrudStatus::Live,
            crud_link: None,
=======
            tag: "test-tag".into(),
>>>>>>> 2bfdf915
        },
        LinksResult {
            address: entry_address_3.clone(),
            headers: Vec::new(),
<<<<<<< HEAD
            crud_status: CrudStatus::Live,
            crud_link: None,
=======
            tag: "test-tag".into(),
>>>>>>> 2bfdf915
        },
    ]));
    let expected_links = JsonString::from(expected_links);

    let expected_entries: ZomeApiResult<Vec<ZomeApiResult<Entry>>> =
        Ok(vec![Ok(entry_2.clone()), Ok(entry_3.clone())]);

    let expected_links_reversed: Result<GetLinksResult, HolochainError> =
        Ok(GetLinksResult::new(vec![
            LinksResult {
                address: entry_address_3.clone(),
                headers: Vec::new(),
<<<<<<< HEAD
                crud_status: CrudStatus::Live,
                crud_link: None,
=======
                tag: "".into(),
>>>>>>> 2bfdf915
            },
            LinksResult {
                address: entry_address_2.clone(),
                headers: Vec::new(),
<<<<<<< HEAD
                crud_status: CrudStatus::Live,
                crud_link: None,
=======
                tag: "".into(),
>>>>>>> 2bfdf915
            },
        ]));
    let expected_links_reversed = JsonString::from(expected_links_reversed);

    let expected_entries_reversed: ZomeApiResult<Vec<ZomeApiResult<Entry>>> =
        Ok(vec![Ok(entry_3.clone()), Ok(entry_2.clone())]);

    // Polling loop because the links have to get pushed over the in-memory network and then validated
    // which includes requesting a validation package and receiving it over the in-memory network.
    // All of that happens asynchronously and takes longer depending on computing resources
    // (i.e. longer on a slow CI and when multiple tests are run simultaneausly).
    let mut both_links_present = false;
    let mut tries = 0;
    let mut result_of_get = JsonString::from_json("{}");
    while !both_links_present && tries < 10 {
        tries = tries + 1;
        // Now get_links on the base and expect both to be there
        let maybe_result_of_get = make_test_call(
            &mut hc,
            "links_roundtrip_get",
            &format!(r#"{{"address": "{}"}}"#, entry_address),
        );
        let maybe_result_of_load = make_test_call(
            &mut hc,
            "links_roundtrip_get_and_load",
            &format!(r#"{{"address": "{}"}}"#, entry_address),
        );

        assert!(
            maybe_result_of_get.is_ok(),
            "maybe_result_of_get = {:?}",
            maybe_result_of_get
        );
        assert!(
            maybe_result_of_load.is_ok(),
            "maybe_result_of_load = {:?}",
            maybe_result_of_load
        );

        result_of_get = maybe_result_of_get.unwrap();
        let result_of_load = maybe_result_of_load.unwrap();

        println!(
            "can_roundtrip_links: result_of_load - try {}:\n {:?}\n expecting:\n {:?}",
            tries, result_of_load, &expected_entries,
        );

        let ordering1: bool = result_of_get == expected_links;
        let entries_ordering1: bool = result_of_load == JsonString::from(expected_entries.clone());

        let ordering2: bool = result_of_get == expected_links_reversed;
        let entries_ordering2: bool =
            result_of_load == JsonString::from(expected_entries_reversed.clone());

        both_links_present = (ordering1 || ordering2) && (entries_ordering1 || entries_ordering2);
        if !both_links_present {
            // Wait for links to be validated and propagated
            thread::sleep(Duration::from_millis(500));
        }
    }

    assert!(both_links_present, "result = {:?}", result_of_get);
}

#[test]
#[cfg(not(windows))]
fn can_validate_links() {
    let (mut hc, _) = start_holochain_instance("can_validate_links", "alice");
    let params_ok = r#"{"stuff1": "a", "stuff2": "aa"}"#;
    let result = make_test_call(&mut hc, "link_validation", params_ok);
    assert!(result.is_ok(), "result = {:?}", result);

    let params_not_ok = r#"{"stuff1": "aaa", "stuff2": "aa"}"#;
    let result = make_test_call(&mut hc, "link_validation", params_not_ok);
    assert!(result.is_ok(), "result = {:?}", result);
    // Yep, the zome call is ok but what we got back should be a ValidationFailed error,
    // wrapped in a CoreError, wrapped in a ZomeApiError, wrapped in a Result,
    // serialized to JSON :D
    let zome_result: Result<(), ZomeApiError> =
        serde_json::from_str(&result.unwrap().to_string()).unwrap();
    assert!(zome_result.is_err());
    if let ZomeApiError::Internal(error) = zome_result.err().unwrap() {
        let core_error: CoreError = serde_json::from_str(&error).unwrap();
        assert_eq!(
            core_error.kind,
            HolochainError::ValidationFailed("Target stuff is not longer".to_string()),
        );
    } else {
        assert!(false);
    }
}

#[test]
fn can_check_query() {
    let (mut hc, _) = start_holochain_instance("can_check_query", "alice");

    let result = make_test_call(
        &mut hc,
        "check_query",
        r#"{ "entry_type_names": ["testEntryType"], "limit": "0" }"#,
    );
    assert!(result.is_ok(), "result = {:?}", result);

    let expected: ZomeApiResult<Vec<Address>> = Ok(vec![Address::from(
        "QmPn1oj8ANGtxS5sCGdKBdSBN63Bb6yBkmWrLc9wFRYPtJ",
    )]);

    assert_eq!(result.unwrap(), JsonString::from(expected),);
}

#[test]
fn can_check_app_entry_address() {
    let (mut hc, _) = start_holochain_instance("can_check_app_entry_address", "alice");

    let result = make_test_call(&mut hc, "check_app_entry_address", r#"{}"#);
    assert!(result.is_ok(), "result = {:?}", result);

    let expected: ZomeApiResult<Address> = Ok(Address::from(
        "QmSbNw63sRS4VEmuqFBd7kJT6V9pkEpMRMY2LWvjNAqPcJ",
    ));
    assert_eq!(result.unwrap(), JsonString::from(expected),);
}

#[test]
fn can_check_sys_entry_address() {
    let (mut hc, _) = start_holochain_instance("can_check_sys_entry_address", "alice");

    let _result = make_test_call(&mut hc, "check_sys_entry_address", r#"{}"#);
    // TODO
    //    assert!(result.is_ok(), "result = {:?}", result);
    //    assert_eq!(
    //        result.unwrap(),
    //        r#"{"result":"QmYmZyvDda3ygMhNnEjx8p9Q1TonHG9xhpn9drCptRT966"}"#,
    //    );
}

#[test]
fn can_check_call() {
    //let (mut hc, _) = start_holochain_instance("can_check_call", "alice");

    //let result = make_test_call(&mut hc, "check_call", r#"{}"#);
    //assert!(result.is_ok(), "result = {:?}", result);

    //let inner_expected: ZomeApiResult<Address> = Ok(Address::from(
    //    "QmSbNw63sRS4VEmuqFBd7kJT6V9pkEpMRMY2LWvjNAqPcJ",
    //));
    //let expected: ZomeApiResult<ZomeApiInternalResult> =
    //    Ok(ZomeApiInternalResult::success(inner_expected));

    //assert_eq!(result.unwrap(), JsonString::from(expected),);
}

#[test]
fn can_check_call_with_args() {
    //let (mut hc, _) = start_holochain_instance("can_check_call_with_args", "alice");

    //let result =make_test_call(&mut hc,
    //    "check_call_with_args",
    //    &String::from(JsonString::empty_object()),
    //);
    //println!("\t result = {:?}", result);
    //assert!(result.is_ok(), "\t result = {:?}", result);

    //let expected_inner: ZomeApiResult<Address> = Ok(Address::from(
    //    "QmefcRdCAXM2kbgLW2pMzqWhUvKSDvwfFSVkvmwKvBQBHd",
    //));
    //let expected: ZomeApiResult<ZomeApiInternalResult> =
    //    Ok(ZomeApiInternalResult::success(expected_inner));

    //assert_eq!(result.unwrap(), JsonString::from(expected),);
}

#[test]
fn can_send_and_receive() {
    let (mut hc, _) = start_holochain_instance("can_send_and_receive", "alice");
    let result = make_test_call(&mut hc, "check_global", r#"{}"#);
    assert!(result.is_ok(), "result = {:?}", result);
    let agent_id = result.unwrap().to_string();

    let (mut hc2, _) = start_holochain_instance("can_send_and_receive", "bob");
    let params = format!(r#"{{"to_agent": {}, "message": "TEST"}}"#, agent_id);
    let result = make_test_call(&mut hc2, "send_message", &params);
    assert!(result.is_ok(), "result = {:?}", result);

    let entry_committed_by_receive = Entry::App(
        "testEntryType".into(),
        EntryStruct {
            stuff: String::from("TEST"),
        }
        .into(),
    );

    let address = entry_committed_by_receive.address().to_string();

    let expected: ZomeApiResult<String> = Ok(format!("Committed: 'TEST' / address: {}", address));
    assert_eq!(result.unwrap(), JsonString::from(expected),);

    let result = make_test_call(
        &mut hc,
        "check_get_entry",
        &String::from(JsonString::from(json!({
            "entry_address": address,
        }))),
    );

    let expected: ZomeApiResult<Entry> = Ok(entry_committed_by_receive);
    assert!(result.is_ok(), "\t result = {:?}", result);
    assert_eq!(result.unwrap(), JsonString::from(expected),);
}

#[test]
fn sleep_smoke_test() {
    let (mut hc, _) = start_holochain_instance("sleep_smoke_test", "alice");
    let result = make_test_call(&mut hc, "sleep", r#"{}"#);
    assert!(result.is_ok(), "result = {:?}", result);
}<|MERGE_RESOLUTION|>--- conflicted
+++ resolved
@@ -636,22 +636,14 @@
         LinksResult {
             address: entry_address_2.clone(),
             headers: Vec::new(),
-<<<<<<< HEAD
-            crud_status: CrudStatus::Live,
+            tag: "test-tag".into(),
             crud_link: None,
-=======
-            tag: "test-tag".into(),
->>>>>>> 2bfdf915
         },
         LinksResult {
             address: entry_address_3.clone(),
             headers: Vec::new(),
-<<<<<<< HEAD
-            crud_status: CrudStatus::Live,
+            tag: "test-tag".into(),
             crud_link: None,
-=======
-            tag: "test-tag".into(),
->>>>>>> 2bfdf915
         },
     ]));
     let expected_links = JsonString::from(expected_links);
@@ -664,22 +656,14 @@
             LinksResult {
                 address: entry_address_3.clone(),
                 headers: Vec::new(),
-<<<<<<< HEAD
-                crud_status: CrudStatus::Live,
+                tag: "".into(),
                 crud_link: None,
-=======
-                tag: "".into(),
->>>>>>> 2bfdf915
             },
             LinksResult {
                 address: entry_address_2.clone(),
                 headers: Vec::new(),
-<<<<<<< HEAD
-                crud_status: CrudStatus::Live,
+                tag: "".into(),
                 crud_link: None,
-=======
-                tag: "".into(),
->>>>>>> 2bfdf915
             },
         ]));
     let expected_links_reversed = JsonString::from(expected_links_reversed);
