--- conflicted
+++ resolved
@@ -20,12 +20,7 @@
 use holochain_conductor_api::{error::HolochainResult, *};
 use holochain_core::{
     logger::TestLogger, nucleus::actions::call_zome_function::make_cap_request_for_call,
-<<<<<<< HEAD
-    consistency::ConsistencyEvent,
-    signal::{Signal,signal_channel, SignalReceiver},
-=======
-    signal::{UserSignal,Signal,SignalReceiver}
->>>>>>> c9f9fec4
+    signal::{Signal,signal_channel,UserSignal, SignalReceiver},
 };
 use holochain_core_types::{
     crud_status::CrudStatus,
@@ -401,10 +396,6 @@
         "sleep",
         "remove_link",
         "get_entry_properties",
-<<<<<<< HEAD
-        "create_and_link_tagged_entry",
-        "get_my_entries_by_tag"
-=======
         "emit_signal",
         "show_env",
         "hash_entry",
@@ -413,8 +404,9 @@
         "add_seed",
         "add_key",
         "get_pubkey",
-        "list_secrets"
->>>>>>> c9f9fec4
+        "list_secrets",
+        "create_and_link_tagged_entry",
+        "get_my_entries_by_tag"
     ]);
     let mut dna = create_test_dna_with_defs("test_zome", defs, &wasm);
     dna.uuid = uuid.into();
@@ -1023,7 +1015,6 @@
 }
 
 #[test]
-<<<<<<< HEAD
 fn create_tag_and_retrieve()
 {
     let (mut hc, _) = start_holochain_instance("create_and_link_tagged_entry", "alice");
@@ -1041,7 +1032,9 @@
         result,
     );
 
-=======
+}
+
+#[test]
 fn hash_entry() {
     let (mut hc, _,_) = start_holochain_instance("hash_entry", "alice");
     let params = r#"{"content":"this is to hash"}"#;
@@ -1098,7 +1091,6 @@
     }).is_some());
     
        
->>>>>>> c9f9fec4
 }
 
 #[test]
