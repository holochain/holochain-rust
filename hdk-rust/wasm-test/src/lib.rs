--- conflicted
+++ resolved
@@ -33,35 +33,26 @@
 };
 use std::convert::TryFrom;
 
-<<<<<<< HEAD
+#[derive(Serialize, Deserialize, Debug, Default, DefaultJson)]
+struct TestEntryType {
+    stuff: String,
+}
+
+#[derive(Deserialize, Serialize, Default, Debug, DefaultJson)]
+struct EntryStruct {
+    stuff: String
+}
+
+#[derive(Deserialize, Serialize, Default, Debug, DefaultJson)]
+struct CommitOutputStruct {
+    address: String,
+}
+
 #[no_mangle]
 pub extern "C" fn handle_check_global() -> Address {
     hdk::AGENT_LATEST_HASH.clone()
-=======
-#[derive(Serialize, Deserialize, Debug, DefaultJson)]
-struct TestEntryType {
-    stuff: String,
->>>>>>> 5dc0fd2a
-}
-
-#[derive(Deserialize, Serialize, Default, Debug, DefaultJson)]
-struct CommitOutputStruct {
-    address: String,
-}
-
-<<<<<<< HEAD
-=======
-#[derive(Deserialize, Serialize, Default, Debug, DefaultJson)]
-struct EntryStruct {
-    stuff: String,
-}
-
-#[no_mangle]
-pub extern "C" fn handle_check_global() -> JsonString {
-    hdk::AGENT_LATEST_HASH.clone().into()
-}
-
->>>>>>> 5dc0fd2a
+}
+
 #[no_mangle]
 pub extern "C" fn check_commit_entry(encoded_allocation_of_input: u32) -> u32 {
     unsafe {
@@ -90,85 +81,36 @@
     }
 }
 
-<<<<<<< HEAD
-#[derive(Deserialize, Serialize, Default, Debug, DefaultJson)]
-struct EntryStruct {
-    stuff: String
-}
-
-fn handle_check_commit_entry_macro(entry_type: String, value: String) -> ZomeApiResult<Address> {
-    let entry = Entry::new(entry_type.into(), value);
+fn handle_check_commit_entry_macro(entry: Entry) -> ZomeApiResult<Address> {
     hdk::commit_entry(&entry)
 }
 
-fn handle_check_get_entry_result(entry_address: Address) -> ZomeApiResult<Option<SerializedEntry>> {
-    hdk::get_entry_result(entry_address, GetEntryOptions{})
-}
-
-fn handle_check_get_entry(entry_address: Address) -> ZomeApiResult<Option<SerializedEntry>> {
+fn handle_check_get_entry_result(entry_address: Address) -> ZomeApiResult<Option<Entry>> {
+    hdk::get_entry_result(entry_address, GetEntryOptions {})
+}
+
+fn handle_check_get_entry(entry_address: Address) -> ZomeApiResult<Option<Entry>> {
     hdk::get_entry(entry_address)
-    .map(|maybe_entry|
-        maybe_entry.and_then(|entry|
-            Some(entry.serialize())
-        )
-    )
 }
 
 fn handle_commit_validation_package_tester() -> ZomeApiResult<Address> {
-    hdk::commit_entry(&Entry::new("validation_package_tester".into(), RawString::from("test")))
-}
-
-fn handle_link_two_entries()-> ZomeApiResult<()> {
-    let entry1_result = hdk::commit_entry(&Entry::new("testEntryType".into(), EntryStruct{
-        stuff: "entry1".into()
-    }));
-
-    let entry_1 = match entry1_result {
-        Ok(entry_1) => entry_1,
-        Err(e) => return Err(e),
-    };
-=======
-fn handle_check_commit_entry_macro(entry: Entry) -> JsonString {
-    hdk::debug(entry.clone()).unwrap();
-    match hdk::commit_entry(&entry) {
-        Ok(address) => address.into(),
-        Err(e) => e.into(),
-    }
-}
-
-fn handle_check_get_entry_result(entry_address: Address) -> JsonString {
-    match hdk::get_entry_result(entry_address, GetEntryOptions {}) {
-        Ok(result) => result.into(),
-        Err(e) => e.into(),
-    }
-}
-
-fn handle_check_get_entry(entry_address: Address) -> JsonString {
-    match hdk::get_entry(entry_address) {
-        Ok(result) => result.into(),
-        Err(e) => e.into(),
-    }
-}
-
-fn handle_commit_validation_package_tester() -> JsonString {
     hdk::commit_entry(&Entry::App(
         "validation_package_tester".into(),
         JsonString::from(RawString::from("test")),
-    )).into()
-}
-
-fn handle_link_two_entries() -> JsonString {
+    ))
+}
+
+fn handle_link_two_entries() -> ZomeApiResult<()> {
     let entry1_result = hdk::commit_entry(&Entry::App(
         "testEntryType".into(),
         EntryStruct {
             stuff: "entry1".into(),
-        }.into(),
+        },
     ));
 
     if entry1_result.is_err() {
-        return entry1_result.into();
-    }
->>>>>>> 5dc0fd2a
+        return entry1_result;
+    }
 
     let entry2_result = hdk::commit_entry(&Entry::App(
         "testEntryType".into(),
@@ -177,37 +119,21 @@
         }.into(),
     ));
 
-<<<<<<< HEAD
-    let entry_2 = match entry2_result {
-        Ok(entry_2) => entry_2,
-        Err(e) => return Err(e),
-    };
-=======
     if entry2_result.is_err() {
-        return entry2_result.into();
-    }
->>>>>>> 5dc0fd2a
+        return entry2_result;
+    }
 
     hdk::link_entries(&entry_1, &entry_2, "test-tag")
 }
 
-<<<<<<< HEAD
 fn handle_links_roundtrip() -> ZomeApiResult<Vec<Address>> {
-
-    let entry1_hash_result = hdk::commit_entry(&Entry::new("testEntryType".into(), EntryStruct{
-        stuff: "entry1".into(),
-    }));
-    let entry1_hash = match entry1_hash_result {
-=======
-fn handle_links_roundtrip() -> JsonString {
-    let entry1_hash_result = hdk::commit_entry(&Entry::App(
+    let entry1_commit_result = hdk::commit_entry(&Entry::App(
         "testEntryType".into(),
         EntryStruct {
             stuff: "entry1".into(),
-        }.into(),
+        },
     ));
-    let entry1_address = match entry1_hash_result {
->>>>>>> 5dc0fd2a
+    let entry1_address = match entry1_commit_result {
         Ok(hash) => hash,
         Err(e) => return Err(e),
     };
@@ -251,14 +177,10 @@
     };
     hdk::debug(format!("link_2: {:?}", link_2)).unwrap();
 
-<<<<<<< HEAD
-    hdk::get_links(&entry1_hash, "test-tag")
-=======
     let get_links_result = hdk::get_links(&entry1_address, "test-tag");
     hdk::debug(format!("{:?}", &get_links_result)).unwrap();
 
-    hdk::get_links(&entry1_address, "test-tag").into()
->>>>>>> 5dc0fd2a
+    hdk::get_links(&entry1_address, "test-tag")
 }
 
 fn handle_check_query() -> ZomeApiResult<Vec<Address>> {
@@ -320,17 +242,10 @@
         return err("testEntryType Addresses not length 3");
     }
 
-<<<<<<< HEAD
-    hdk::query("testEntryType", 1)
-}
-
-fn handle_check_hash_app_entry() -> ZomeApiResult<Address> {
-=======
-    hdk::query("testEntryType", 0, 1).unwrap().into()
-}
-
-fn handle_check_app_entry_address() -> JsonString {
->>>>>>> 5dc0fd2a
+    hdk::query("testEntryType", 0, 1)
+}
+
+fn handle_check_app_entry_address() -> ZomeApiResult<Address> {
     // Setup
     let entry_value = AppEntryValue::from(TestEntryType {
         stuff: "entry1".into(),
@@ -352,22 +267,13 @@
     // Check good entry type name
     let entry_address_result = hdk::entry_address(&entry);
 
-<<<<<<< HEAD
-    if commit_result == hash_result {
-        hash_result
+    if commit_result == entry_address_result {
+        entry_address_result
     } else {
-        Err(ZomeApiError::from(
-            format!("commit result: {:?} hash result: {:?}", commit_result, hash_result)
-        ))
-=======
-    if commit_result == entry_address_result {
-        JsonString::from(entry_address_result.unwrap())
-    } else {
-        JsonString::from(ZomeApiError::from(format!(
+        ZomeApiError::from(format!(
             "commit result: {:?} hash result: {:?}",
             commit_result, bad_result
-        )))
->>>>>>> 5dc0fd2a
+        ))
     }
 }
 
@@ -389,13 +295,8 @@
     maybe_hash
 }
 
-<<<<<<< HEAD
 fn handle_check_call_with_args() -> ZomeApiResult<JsonString> {
-    let args = hdk_test_entry().serialize();
-=======
-fn handle_check_call_with_args() -> JsonString {
-    let args = json!({"entry": hdk_test_entry()}).to_string();
->>>>>>> 5dc0fd2a
+    let args = hdk_test_entry();
     hdk::debug(format!("args = {:?}", args)).ok();
 
     let maybe_address = hdk::call(
@@ -406,14 +307,7 @@
     );
     hdk::debug(format!("maybe_address = {:?}", maybe_address)).ok();
 
-<<<<<<< HEAD
-    maybe_hash
-=======
-    match maybe_address {
-        Ok(address) => address.into(),
-        Err(e) => e.into(),
-    }
->>>>>>> 5dc0fd2a
+    maybe_address
 }
 
 #[derive(Serialize, Deserialize, Debug, DefaultJson)]
@@ -422,16 +316,11 @@
     second: String,
 }
 
-<<<<<<< HEAD
 fn handle_send_tweet(author: String, content: String) -> TweetResponse {
-    TweetResponse { first: author,  second: content}
-=======
-fn handle_send_tweet(author: String, content: String) -> JsonString {
     TweetResponse {
         first: author,
         second: content,
-    }.into()
->>>>>>> 5dc0fd2a
+    }
 }
 
 fn handle_link_validation(stuff1: String, stuff2: String) -> JsonString {
@@ -569,13 +458,8 @@
             }
 
             check_commit_entry_macro: {
-<<<<<<< HEAD
-                inputs: |entry_type: String, value: String|,
+                inputs: |entry: Entry|,
                 outputs: |result: ZomeApiResult<Address>|,
-=======
-                inputs: |entry: Entry|,
-                outputs: |result: JsonString|,
->>>>>>> 5dc0fd2a
                 handler: handle_check_commit_entry_macro
             }
 
@@ -629,13 +513,8 @@
 
             check_app_entry_address: {
                 inputs: | |,
-<<<<<<< HEAD
                 outputs: |result: ZomeApiResult<Address>|,
-                handler: handle_check_hash_app_entry
-=======
-                outputs: |result: JsonString|,
                 handler: handle_check_app_entry_address
->>>>>>> 5dc0fd2a
             }
 
             check_query: {
