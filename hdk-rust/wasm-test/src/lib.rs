--- conflicted
+++ resolved
@@ -22,11 +22,7 @@
 };
 use holochain_wasm_utils::{
     api_serialization::{
-<<<<<<< HEAD
-        get_entry::{EntryHistory, GetEntryOptions},
-=======
         get_entry::{GetEntryOptions, GetEntryResult},
->>>>>>> 03637bde
         get_links::GetLinksResult,
     },
     holochain_core_types::{
@@ -167,7 +163,7 @@
     Ok(entry_1.address())
 }
 
-fn handle_links_roundtrip_get(address: Address) -> ZomeApiResult<GetLinksResult>{
+fn handle_links_roundtrip_get(address: Address) -> ZomeApiResult<GetLinksResult> {
     hdk::get_links(&address, "test-tag")
 }
 
@@ -253,12 +249,7 @@
     }
 
     // Check bad entry type name
-<<<<<<< HEAD
-    let bad_result =
-        hdk::entry_address(&Entry::App(AppEntryType::from("bad"), entry_value.clone()));
-=======
     let bad_result = hdk::entry_address(&Entry::App("bad".into(), entry_value.clone()));
->>>>>>> 03637bde
     if !bad_result.is_err() {
         return bad_result.into();
     }
