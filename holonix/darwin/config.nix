let
  pkgs = import ../nixpkgs/nixpkgs.nix;
<<<<<<< HEAD
=======
  
>>>>>>> 2017d55f
  frameworks = if pkgs.stdenv.isDarwin then pkgs.darwin.apple_sdk.frameworks else {};
in
{

 ld-flags = if pkgs.stdenv.isDarwin then "-F${frameworks.CoreFoundation}/Library/Frameworks -framework CoreFoundation " else "";

}<|MERGE_RESOLUTION|>--- conflicted
+++ resolved
@@ -1,9 +1,6 @@
 let
   pkgs = import ../nixpkgs/nixpkgs.nix;
-<<<<<<< HEAD
-=======
-  
->>>>>>> 2017d55f
+
   frameworks = if pkgs.stdenv.isDarwin then pkgs.darwin.apple_sdk.frameworks else {};
 in
 {
