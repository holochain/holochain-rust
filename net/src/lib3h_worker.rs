--- conflicted
+++ resolved
@@ -10,11 +10,7 @@
     transport_wss::TransportWss,
 };
 
-<<<<<<< HEAD
-use lib3h_protocol::{network_engine::NetworkEngine, protocol_client::Lib3hClientProtocol};
-=======
-use lib3h_protocol::network_engine::NetworkEngine;
->>>>>>> 3103868e
+use lib3h_protocol::{protocol_client::Lib3hClientProtocol, network_engine::NetworkEngine};
 
 /// A worker that makes use of lib3h / NetworkEngine.
 /// It adapts the Worker interface with Lib3h's NetworkEngine's interface.
@@ -50,10 +46,6 @@
     /// -> forward it to the NetworkEngine
     fn receive(&mut self, data: Lib3hClientProtocol) -> NetResult<()> {
         println!("Lib3hWorker.receive(): {:?}", data);
-<<<<<<< HEAD
-
-=======
->>>>>>> 3103868e
         // Post Lib3hClient messages only
         self.net_engine.post(data.clone())?;
         // Done
