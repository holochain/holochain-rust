//! provides worker that makes use of lib3h

use crate::connection::{
    net_connection::{NetHandler, NetWorker},
    protocol::Protocol,
    NetResult,
};
use lib3h::{
<<<<<<< HEAD
    engine::{RealEngine, RealEngineConfig},
    transport_wss::TransportWss,
};
=======
    dht::mirror_dht::MirrorDht,
    engine::{RealEngine, RealEngineConfig},
    transport_wss::TransportWss,
};

use lib3h_crypto_api::{FakeCryptoSystem, InsecureBuffer};
use lib3h_protocol::network_engine::NetworkEngine;
>>>>>>> 82853bd5

/// A worker that makes use of lib3h / NetworkEngine.
/// It adapts the Worker interface with Lib3h's NetworkEngine's interface.
/// Handles `Protocol` and translates `JsonProtocol` to `Lib3hProtocol`.
/// TODO: currently uses MirrorDht, will need to expand workers to use different
/// generics.
#[allow(non_snake_case)]
pub struct Lib3hWorker {
    handler: NetHandler,
    can_send_P2pReady: bool,
    net_engine:
        RealEngine<TransportWss<std::net::TcpStream>, MirrorDht, InsecureBuffer, FakeCryptoSystem>,
}

/// Constructors
impl Lib3hWorker {
    /// Create a new worker connected to the lib3h NetworkEngine
    pub fn new(handler: NetHandler, real_config: RealEngineConfig) -> NetResult<Self> {
        Ok(Lib3hWorker {
            handler,
            can_send_P2pReady: true,
            net_engine: RealEngine::new(real_config, "FIXME", MirrorDht::new_with_config)?,
        })
    }
}

impl NetWorker for Lib3hWorker {
    /// We got a message from core
    /// -> forward it to the NetworkEngine
    fn receive(&mut self, data: Protocol) -> NetResult<()> {
        println!("Lib3hWorker.receive(): {:?}", data);
        // Handle 'Shutdown' directly
        if data == Protocol::Shutdown {
            self.net_engine.terminate()?;
            self.handler.handle(Ok(Protocol::Terminated))?;
            return Ok(());
        }
        // Post Lib3hClient messages only
        if let Protocol::Lib3hClient(msg) = data {
            self.net_engine.post(msg.clone())?;
        }
        // Done
        Ok(())
    }

    /// Check for messages from our NetworkEngine
    fn tick(&mut self) -> NetResult<bool> {
        // println!("Lib3hWorker.tick()");
        // Send p2pReady on first tick
        if self.can_send_P2pReady {
            self.can_send_P2pReady = false;
            self.handler.handle(Ok(Protocol::P2pReady))?;
        }
        // Tick the NetworkEngine and check for incoming protocol messages.
        let (did_something, output) = self.net_engine.process()?;
        if did_something {
            for msg in output {
                self.handler.handle(Ok(Protocol::Lib3hServer(msg)))?;
            }
        }
        Ok(did_something)
    }

    /// Stop the NetworkEngine
    fn stop(self: Box<Self>) -> NetResult<()> {
        self.net_engine.stop()
    }

    /// Set the advertise as worker's endpoint
    fn endpoint(&self) -> Option<String> {
        Some(self.net_engine.advertise().to_string())
    }
}

/// Terminate on Drop
impl Drop for Lib3hWorker {
    fn drop(&mut self) {
        self.net_engine.terminate().ok();
    }
}

#[cfg(test)]
mod tests {
    // FIXME
}<|MERGE_RESOLUTION|>--- conflicted
+++ resolved
@@ -6,11 +6,6 @@
     NetResult,
 };
 use lib3h::{
-<<<<<<< HEAD
-    engine::{RealEngine, RealEngineConfig},
-    transport_wss::TransportWss,
-};
-=======
     dht::mirror_dht::MirrorDht,
     engine::{RealEngine, RealEngineConfig},
     transport_wss::TransportWss,
@@ -18,7 +13,6 @@
 
 use lib3h_crypto_api::{FakeCryptoSystem, InsecureBuffer};
 use lib3h_protocol::network_engine::NetworkEngine;
->>>>>>> 82853bd5
 
 /// A worker that makes use of lib3h / NetworkEngine.
 /// It adapts the Worker interface with Lib3h's NetworkEngine's interface.
