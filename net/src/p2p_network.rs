//! This module provides the main abstraction for differing p2p backends
//! P2pNetwork instances take a json configuration string
//! and at load-time instantiate the configured "backend"

use crate::{
    connection::{
        net_connection::{NetHandler, NetSend, NetWorker, NetWorkerFactory},
        net_connection_thread::NetConnectionThread,
        NetResult,
    },
    ipc_net_worker::IpcNetWorker,
    lib3h_worker::Lib3hWorker,
    p2p_config::*,
    tweetlog::*,
};
use lib3h_protocol::{protocol_client::Lib3hClientProtocol, protocol_server::Lib3hServerProtocol};

use crossbeam_channel;
use holochain_json_api::json::JsonString;
use std::{convert::TryFrom, time::Duration};

const P2P_READY_TIMEOUT_MS: u64 = 5000;

/// Facade handling a p2p module responsable for the network connection
/// Holds a NetConnectionThread and implements itself the NetSend Trait
/// `send()` is used for sending Protocol messages to the network
/// `handler` closure provide on construction for handling Protocol messages received from the network.
pub struct P2pNetwork {
    connection: NetConnectionThread,
}

impl P2pNetwork {
    /// Constructor
    /// `config` is the configuration of the p2p module `handler` is the closure for handling Protocol messages received from the network module.
    pub fn new(mut handler: NetHandler, p2p_config: P2pConfig) -> NetResult<Self> {
        // Create Config struct
        let backend_config_str = match &p2p_config.backend_config {
            BackendConfig::Json(ref json) => JsonString::from_json(&json.to_string()),
            _ => JsonString::from(""),
        };

        let p2p_config_str = p2p_config.clone().as_str();
<<<<<<< HEAD
        let p2p_config2 = p2p_config.clone();

        // Provide worker factory depending on backend kind
        let worker_factory: NetWorkerFactory = match &p2p_config.clone().backend_kind {
=======
        // Provide worker factory depending on backend kind
        let worker_factory: NetWorkerFactory = match p2p_config.clone().backend_kind {
>>>>>>> c43e7e10
            // Create an IpcNetWorker with the passed backend config
            P2pBackendKind::N3H => {
                let enduser_config = p2p_config
                    .maybe_end_user_config
                    .clone()
                    .expect("P2pConfig for N3H networking is missing an end-user config")
                    .to_string();
                Box::new(move |h| {
                    Ok(Box::new(IpcNetWorker::new(
                        h,
                        &backend_config_str,
                        enduser_config.clone(),
                    )?) as Box<dyn NetWorker>)
                })
            }
            // Create a Lib3hWorker
            P2pBackendKind::LIB3H => {
<<<<<<< HEAD
                let backend_config = match &p2p_config.clone().backend_config {
=======
                let backend_config = match p2p_config.clone().backend_config {
>>>>>>> c43e7e10
                    BackendConfig::Lib3h(config) => config.clone(),
                    _ => return Err(format_err!("mismatch backend type, expecting lib3h")),
                };

                Box::new(move |h| {
                    Ok(Box::new(Lib3hWorker::with_wss_transport(h, backend_config.clone())?)
                        as Box<dyn NetWorker>)
                })
            }
            // Create an InMemoryWorker
            P2pBackendKind::MEMORY => Box::new(move |h| {
                let backend_config = match &p2p_config.clone().backend_config {
                    BackendConfig::Lib3h(config) => config.clone(),
                    _ => return Err(format_err!("mismatch backend type, expecting lib3h")),
                };
                Ok(Box::new(Lib3hWorker::with_memory_transport(h, backend_config.clone())?)
                   as Box<dyn NetWorker>)
            }),
        };

        let (t, rx) = crossbeam_channel::unbounded();
        let tx = t.clone();
<<<<<<< HEAD
        let wrapped_handler = if Self::should_wait_for_p2p_ready(&p2p_config2.clone()) {
            NetHandler::new(Box::new(move |message| {
            let unwrapped = message.unwrap();
            let message = unwrapped.clone();
            match Lib3hServerProtocol::try_from(unwrapped.clone()) {
                Ok(Lib3hServerProtocol::P2pReady) => {
                    tx.send(Lib3hServerProtocol::P2pReady).ok();
                    log_d!("net/p2p_network: sent P2pReady event")
                }
                Ok(_msg) => {}
                Err(_protocol_error) => {
                    // TODO why can't I use the above variable?
                    // Generates compiler error.
                }
            };
            handler.handle(Ok(message))
        }))
=======
        let wrapped_handler = if Self::should_wait_for_p2p_ready(&p2p_config.clone()) {
            NetHandler::new(Box::new(move |message| {
                let unwrapped = message.unwrap();
                let message = unwrapped.clone();
                match Lib3hServerProtocol::try_from(unwrapped.clone()) {
                    Ok(Lib3hServerProtocol::P2pReady) => {
                        tx.send(Lib3hServerProtocol::P2pReady).ok();
                        log_d!("net/p2p_network: sent P2pReady event")
                    }
                    Ok(_msg) => {}
                    Err(_protocol_error) => {
                        // TODO why can't I use the above variable?
                        // Generates compiler error.
                    }
                };
                handler.handle(Ok(message))
            }))
>>>>>>> c43e7e10
        } else {
            handler
        };

        // Create NetConnectionThread with appropriate worker factory.  Indicate *what*
        // configuration failed to produce a connection.
        let connection =
            NetConnectionThread::new(wrapped_handler, worker_factory, None).map_err(|e| {
                format_err!(
                    "Failed to obtain a connection to a p2p network module w/ config: {}: {} ",
                    p2p_config_str,
                    e
                )
            })?;
<<<<<<< HEAD
        if Self::should_wait_for_p2p_ready(&p2p_config2.clone()) {
=======
        if Self::should_wait_for_p2p_ready(&p2p_config.clone()) {
>>>>>>> c43e7e10
            P2pNetwork::wait_p2p_ready(&rx);
        }

        // Done
        Ok(P2pNetwork { connection })
    }

<<<<<<< HEAD
    fn should_wait_for_p2p_ready(p2p_config : &P2pConfig) -> bool {
        match p2p_config.backend_kind {
            P2pBackendKind::LIB3H |
            P2pBackendKind::MEMORY => false,
            P2pBackendKind::N3H => true
=======
    fn should_wait_for_p2p_ready(p2p_config: &P2pConfig) -> bool {
        match p2p_config.backend_kind {
            P2pBackendKind::N3H | P2pBackendKind::MEMORY => true,
            P2pBackendKind::LIB3H => false,
>>>>>>> c43e7e10
        }
    }

    fn wait_p2p_ready(rx: &crossbeam_channel::Receiver<Lib3hServerProtocol>) {
        let maybe_message = rx.recv_timeout(Duration::from_millis(P2P_READY_TIMEOUT_MS));
        match maybe_message {
<<<<<<< HEAD
            Ok(Lib3hServerProtocol::P2pReady) => {
                log_d!("net/p2p_network: received P2pReady event")
            }
            Ok(msg) => {
                log_d!("net/p2p_network: received unexpected event: {:?}", msg);
            },
=======
            Ok(Lib3hServerProtocol::P2pReady) => log_d!("net/p2p_network: received P2pReady event"),
            Ok(msg) => {
                log_d!("net/p2p_network: received unexpected event: {:?}", msg);
            }
>>>>>>> c43e7e10
            Err(e) => {
                log_e!("net/p2p_network: did not receive P2pReady: {:?}", e);
                panic!(
                    "p2p network not ready within alloted time of {:?} ms",
                    P2P_READY_TIMEOUT_MS
                );
            }
        };
    }

    /// Stop the network connection (disconnect any sockets, join any threads, etc)
    pub fn stop(self) -> NetResult<()> {
        self.connection.stop()
    }

    /// Getter of the endpoint of its connection
    pub fn endpoint(&self) -> String {
        self.connection.endpoint.clone()
    }

    pub fn p2p_endpoint(&self) -> String {
        self.connection.p2p_endpoint.clone()
    }
}

impl std::fmt::Debug for P2pNetwork {
    fn fmt(&self, f: &mut std::fmt::Formatter) -> std::fmt::Result {
        write!(f, "P2pNetwork {{}}")
    }
}

impl NetSend for P2pNetwork {
    /// send a Protocol message to the p2p network instance
    fn send(&mut self, data: Lib3hClientProtocol) -> NetResult<()> {
        self.connection.send(data)
    }
}

#[cfg(test)]
mod tests {
    use super::*;
    use lib3h_protocol::data_types::ConnectData;

    #[test]
    fn it_should_create_memory_network() {
        let p2p = P2pConfig::new_with_unique_memory_backend();
        let handler = NetHandler::new(Box::new(|_r| Ok(())));
        let mut res = P2pNetwork::new(handler.clone(), p2p).unwrap();
        let connect_data = ConnectData {
            request_id: "memory_network_req_id".into(),
            peer_uri: url::Url::parse("mem://test".into()).expect("well formed memory network url"),
            network_id: "test_net_id".into(),
        };

<<<<<<< HEAD
        handler.to_owned().handle(Ok(Lib3hServerProtocol::P2pReady)).unwrap();
=======
        handler
            .to_owned()
            .handle(Ok(Lib3hServerProtocol::P2pReady))
            .unwrap();
>>>>>>> c43e7e10
        res.send(Lib3hClientProtocol::Connect(connect_data))
            .unwrap();
        res.stop().unwrap();
    }
}<|MERGE_RESOLUTION|>--- conflicted
+++ resolved
@@ -40,15 +40,10 @@
         };
 
         let p2p_config_str = p2p_config.clone().as_str();
-<<<<<<< HEAD
         let p2p_config2 = p2p_config.clone();
 
         // Provide worker factory depending on backend kind
         let worker_factory: NetWorkerFactory = match &p2p_config.clone().backend_kind {
-=======
-        // Provide worker factory depending on backend kind
-        let worker_factory: NetWorkerFactory = match p2p_config.clone().backend_kind {
->>>>>>> c43e7e10
             // Create an IpcNetWorker with the passed backend config
             P2pBackendKind::N3H => {
                 let enduser_config = p2p_config
@@ -66,11 +61,7 @@
             }
             // Create a Lib3hWorker
             P2pBackendKind::LIB3H => {
-<<<<<<< HEAD
                 let backend_config = match &p2p_config.clone().backend_config {
-=======
-                let backend_config = match p2p_config.clone().backend_config {
->>>>>>> c43e7e10
                     BackendConfig::Lib3h(config) => config.clone(),
                     _ => return Err(format_err!("mismatch backend type, expecting lib3h")),
                 };
@@ -93,26 +84,7 @@
 
         let (t, rx) = crossbeam_channel::unbounded();
         let tx = t.clone();
-<<<<<<< HEAD
         let wrapped_handler = if Self::should_wait_for_p2p_ready(&p2p_config2.clone()) {
-            NetHandler::new(Box::new(move |message| {
-            let unwrapped = message.unwrap();
-            let message = unwrapped.clone();
-            match Lib3hServerProtocol::try_from(unwrapped.clone()) {
-                Ok(Lib3hServerProtocol::P2pReady) => {
-                    tx.send(Lib3hServerProtocol::P2pReady).ok();
-                    log_d!("net/p2p_network: sent P2pReady event")
-                }
-                Ok(_msg) => {}
-                Err(_protocol_error) => {
-                    // TODO why can't I use the above variable?
-                    // Generates compiler error.
-                }
-            };
-            handler.handle(Ok(message))
-        }))
-=======
-        let wrapped_handler = if Self::should_wait_for_p2p_ready(&p2p_config.clone()) {
             NetHandler::new(Box::new(move |message| {
                 let unwrapped = message.unwrap();
                 let message = unwrapped.clone();
@@ -129,7 +101,6 @@
                 };
                 handler.handle(Ok(message))
             }))
->>>>>>> c43e7e10
         } else {
             handler
         };
@@ -144,11 +115,7 @@
                     e
                 )
             })?;
-<<<<<<< HEAD
         if Self::should_wait_for_p2p_ready(&p2p_config2.clone()) {
-=======
-        if Self::should_wait_for_p2p_ready(&p2p_config.clone()) {
->>>>>>> c43e7e10
             P2pNetwork::wait_p2p_ready(&rx);
         }
 
@@ -156,37 +123,21 @@
         Ok(P2pNetwork { connection })
     }
 
-<<<<<<< HEAD
-    fn should_wait_for_p2p_ready(p2p_config : &P2pConfig) -> bool {
+    fn should_wait_for_p2p_ready(p2p_config: &P2pConfig) -> bool {
         match p2p_config.backend_kind {
             P2pBackendKind::LIB3H |
             P2pBackendKind::MEMORY => false,
             P2pBackendKind::N3H => true
-=======
-    fn should_wait_for_p2p_ready(p2p_config: &P2pConfig) -> bool {
-        match p2p_config.backend_kind {
-            P2pBackendKind::N3H | P2pBackendKind::MEMORY => true,
-            P2pBackendKind::LIB3H => false,
->>>>>>> c43e7e10
         }
     }
 
     fn wait_p2p_ready(rx: &crossbeam_channel::Receiver<Lib3hServerProtocol>) {
         let maybe_message = rx.recv_timeout(Duration::from_millis(P2P_READY_TIMEOUT_MS));
         match maybe_message {
-<<<<<<< HEAD
-            Ok(Lib3hServerProtocol::P2pReady) => {
-                log_d!("net/p2p_network: received P2pReady event")
-            }
-            Ok(msg) => {
-                log_d!("net/p2p_network: received unexpected event: {:?}", msg);
-            },
-=======
             Ok(Lib3hServerProtocol::P2pReady) => log_d!("net/p2p_network: received P2pReady event"),
             Ok(msg) => {
                 log_d!("net/p2p_network: received unexpected event: {:?}", msg);
             }
->>>>>>> c43e7e10
             Err(e) => {
                 log_e!("net/p2p_network: did not receive P2pReady: {:?}", e);
                 panic!(
@@ -241,14 +192,10 @@
             network_id: "test_net_id".into(),
         };
 
-<<<<<<< HEAD
-        handler.to_owned().handle(Ok(Lib3hServerProtocol::P2pReady)).unwrap();
-=======
         handler
             .to_owned()
             .handle(Ok(Lib3hServerProtocol::P2pReady))
             .unwrap();
->>>>>>> c43e7e10
         res.send(Lib3hClientProtocol::Connect(connect_data))
             .unwrap();
         res.stop().unwrap();
