--- conflicted
+++ resolved
@@ -101,12 +101,8 @@
                     let mut is_running = tc.is_running.lock().unwrap();
                     *is_running = true;
                 }
-<<<<<<< HEAD
                 tc.conductor.set_signal_sender(signal_tx);
-                tc.conductor.load_config().and_then(|_| {
-=======
                 tc.conductor.boot_from_config(Some(signal_tx)).and_then(|_| {
->>>>>>> 494c21b9
                     tc.conductor.start_all_instances().map_err(|e| e.to_string()).map(|_| {
                         await_held_agent_ids(tc.conductor.config(), &signal_rx);
                         let num_instances = tc.conductor.instances().len();
