--- conflicted
+++ resolved
@@ -57,11 +57,7 @@
 
 Container.prototype.call = function (id, zome, fn, params) {
     const stringInput = JSON.stringify(params);
-<<<<<<< HEAD
-    const rawResult = this.callRaw(id, zome, fn, stringInput);
-=======
-    const rawResult = this._callRaw(id, zome, trait, fn, stringInput);
->>>>>>> 0ffe0a30
+    const rawResult = this._callRaw(id, zome, fn, stringInput);
     let result;
     try {
         result = JSON.parse(rawResult);
