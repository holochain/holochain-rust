{
  "name": "@holochain/holochain-nodejs-bleeding",
  "version": "0.2.3",
  "description": "Nodejs Holochain Container primarily for test execution",
  "repository": {
    "type": "git",
    "url": "https://github.com/holochain/holochain-rust.git"
  },
  "main": "index.js",
  "author": "Holochain Core Dev Team <devcore@holochain.org>",
  "license": "MIT",
  "engines": {
    "node": ">=8.0.0"
  },
  "os": [
    "darwin",
    "linux",
    "win32"
  ],
  "cpu": [
    "x64"
  ],
  "scripts": {
    "compile": "neon build --release",
    "clean": "neon clean",
    "test": "tape test/*"
  },
  "dependencies": {
    "node-pre-gyp": "^0.11.0",
    "neon-cli": "^0.2.0"
  },
  "devDependencies": {
<<<<<<< HEAD
    "shelljs": "^0.8.2"
=======
    "neon-cli": "^0.2.0",
    "shelljs": "^0.8.2",
    "tape": "^4.9.1"
>>>>>>> 1a4de66f
  },
  "binary": {
    "module_name": "index",
    "module_path": "./bin-package",
    "host": "https://github.com/holochain/holochain-rust/releases/download/",
    "remote_path": "holochain-nodejs-v{version}"
  },
  "publishConfig": {
    "access": "public"
  }
}<|MERGE_RESOLUTION|>--- conflicted
+++ resolved
@@ -30,13 +30,9 @@
     "neon-cli": "^0.2.0"
   },
   "devDependencies": {
-<<<<<<< HEAD
-    "shelljs": "^0.8.2"
-=======
     "neon-cli": "^0.2.0",
     "shelljs": "^0.8.2",
     "tape": "^4.9.1"
->>>>>>> 1a4de66f
   },
   "binary": {
     "module_name": "index",
