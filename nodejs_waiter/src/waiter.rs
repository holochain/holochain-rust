use holochain_core::{
    action::{Action, ActionWrapper},
    network::entry_with_header::EntryWithHeader,
    nucleus::ZomeFnCall,
    signal::{Signal, SignalReceiver},
};
use holochain_core_types::{cas::content::AddressableContent, entry::Entry};
use neon::{context::Context, prelude::*};
use std::{
    cell::RefCell,
    collections::HashMap,
    sync::{
        mpsc::{Receiver, SyncSender},
        Arc, Mutex,
    },
    time::Duration,
};

type ControlSender = SyncSender<ControlMsg>;
type ControlReceiver = Receiver<ControlMsg>;

/// Possible messages used to influence the behavior of the CallBlockingTask
/// Currently the only action needed is to stop it, triggering its callback
pub enum ControlMsg {
    Stop,
}

/// A predicate function which examines an ActionWrapper to see if it is
/// the one it's looking for. `count` specifies how many of this Action to
/// look for before being satisfied.
struct CallFxCondition {
    count: usize,
    predicate: Box<Fn(&ActionWrapper) -> bool + 'static + Send>,
}

impl CallFxCondition {
    pub fn new(count: usize, predicate: Box<Fn(&ActionWrapper) -> bool + 'static + Send>) -> Self {
        Self { count, predicate }
    }

    /// If the predicate is satisfied, decrement the total number of checks
    pub fn run(&mut self, aw: &ActionWrapper) {
        if (self.predicate)(aw) {
            self.count -= 1;
        }
    }

    /// The true if the predicate returned `true` `count` times
    pub fn satisfied(&self) -> bool {
        self.count == 0
    }
}

/// A set of `CallFxCondition`s, each of which checks for a certain condition to be met
/// (usually for a certain action to be seen) a certain number of times.
/// When the condition specified is satisfied, it is removed from the set of checks.
///
/// When the set of checks goes from non-empty to empty, send a message via `tx`
/// to the `CallBlockingTask` on the other side
struct CallFxChecker {
    tx: ControlSender,
    conditions: Vec<CallFxCondition>,
}

impl CallFxChecker {
    pub fn new(tx: ControlSender) -> Self {
        Self {
            tx,
            conditions: Vec::new(),
        }
    }

    pub fn add<F>(&mut self, count: usize, f: F) -> ()
    where
        F: Fn(&ActionWrapper) -> bool + 'static + Send,
    {
        self.conditions
            .push(CallFxCondition::new(count, Box::new(f)));
    }

    pub fn run_checks(&mut self, aw: &ActionWrapper) -> bool {
        let was_empty = self.conditions.is_empty();
        for condition in &mut self.conditions {
            condition.run(aw)
        }
        self.conditions.retain(|condition| !condition.satisfied());
        if self.conditions.is_empty() && !was_empty {
            self.stop();
            return false;
        } else {
            return true;
        }
    }

    pub fn shutdown(&mut self) {
        self.conditions.clear();
        self.stop();
    }

    fn stop(&mut self) {
        self.tx.send(ControlMsg::Stop).unwrap();
    }
}

/// A simple Task that blocks until it receives `ControlMsg::Stop`.
/// This is used to trigger a JS Promise resolution when a ZomeFnCall's
/// side effects have all completed.
pub struct CallBlockingTask {
    pub rx: ControlReceiver,
}

impl Task for CallBlockingTask {
    type Output = ();
    type Error = String;
    type JsEvent = JsUndefined;

    fn perform(&self) -> Result<(), String> {
        while let Ok(sig) = self.rx.recv() {
            match sig {
                ControlMsg::Stop => break,
            }
        }
        Ok(())
    }

    fn complete(self, mut cx: TaskContext, result: Result<(), String>) -> JsResult<JsUndefined> {
        result.map(|_| cx.undefined()).or_else(|e| {
            let error_string = cx.string(format!("unable to initialize habitat: {}", e));
            cx.throw(error_string)
        })
    }
}

/// A singleton which runs in a Task and is the receiver for the Signal channel.
/// - handles incoming `ZomeFnCall`s, attaching and activating a new `CallFxChecker`
/// - handles incoming Signals, running all `CallFxChecker` closures
pub struct Waiter {
    checkers: HashMap<ZomeFnCall, CallFxChecker>,
    current: Option<ZomeFnCall>,
    sender_rx: Receiver<ControlSender>,
    num_instances: usize,
}

impl Waiter {
    pub fn new(sender_rx: Receiver<ControlSender>, num_instances: usize) -> Self {
        Self {
            checkers: HashMap::new(),
            current: None,
            sender_rx,
            num_instances,
        }
    }

    /// Alter state based on signals that come in, if a checker is registered.
    /// A checker gets registered if a ControlSender was passed in from TestConductor.
    /// Some signals add a "condition", which is a function looking for other signals.
    /// When one of those "checkee" signals comes in, it removes the checker from the state.
    pub fn process_signal(&mut self, sig: Signal) {
        let num_instances = self.num_instances;
        match sig {
            Signal::Internal(ref aw) => {
                let aw = aw.clone();
                match (self.current_checker(), aw.action().clone()) {
                    // Pair every `SignalZomeFunctionCall` with one `ReturnZomeFunctionResult`
                    (_, Action::SignalZomeFunctionCall(call)) => match self.sender_rx.try_recv() {
                        Ok(sender) => {
                            self.add_call(call.clone(), sender);
                            self.current_checker().unwrap().add(1, move |aw| {
                                if let Action::ReturnZomeFunctionResult(ref r) = *aw.action() {
                                    r.call() == call
                                } else {
                                    false
                                }
                            });
                        }
                        Err(_) => {
                            self.deactivate_current();
                        }
                    },

                    (
                        Some(checker),
                        Action::Commit((committed_entry, link_update_delete, _provenances)),
                    ) => {
                        // Pair every `Commit` with N `Hold`s of that same entry, regardless of type
                        // TODO: is there a possiblity that this can get messed up if the same
                        // entry is committed multiple times?
                        let committed_entry_clone = committed_entry.clone();
                        checker.add(num_instances, move |aw| {
                            //println!("WAITER: Action::Commit -> Action::Hold");
                            match aw.action() {
                                Action::Hold(EntryWithHeader { entry, header: _ }) => {
                                    *entry == committed_entry_clone
                                }
                                _ => false,
                            }
                        });

                        match committed_entry.clone() {
                            Entry::App(_, _) => {
                                if link_update_delete.is_some() {
                                    checker.add(num_instances, move |aw| {
                                        //println!("WAITER: Entry::LinkRemove -> Action::RemoveLink");
                                        *aw.action()
                                            == Action::UpdateEntry((
                                                link_update_delete.clone().expect(
                                                    "Should not fail as link_update is some",
                                                ),
                                                committed_entry.address(),
                                            ))
                                    });
                                }
                            }
                            Entry::Deletion(deletion_entry) => {
                                checker.add(num_instances, move |aw| {
                                    //println!("WAITER: Entry::Deletion -> Action::RemoveEntry");
                                    *aw.action()
                                        == Action::RemoveEntry((
                                            deletion_entry.clone().deleted_entry_address(),
                                            committed_entry.address(),
                                        ))
                                });
                            }

                            Entry::LinkAdd(link_add) => {
                                checker.add(num_instances, move |aw| {
                                    //println!("WAITER: Entry::LinkAdd -> Action::AddLink");
                                    *aw.action()
                                        == Action::AddLink((
                                            link_add.clone().link().clone(),
                                            committed_entry.clone(),
                                        ))
                                });
                            }
                            Entry::LinkRemove((link_remove, _)) => {
                                checker.add(num_instances, move |aw| {
                                    //println!("WAITER: Entry::LinkRemove -> Action::RemoveLink");
                                    *aw.action()
                                        == Action::RemoveLink((
                                            link_remove.clone().link().clone(),
                                            committed_entry.clone(),
                                        ))
                                });
                            }
                            _ => (),
                        }
                    }

                    (Some(checker), Action::AddPendingValidation(pending)) => {
                        let address = pending.entry_with_header.entry.address();
                        let workflow = pending.workflow.clone();
                        checker.add(1, move |aw| {
                            //println!("WAITER: Action::AddPendingValidation -> Action::RemovePendingValidation");
                            *aw.action()
                                == Action::RemovePendingValidation((
                                    address.clone(),
                                    workflow.clone(),
                                ))
                        });
                    }

                    // Don't need to check for message stuff since hdk::send is blocking

                    // (Some(checker), Action::SendDirectMessage(data)) => {
                    //     let msg_id = data.msg_id;
                    //     match data.message {
                    //         DirectMessage::Custom(_) => {
                    //             checker.add(move |aw| {
                    //                 [
                    //                     Action::ResolveDirectConnection(msg_id.clone()),
                    //                     Action::SendDirectMessageTimeout(msg_id.clone()),
                    //                 ]
                    //                 .contains(aw.action())
                    //             });
                    //         }
                    //         _ => (),
                    //     }
                    // }

                    // Note that we ignore anything coming in if there's no active checker,
                    (None, _) => (),

                    // or if it's simply a signal we don't care about
                    _ => (),
                };

                self.run_checks(&aw);
            }

            _ => (),
        };
    }

    fn run_checks(&mut self, aw: &ActionWrapper) {
        self.checkers.retain(|_, checker| checker.run_checks(aw));
    }

    fn current_checker(&mut self) -> Option<&mut CallFxChecker> {
        self.current
            .clone()
            .and_then(move |call| self.checkers.get_mut(&call))
    }

    fn add_call(&mut self, call: ZomeFnCall, tx: ControlSender) {
        let checker = CallFxChecker::new(tx);
        self.checkers.insert(call.clone(), checker);
        self.current = Some(call);
    }

    fn deactivate_current(&mut self) {
        self.current = None;
    }
}

/// This Task is started with the TestConductor and is stopped with the TestConductor.
/// It runs in a Node worker thread, receiving Signals and running them through
/// the Waiter. Each TestConductor spawns its own MainBackgroundTask.
pub struct MainBackgroundTask {
    /// The Receiver<Signal> for the Conductor
    signal_rx: SignalReceiver,
    /// The Waiter is in a RefCell because perform() uses an immutable &self reference
    waiter: RefCell<Waiter>,
    /// This Mutex is flipped from true to false from within the TestConductor
    is_running: Arc<Mutex<bool>>,
}

impl MainBackgroundTask {
    pub fn new(
        signal_rx: SignalReceiver,
        sender_rx: Receiver<ControlSender>,
        is_running: Arc<Mutex<bool>>,
        num_instances: usize,
    ) -> Self {
        let this = Self {
            signal_rx,
            waiter: RefCell::new(Waiter::new(sender_rx, num_instances)),
            is_running,
        };
        this
    }
}

impl Task for MainBackgroundTask {
    type Output = ();
    type Error = String;
    type JsEvent = JsUndefined;

    fn perform(&self) -> Result<(), String> {
        while *self.is_running.lock().unwrap() {
            // TODO: could use channels more intelligently to stop immediately
            // rather than waiting for timeout, but it's more complicated and probably
            // involves adding some kind of control variant to the Signal enum
            match self.signal_rx.recv_timeout(Duration::from_millis(250)) {
                Ok(sig) => self.waiter.borrow_mut().process_signal(sig),
                Err(crossbeam_channel::RecvTimeoutError::Timeout) => continue,
                Err(err) => return Err(err.to_string()),
            }
        }

        for (_, checker) in self.waiter.borrow_mut().checkers.iter_mut() {
            checker.shutdown();
        }
        Ok(())
    }

    fn complete(self, mut cx: TaskContext, result: Result<(), String>) -> JsResult<JsUndefined> {
        result.or_else(|e| {
            let error_string = cx.string(format!("unable to shut down background task: {}", e));
            cx.throw(error_string)
        })?;
        Ok(cx.undefined())
    }
}

#[cfg(test)]
mod tests {
    use super::{Action::*, *};
    use holochain_core::nucleus::actions::call_zome_function::ExecuteZomeFnResponse;
    use holochain_core_types::{
        agent::test_agent_id, cas::content::Address, chain_header::test_chain_header,
        dna::capabilities::CapabilityRequest, entry::Entry, json::JsonString,
        link::link_data::LinkData, signature::Signature,
    };
    use std::sync::mpsc::sync_channel;

    fn sig(a: Action) -> Signal {
        Signal::Internal(ActionWrapper::new(a))
    }

    fn mk_entry(ty: &'static str, content: &'static str) -> Entry {
        Entry::App(ty.into(), JsonString::from_json(content))
    }

    fn mk_entry_wh(entry: Entry) -> EntryWithHeader {
        EntryWithHeader {
            entry,
            header: test_chain_header(),
        }
    }

    // not needed as long as hdk::send is blocking
    // fn msg_data(msg_id: &str) -> DirectMessageData {
    //     DirectMessageData {
    //         address: "fake address".into(),
    //         message: DirectMessage::Custom(CustomDirectMessage {
    //             zome: "fake zome".into(),
    //             payload: Ok("fake payload".into()),
    //         }),
    //         msg_id: msg_id.into(),
    //         is_response: false,
    //     }
    // }

    fn zf_call(name: &str) -> ZomeFnCall {
        ZomeFnCall::new(
            name,
            CapabilityRequest::new(
                Address::from("token"),
                Address::from("caller"),
                Signature::fake(),
            ),
            name,
            "",
        )
    }

    fn zf_response(call: ZomeFnCall) -> ExecuteZomeFnResponse {
        ExecuteZomeFnResponse::new(call, Ok(JsonString::empty_object()))
    }

    fn num_conditions(waiter: &Waiter, call: &ZomeFnCall) -> usize {
        waiter
            .checkers
            .get(&call)
            .expect("No checker for call")
            .conditions
            .len()
    }

    fn expect_final<F>(control_rx: Receiver<ControlMsg>, f: F)
    where
        F: FnOnce() -> (),
    {
        assert!(
            control_rx.try_recv().is_err(),
            "ControlMsg::Stop message received too early!"
        );
        f();
        assert!(
            control_rx.try_recv().is_ok(),
            "ControlMsg::Stop message not received!"
        );
    }

    fn test_waiter() -> (Waiter, SyncSender<ControlSender>) {
        let (sender_tx, sender_rx) = sync_channel(1);
        let waiter = Waiter::new(sender_rx, 1);
        (waiter, sender_tx)
    }

    /// Register a new callback, as if `callSync` were invoked
    fn test_register(sender_tx: &SyncSender<ControlSender>) -> Receiver<ControlMsg> {
        let (control_tx, control_rx) = sync_channel(1);
        sender_tx
            .send(control_tx)
            .expect("Could not send control sender");
        control_rx
    }

    #[test]
    fn can_await_commit_simple_ordering() {
        let (mut waiter, sender_tx) = test_waiter();
        let entry = mk_entry("t1", "x");
        let entry_wh = mk_entry_wh(entry.clone());
        let call = zf_call("c1");

        let control_rx = test_register(&sender_tx);
        assert_eq!(waiter.checkers.len(), 0);

        waiter.process_signal(sig(SignalZomeFunctionCall(call.clone())));
        assert_eq!(waiter.checkers.len(), 1);
        assert_eq!(num_conditions(&waiter, &call), 1);

        waiter.process_signal(sig(Commit((entry.clone(), None, vec![]))));
        assert_eq!(num_conditions(&waiter, &call), 2);

        waiter.process_signal(sig(Hold(entry_wh)));
        assert_eq!(num_conditions(&waiter, &call), 1);
        assert_eq!(waiter.checkers.len(), 1);

        expect_final(control_rx, || {
            waiter.process_signal(sig(ReturnZomeFunctionResult(zf_response(call.clone()))))
        });
        assert_eq!(waiter.checkers.len(), 0);
    }

    #[test]
    fn can_await_commit_complex_ordering() {
        let (mut waiter, sender_tx) = test_waiter();
        let entry_1 = mk_entry("t1", "x");
        let entry_2 = mk_entry("t2", "y");
        let entry_1_wh = mk_entry_wh(entry_1.clone());
        let entry_2_wh = mk_entry_wh(entry_2.clone());
        let call = zf_call("c1");

        let control_rx = test_register(&sender_tx);
        assert_eq!(waiter.checkers.len(), 0);

        waiter.process_signal(sig(SignalZomeFunctionCall(call.clone())));
        assert_eq!(waiter.checkers.len(), 1);
        assert_eq!(num_conditions(&waiter, &call), 1);

        waiter.process_signal(sig(Commit((entry_1.clone(), None, vec![]))));
        assert_eq!(num_conditions(&waiter, &call), 2);

        waiter.process_signal(sig(Commit((entry_2.clone(), None, vec![]))));
        assert_eq!(num_conditions(&waiter, &call), 3);

        waiter.process_signal(sig(ReturnZomeFunctionResult(zf_response(call.clone()))));
        assert_eq!(num_conditions(&waiter, &call), 2);

        waiter.process_signal(sig(Hold(entry_2_wh.clone())));
        assert_eq!(num_conditions(&waiter, &call), 1);
        assert_eq!(waiter.checkers.len(), 1);

        expect_final(control_rx, || {
            waiter.process_signal(sig(Hold(entry_1_wh.clone())));
        });
        assert_eq!(waiter.checkers.len(), 0);
    }

    #[test]
    fn can_await_multiple_registered_zome_calls() {
        let (mut waiter, sender_tx) = test_waiter();
        let entry_1 = mk_entry("t1", "x");
        let entry_2 = mk_entry("t2", "y");
        let entry_3 = mk_entry("t3", "z");
        let entry_4 = mk_entry("t4", "w");
        let entry_1_wh = mk_entry_wh(entry_1.clone());
        let entry_2_wh = mk_entry_wh(entry_2.clone());
        let entry_3_wh = mk_entry_wh(entry_3.clone());
        let call_1 = zf_call("c1");
        let call_2 = zf_call("c2");
        let call_3 = zf_call("c3");

        // an "unregistered" zome call (not using `callSync` or `callWithPromise`)
        assert_eq!(waiter.checkers.len(), 0);
        waiter.process_signal(sig(SignalZomeFunctionCall(call_1.clone())));
        assert_eq!(waiter.checkers.len(), 0);
        waiter.process_signal(sig(Commit((entry_1.clone(), None, vec![]))));
        waiter.process_signal(sig(ReturnZomeFunctionResult(zf_response(call_1.clone()))));
        assert_eq!(waiter.checkers.len(), 0);
        // no checkers should be registered during any of this

        // Now register a callback
        let control_rx_2 = test_register(&sender_tx);
        // which shouldn't change the checkers count yet
        assert_eq!(waiter.checkers.len(), 0);

        waiter.process_signal(sig(SignalZomeFunctionCall(call_2.clone())));
        assert_eq!(waiter.checkers.len(), 1);
        assert_eq!(num_conditions(&waiter, &call_2), 1);

        waiter.process_signal(sig(Commit((entry_2.clone(), None, vec![]))));
        assert_eq!(num_conditions(&waiter, &call_2), 2);

        waiter.process_signal(sig(Commit((entry_3.clone(), None, vec![]))));
        assert_eq!(num_conditions(&waiter, &call_2), 3);

        // a Hold left over from that first unregistered function: should do nothing
        waiter.process_signal(sig(Hold(entry_1_wh)));

        waiter.process_signal(sig(ReturnZomeFunctionResult(zf_response(call_2.clone()))));
        assert_eq!(num_conditions(&waiter, &call_2), 2);

        // one more unregistered function call
        assert_eq!(waiter.checkers.len(), 1);
        waiter.process_signal(sig(SignalZomeFunctionCall(call_3.clone())));
        assert_eq!(waiter.checkers.len(), 1);
        waiter.process_signal(sig(Commit((entry_4.clone(), None, vec![]))));
        waiter.process_signal(sig(ReturnZomeFunctionResult(zf_response(call_3.clone()))));
        assert_eq!(waiter.checkers.len(), 1);
        // again, shouldn't change things at all

        waiter.process_signal(sig(Hold(entry_2_wh)));
        assert_eq!(num_conditions(&waiter, &call_2), 1);

        expect_final(control_rx_2, || {
            waiter.process_signal(sig(Hold(entry_3_wh)))
        });
        assert_eq!(waiter.checkers.len(), 0);

        // we don't even care that Hold(entry_4) was not seen,
        // we're done because it wasn't registered.
    }

    #[test]
    fn can_await_links() {
        let (mut waiter, sender_tx) = test_waiter();
        let call = zf_call("c1");
        let link_add = LinkData::new_add(
            &"base".to_string().into(),
            &"target".to_string().into(),
<<<<<<< HEAD
            "tag",
            0,
            test_agent_id(),
=======
            "link-type",
            "link-tag",
>>>>>>> 76a8d2b9
        );
        let entry = Entry::LinkAdd(link_add.clone());
        let entry_wh = mk_entry_wh(entry.clone());

        let control_rx = test_register(&sender_tx);
        assert_eq!(waiter.checkers.len(), 0);

        waiter.process_signal(sig(SignalZomeFunctionCall(call.clone())));
        assert_eq!(waiter.checkers.len(), 1);
        assert_eq!(num_conditions(&waiter, &call), 1);

        // this adds two actions to await
        waiter.process_signal(sig(Commit((entry.clone(), None, vec![]))));
        assert_eq!(num_conditions(&waiter, &call), 3);

        waiter.process_signal(sig(Hold(entry_wh)));
        assert_eq!(num_conditions(&waiter, &call), 2);

        waiter.process_signal(sig(AddLink((link_add.link().clone(), entry.clone()))));
        assert_eq!(num_conditions(&waiter, &call), 1);
        assert_eq!(waiter.checkers.len(), 1);

        expect_final(control_rx, || {
            waiter.process_signal(sig(ReturnZomeFunctionResult(zf_response(call.clone()))))
        });
        assert_eq!(waiter.checkers.len(), 0);
    }

    #[test]
    fn can_await_registered_and_unregistered_zome_calls() {
        let (mut waiter, sender_tx) = test_waiter();
        let entry_1 = mk_entry("t1", "x");
        let entry_2 = mk_entry("t2", "y");
        let entry_3 = mk_entry("t3", "z");
        let entry_1_wh = mk_entry_wh(entry_1.clone());
        let entry_2_wh = mk_entry_wh(entry_2.clone());
        let entry_3_wh = mk_entry_wh(entry_3.clone());
        let call_1 = zf_call("c1");
        let call_2 = zf_call("c2");

        let control_rx_1 = test_register(&sender_tx);
        assert_eq!(waiter.checkers.len(), 0);

        waiter.process_signal(sig(SignalZomeFunctionCall(call_1.clone())));
        assert_eq!(waiter.checkers.len(), 1);
        assert_eq!(num_conditions(&waiter, &call_1), 1);

        waiter.process_signal(sig(Commit((entry_1.clone(), None, vec![]))));
        assert_eq!(num_conditions(&waiter, &call_1), 2);

        waiter.process_signal(sig(ReturnZomeFunctionResult(zf_response(call_1.clone()))));
        assert_eq!(num_conditions(&waiter, &call_1), 1);

        // register a second callback
        let control_rx_2 = test_register(&sender_tx);
        // which shouldn't change the checkers count yet
        assert_eq!(waiter.checkers.len(), 1);

        waiter.process_signal(sig(SignalZomeFunctionCall(call_2.clone())));
        assert_eq!(waiter.checkers.len(), 2);
        assert_eq!(num_conditions(&waiter, &call_2), 1);

        waiter.process_signal(sig(Commit((entry_2.clone(), None, vec![]))));
        assert_eq!(num_conditions(&waiter, &call_2), 2);

        waiter.process_signal(sig(Commit((entry_3.clone(), None, vec![]))));
        assert_eq!(num_conditions(&waiter, &call_2), 3);

        expect_final(control_rx_1, || {
            waiter.process_signal(sig(Hold(entry_1_wh)));
        });

        waiter.process_signal(sig(ReturnZomeFunctionResult(zf_response(call_2.clone()))));
        assert_eq!(num_conditions(&waiter, &call_2), 2);

        waiter.process_signal(sig(Hold(entry_2_wh)));
        assert_eq!(num_conditions(&waiter, &call_2), 1);

        expect_final(control_rx_2, || {
            waiter.process_signal(sig(Hold(entry_3_wh)))
        });
        assert_eq!(waiter.checkers.len(), 0);
    }

    // not needed as long as hdk::send is blocking
    // #[test]
    // fn can_await_direct_messages() {
    //     let (mut waiter, sender_tx) = test_waiter();
    //     let _entry_1 = mk_entry("a", "x");
    //     let _entry_2 = mk_entry("b", "y");
    //     let _entry_3 = mk_entry("c", "z");
    //     let call_1 = zf_call("1");
    //     let call_2 = zf_call("2");
    //     let msg_id_1 = "m1";
    //     let msg_id_2 = "m2";

    //     let control_rx_1 = test_register(&sender_tx);
    //     waiter.process_signal(sig(ExecuteZomeFunction(call_1.clone())));
    //     assert_eq!(num_conditions(&waiter, &call_1), 1);

    //     waiter.process_signal(sig(SendDirectMessage(msg_data(msg_id_1))));
    //     assert_eq!(num_conditions(&waiter, &call_1), 2);

    //     waiter.process_signal(sig(ReturnZomeFunctionResult(zf_response(call_1.clone()))));
    //     assert_eq!(num_conditions(&waiter, &call_1), 1);

    //     let control_rx_2 = test_register(&sender_tx);
    //     waiter.process_signal(sig(ExecuteZomeFunction(call_2.clone())));
    //     assert_eq!(num_conditions(&waiter, &call_2), 1);

    //     waiter.process_signal(sig(SendDirectMessage(msg_data(msg_id_2))));
    //     assert_eq!(num_conditions(&waiter, &call_2), 2);

    //     waiter.process_signal(sig(ReturnZomeFunctionResult(zf_response(call_2.clone()))));
    //     assert_eq!(num_conditions(&waiter, &call_2), 1);

    //     expect_final(control_rx_1, || {
    //         waiter.process_signal(sig(ResolveDirectConnection(msg_id_1.to_string())));
    //     });
    //     expect_final(control_rx_2, || {
    //         waiter.process_signal(sig(SendDirectMessageTimeout(msg_id_2.to_string())));
    //     });
    // }
}<|MERGE_RESOLUTION|>--- conflicted
+++ resolved
@@ -601,14 +601,10 @@
         let link_add = LinkData::new_add(
             &"base".to_string().into(),
             &"target".to_string().into(),
-<<<<<<< HEAD
-            "tag",
+            "link-type",
+            "link-tag"
             0,
             test_agent_id(),
-=======
-            "link-type",
-            "link-tag",
->>>>>>> 76a8d2b9
         );
         let entry = Entry::LinkAdd(link_add.clone());
         let entry_wh = mk_entry_wh(entry.clone());
