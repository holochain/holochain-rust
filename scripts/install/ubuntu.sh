--- conflicted
+++ resolved
@@ -10,13 +10,6 @@
   pkg-config \
   python2.7
 
-<<<<<<< HEAD
-# libzmq
-sudo apt-get install -y \
-  libzmq3-dev
-
-=======
->>>>>>> 5c445dbb
 # hc deps
 sudo apt-get install -y qt5-default;
 
