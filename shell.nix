let

<<<<<<< HEAD
  # https://vaibhavsagar.com/blog/2018/05/27/quick-easy-nixpkgs-pinning/
  inherit (import <nixpkgs> {}) fetchgit;
  # nixos holo-host channel @ 2019-04-02
  channel-holo-host = fetchgit {
    url = "https://github.com/Holo-Host/nixpkgs-channels.git";
    rev = "680f9d7ea90dd0b48b51f29899c3110196b0e913";
    sha256 = "07glx6r08l8hwzh8xzj8i0hj6ak42iswqfb9hbhs75rqq56zq43a";
  };

  moz_overlay = import (builtins.fetchTarball https://github.com/mozilla/nixpkgs-mozilla/archive/master.tar.gz);

  pkgs = import channel-holo-host {
    overlays = [ moz_overlay ];
  };

  # https://stackoverflow.com/questions/51161225/how-can-i-make-macos-frameworks-available-to-clang-in-a-nix-environment
  frameworks = if pkgs.stdenv.isDarwin then pkgs.darwin.apple_sdk.frameworks else {};

  date = "2019-01-24";
  wasm-target = "wasm32-unknown-unknown";
  linux-release-target = "x86_64-unknown-linux-gnu";
  release-process-url = "https://hackmd.io/pt72afqYTWat7cuNqpAFjw";
  repo = "holochain/holochain-rust";
  upstream = "origin";

  # the unique hash at the end of the medium post url
  # e.g. https://medium.com/@holochain/foos-and-bars-4867d777de94
  # would be 4867d777de94
  pulse-url-hash = "233cff610300";
  pulse-version = "25";
  pulse-commit = "c91f62efcd7fbf883d07fe5eefda2ab396d331e3";

  core-previous-version = "0.0.11-alpha1";
  core-version = "0.0.12-alpha1";

  node-conductor-previous-version = "0.4.10-alpha1";
  node-conductor-version = "0.4.11-alpha1";

  core-tag = "v${core-version}";
  node-conductor-tag = "holochain-nodejs-v${node-conductor-version}";

  rust-build = (pkgs.rustChannelOfTargets "nightly" date [ wasm-target linux-release-target ]);

  hc-node-flush = pkgs.writeShellScriptBin "hc-node-flush"
  ''
  echo "flushing node artifacts"
  find . -wholename "**/node_modules" | xargs -I {} rm -rf  {};
  find . -wholename "./nodejs_conductor/bin-package" | xargs -I {} rm -rf {};
  find . -wholename "./nodejs_conductor/build" | xargs -I {} rm -rf {};
  find . -wholename "./nodejs_conductor/dist" | xargs -I {} rm -rf {};
  '';

  hc-cargo-flush = pkgs.writeShellScriptBin "hc-cargo-flush"
  ''
   echo "flushing cargo"
   rm -rf ~/.cargo/registry;
   rm -rf ~/.cargo/git;
   rm -rf ./dist;
   find . -wholename "**/.cargo" | xargs -I {} rm -rf {};
   find . -wholename "**/target" | xargs -I {} rm -rf {};
  '';
  hc-cargo-lock-flush = pkgs.writeShellScriptBin "hc-cargo-lock-flush"
  ''
  echo "flushing cargo locks"
  find . -name "Cargo.lock" | xargs -I {} rm {};
  '';

  hc-flush-all = pkgs.writeShellScriptBin "hc-flush-all"
  ''
  hc-node-flush
  hc-cargo-flush
  hc-cargo-lock-flush
  '';

  hc-install-node-conductor = pkgs.writeShellScriptBin "hc-install-node-conductor"
  ''
  hc-node-flush;
   ./scripts/build_nodejs_conductor.sh;
  '';

  hc-install-tarpaulin = pkgs.writeShellScriptBin "hc-install-tarpaulin"
  ''
   if ! cargo --list | grep --quiet tarpaulin;
   then
    RUSTFLAGS="--cfg procmacro2_semver_exempt" cargo install cargo-tarpaulin;
   fi;
  '';
  hc-tarpaulin = pkgs.writeShellScriptBin "hc-tarpaulin" "cargo tarpaulin --ignore-tests --timeout 600 --all --out Xml --skip-clean -v -e holochain_core_api_c_binding -e hdk -e hc -e holochain_core_types_derive";

  hc-install-fmt = pkgs.writeShellScriptBin "hc-install-fmt"
  ''
   rustup component add rustfmt
  '';

  hc-install-edit = pkgs.writeShellScriptBin "hc-install-edit"
  ''
   cargo install cargo-edit
  '';
  hc-cargo-toml-set-ver = pkgs.writeShellScriptBin "hc-cargo-toml-set-ver"
  ''
   # node dist can mess with the process
   hc-node-flush
   find . -name "Cargo.toml" | xargs -I {} cargo upgrade "$1" --all --manifest-path {}
  '';

  hc-changelog-grep-pr-references = pkgs.writeShellScriptBin "hc-changelog-grep-pr-references"
  ''
  cat CHANGELOG.md | grep -E '^-\s' | grep -Ev '[0-9]\]' | cat
  '';
  hc-cargo-toml-grep-unpinned = pkgs.writeShellScriptBin "hc-cargo-toml-grep-unpinned"
  ''
   find . -type f \( -name "Cargo.toml" -or -name "Cargo.template.toml" \) \
     | xargs cat \
     | grep -Ev '=[0-9]+\.[0-9]+\.[0-9]+' \
     | grep -E '[0-9]+' \
     | grep -Ev '(version|edition|codegen-units)' \
     | cat
  '';
  hc-cargo-toml-test-ver = pkgs.writeShellScriptBin "hc-cargo-toml-test-ver"
  ''
   # node dists can mess with the process
   hc-node-flush

   # loop over all tomls
   # find all possible upgrades
   # ignore upgrades that are just unpinning themselves (=x.y.z will suggest x.y.z)
   # | grep -vE 'v=([0-9]+\.[0-9]+\.[0-9]+) -> v\1'
   echo "attempting to suggest new pinnable crate versions"
   find . -name "Cargo.toml" \
     | xargs -P "$NIX_BUILD_CORES" -I {} cargo upgrade --dry-run --allow-prerelease --all --manifest-path {} \
     | grep -vE 'v=[0-9]+\.[0-9]+\.[0-9]+'

   hc-cargo-toml-grep-unpinned
  '';

  hc-install-cli = pkgs.writeShellScriptBin "hc-install-cli" "cargo build -p hc --release && cargo install -f --path cli";
  hc-install-conductor = pkgs.writeShellScriptBin "hc-install-conductor" "cargo build -p holochain --release && cargo install -f --path conductor";

  hc-test-cli = pkgs.writeShellScriptBin "hc-test-cli" "cd cli && cargo test";
  hc-test-app-spec = pkgs.writeShellScriptBin "hc-test-app-spec" "cd app_spec && . build_and_test.sh";
  hc-test-app-spec-proc = pkgs.writeShellScriptBin "hc-test-app-spec-proc" "cd app_spec_proc_macro && . build_and_test.sh";
  hc-test-node-conductor = pkgs.writeShellScriptBin "hc-test-node-conductor" "cd nodejs_conductor && npm test";

  hc-fmt = pkgs.writeShellScriptBin "hc-fmt" "cargo fmt";
  hc-fmt-check = pkgs.writeShellScriptBin "hc-fmt-check" "cargo fmt -- --check";

  # runs all standard tests and reports code coverage
  hc-codecov = pkgs.writeShellScriptBin "hc-codecov"
  ''
   hc-install-tarpaulin && \
   hc-tarpaulin && \
   bash <(curl -s https://codecov.io/bash);
  '';


  # simulates all supported ci tests in a local circle ci environment
  ci = pkgs.writeShellScriptBin "ci"
  ''
   circleci-cli local execute
  '';

  build-wasm = wasm-path:
  ''
   export WASM_PATH=${wasm-path}/
   cargo build --release --target wasm32-unknown-unknown --manifest-path "$WASM_PATH"Cargo.toml --target-dir "$HC_TARGET_PREFIX""$WASM_PATH"target;
  '';
  wasm-paths = [
   "hdk-rust/wasm-test"
   "hdk-proc-macros/wasm-test"
   "wasm_utils/wasm-test/integration-test"
   "conductor_api/wasm-test"
   "conductor_api/test-bridge-caller"
   "core/src/nucleus/actions/wasm-test"
  ];
  hc-build-wasm = pkgs.writeShellScriptBin "hc-build-wasm"
  ''
   ${pkgs.lib.concatMapStrings (path: build-wasm path) wasm-paths}
  '';

  # simplified version of the c bindings test command in makefile
  # hardcodes hc_dna to test rather than looping/scanning like make does
  # might want to make this more sophisticated if we end up with many tests
  hc-test-c-bindings = pkgs.writeShellScriptBin "hc-test-c-bindings"
  ''
  cargo build -p holochain_dna_c_binding
  ( cd c_binding_tests/hc_dna && qmake -o $@Makefile $@qmake.pro && make )
  ./target/debug/c_binding_tests/hc_dna/test_executable
  '';

  hc-test = pkgs.writeShellScriptBin "hc-test"
  ''
   hc-build-wasm
   HC_SIMPLE_LOGGER_MUTE=1 RUST_BACKTRACE=1 cargo test --all --release --target-dir "$HC_TARGET_PREFIX"target "$1";
   hc-test-c-bindings
  '';

  hc-test-all = pkgs.writeShellScriptBin "hc-test-all"
  ''
   hc-fmt-check \
   && hc-build-wasm \
   && hc-install-cli \
   && hc-install-conductor \
   && hc-install-node-conductor \
   && hc-test-app-spec \
   && hc-test-app-spec-proc
  '';

  pulse-tag = "dev-pulse-${pulse-version}";
  hc-prepare-pulse-tag = pkgs.writeShellScriptBin "hc-prepare-pulse-tag"
  ''
  echo
  echo 'tagging commit for pulse version ${pulse-version}'
  echo
  git fetch --tags
  if git tag | grep -q "${pulse-tag}"
   then
    echo "pulse tag for pulse ${pulse-version} already exists locally! doing nothing..."
    echo "pulse commit: $(git show-ref -s ${pulse-tag})"
    echo "to push upstream run: git push ${upstream} ${pulse-tag}"
   else
    echo "tagging..."
    git tag -a ${pulse-tag} ${pulse-commit} -m 'Dev pulse ${pulse-version}'
    echo "pushing..."
    git push ${upstream} ${pulse-tag}
    echo $'pulse tag ${pulse-tag} created and pushed'
  fi
  echo
  echo 'pulse tag on github: https://github.com/holochain/holochain-rust/releases/tag/${pulse-tag}'
  echo
  '';

  release-branch = "release-${core-version}";
  hc-prepare-release-branch = pkgs.writeShellScriptBin "hc-prepare-release-branch"
  ''
   echo
   echo 'preparing release branch'
   echo

   git fetch
   if git tag | grep -q "${release-branch}"
   then
    echo "There is a tag with the same name as the release branch ${release-branch}! aborting..."
    exit 1
   fi

   echo
   echo 'checkout or create release branch'
   if git branch | grep -q "${release-branch}"
    then
     git checkout ${release-branch}
     git pull
    else
     git checkout ${pulse-commit}
     git checkout -b ${release-branch}
     git push -u ${upstream} ${release-branch}
   fi
   echo
  '';

  hc-prepare-crate-versions = pkgs.writeShellScriptBin "hc-prepare-crate-versions"
  ''
   echo "bumping core version from ${core-previous-version} to ${core-version} in Cargo.toml"
   find . \
    -name "Cargo.toml" \
    -not -path "**/.git/**" \
    -not -path "**/.cargo/**" \
    -not -path "./nodejs_conductor*" \
    | xargs -I {} \
    sed -i 's/^\s*version\s*=\s*"${core-previous-version}"\s*$/version = "${core-version}"/g' {}

   echo "bumping core versions from ${core-previous-version} to ${core-version} in readmes"
   find . \
    -iname "readme.md" \
    -not -path "**/.git/**" \
    -not -path "**/.cargo/**" \
    | xargs -I {} \
    sed -i 's/${core-previous-version}/${core-version}/g' {}

   echo "bumping versions from ${core-previous-version} to ${core-version} in CLI"
   find . \
    -type f \
    -not -path "**/.git/**" \
    -path "./cli/*" \
    | xargs -I {} \
    sed -i 's/${core-previous-version}/${core-version}/g' {}

   echo "bumping node conductor version from ${node-conductor-previous-version} to ${node-conductor-version}"
   sed -i 's/^\s*version\s*=\s*"${node-conductor-previous-version}"\s*$/version = "${node-conductor-version}"/g' ./nodejs_conductor/native/Cargo.toml
   sed -i 's/"version": "${node-conductor-previous-version}"/"version": "${node-conductor-version}"/g' ./nodejs_conductor/package.json
   sed -i 's/"@holochain\/holochain-nodejs": "${node-conductor-previous-version}"/"@holochain\/holochain-nodejs": "${node-conductor-version}"/g' ./cli/src/cli/js-tests-scaffold/package.json
  '';

  # a few things should already be done by this point so precheck them :)
  release-details =
  ''
Release ${core-version}

current release process: ${release-process-url}

## Preparation

First checkout `develop` and `git pull` to ensure you are up to date locally.
Then run `nix-shell --run hc-prepare-release`

- [x] develop is green
- [x] correct dev pulse commit + version + url hash
- [x] correct core version
- [x] correct node conductor
- [x] correct release process url

## PR into master

- [ ] reviewed and updated CHANGELOG
- [ ] release PR merged into `master`

## Build and deploy release artifacts

- [ ] release cut from `master` with `hc-do-release`
- [ ] core release tag + linux/mac/windows artifacts on github
  - travis build: {{ build url }}
  - artifacts: https://github.com/holochain/holochain-rust/releases/tag/${core-tag}
- [ ] node release tag + linux/mac/windows artifacts on github
  - travis build: {{ build url }}
  - artifacts: https://github.com/holochain/holochain-rust/releases/tag/${node-conductor-tag}
- [ ] all release artifacts found by `hc-check-release-artifacts`
- [ ] npmjs deploy with `hc-npm-deploy` then `hc-npm-check-version`
- [ ] `unknown` release assets renamed to `ubuntu`

## PR into develop

- [ ] `hc-release-merge-back`
- [ ] `develop` PR changelog cleaned up
  - [ ] no new items from `develop` under recently released changelog header
- [ ] merge `develop` PR

## Finalise

- [ ] dev pulse is live on medium
- [ ] `hc-release-pulse-sync`

  '';
  hc-prepare-release-pr = pkgs.writeShellScriptBin "hc-prepare-release-pr"
  ''
  echo
  echo 'ensure github PR'
  git config --local hub.upstream ${repo}
  git config --local hub.forkrepo ${repo}
  git config --local hub.forkremote ${upstream}
  if [ "$(git rev-parse --abbrev-ref HEAD)" == "${release-branch}" ]
   then
    git add . && git commit -am 'Release ${core-version}'
    git push && git hub pull new -b 'master' -m '${release-details}' --no-triangular ${release-branch}
   else
    echo "current branch is not ${release-branch}!"
    exit 1
  fi
  '';

  hc-prepare-release = pkgs.writeShellScriptBin "hc-prepare-release"
  ''
   echo
   echo "IMPORTANT: make sure git-hub is setup on your machine"
   echo "1. Visit https://github.com/settings/tokens/new"
   echo "2. Generate a token called 'git-hub' with 'user' and 'repo' scopes"
   echo "3. git config --global hub.oauthtoken <token>"
   echo "4. git config --global hub.username <username>"
   echo
   echo "Current nix-shell config:"
   echo
   echo "pulse-url-hash: ${pulse-url-hash}"
   echo "pulse-version: ${pulse-version}"
   echo "pulse-commit: ${pulse-commit}"
   echo "core-previous-version: ${core-previous-version}"
   echo "core-version: ${core-version}"
   echo "node-conductor-previous-version: ${node-conductor-previous-version}"
   echo "node-conductor-version: ${node-conductor-version}"
   git hub --version
   echo
   read -r -p "Are you sure you want to cut a new release based on the current config in shell.nix? [y/N] " response
   case "$response" in
    [yY][eE][sS]|[yY])
     hc-prepare-pulse-tag \
     && hc-prepare-release-branch \
     && hc-prepare-crate-versions \
     && hc-ensure-changelog-version \
     && hc-prepare-release-pr \
     ;;
    *)
     exit 1
     ;;
   esac
  '';

  hc-do-release = pkgs.writeShellScriptBin "hc-do-release"
  ''
  echo
  echo "kicking off release"
  echo

  git checkout master
  git pull

  echo
  echo "releasing core ${core-tag}"
  echo

  echo "tagging ${core-tag}"
  git tag -a ${core-tag} -m "Version ${core-tag}"
  git push ${upstream} ${core-tag}

  echo
  echo "releasing node conductor ${node-conductor-tag}"
  echo

  echo "tagging ${node-conductor-tag}"
  git tag -a ${node-conductor-tag} -m "Node conductor version ${node-conductor-tag}"
  git push ${upstream} ${node-conductor-tag}

  echo "release tags pushed"
  echo "travis builds: https://travis-ci.com/holochain/holochain-rust/branches"
  echo "core artifacts: https://github.com/holochain/holochain-rust/releases/tag/${core-tag}"
  echo "nodejs artifacts: https://github.com/holochain/holochain-rust/releases/tag/${node-conductor-tag}"
  '';

  changelog-template =
  ''\
\[Unreleased\]\n\n\
\#\#\# Added\n\n\
\#\#\# Changed\n\n\
\#\#\# Deprecated\n\n\
\#\#\# Removed\n\n\
\#\#\# Fixed\n\n\
\#\#\# Security\n\n\
  '';
  hc-ensure-changelog-version = pkgs.writeShellScriptBin "hc-ensure-changelog-version"
  ''
  echo
  echo "locking off changelog version"
  echo

  if ! $(grep -q "\[${core-version}\]" ./CHANGELOG.md)
   then
    echo "timestamping and retemplating changelog"
    sed -i "s/\[Unreleased\]/${changelog-template}\#\# \[${core-version}\] - $(date --iso --u)/" ./CHANGELOG.md
  fi
  '';

  hc-readme-grep-nightly = pkgs.writeShellScriptBin "hc-readme-grep-nightly"
  ''
  find . \
   -iname "readme.*" \
   | xargs cat \
   | grep -E 'nightly-' \
   | grep -v '${date}' \
   | cat
  '';

  pulse-url = "https://medium.com/@holochain/${pulse-url-hash}";
  release-notes-template = ''
# ${core-version} release {{ release-date }}

{{ pulse-notes }}

See the [Dev Pulse](${pulse-url}) & [change log](https://github.com/holochain/holochain-rust/blob/release-${core-version}/CHANGELOG.md) for complete details.

## **Installation**

This release consists of binary builds of:

- the [`hc` development command-line tool](https://github.com/holochain/holochain-rust/blob/${core-tag}/cli/README.md)
- [`holochain` deployment conductor](https://github.com/holochain/holochain-rust/blob/${core-tag}/conductor/README.md) for different platforms.

To install, simply download and extract the binary for your platform.
See our [installation quick-start instructions](https://developer.holochain.org/start.html) for details.

Rust and NodeJS are both required for `hc` to build and test DNA:

- [Rust](https://www.rust-lang.org/en-US/install.html)
  - Must be `nightly-${date}` build with the WASM build target.
    Once you have first installed rustup:
    ```
    rustup toolchain install nightly-${date}
    rustup default nightly-${date}
    rustup target add wasm32-unknown-unknown --toolchain nightly-${date}
    ```
- [Node.js](https://nodejs.org) version 8 or higher
  - E2E tests for Holochain apps are written in Javascript client-side and executed in NodeJS through websockets
  - For further info, check out [the holochain-nodejs module](https://www.npmjs.com/package/@holochain/holochain-nodejs)

### **Which Binary?**

Download only the binaries for your operating system.

- MacOS: `cli-${core-tag}-x86_64-apple-darwin.tar.gz`
- Linux: `cli-${core-tag}-x86_64-ubuntu-linux-gnu.tar.gz`
- Windows:
  - mingw build system: `cli-${core-tag}-x86_64-pc-windows-gnu.tar.gz`
  - Visual Studio build system: `cli-${core-tag}-x86_64-pc-windows-msvc.tar.gz`

All binaries are for 64-bit operating systems.
32-bit systems are NOT supported.
  '';
  hc-generate-release-notes = pkgs.writeShellScriptBin "hc-generate-release-notes"
  ''
   TEMPLATE=$( echo '${release-notes-template}' )

   DATE_PLACEHOLDER='{{ release-date }}'
   DATE=$( date --iso -u )
   WITH_DATE=''${TEMPLATE/$DATE_PLACEHOLDER/$DATE}

   PULSE_PLACEHOLDER='{{ pulse-notes }}'
   # magic
   # gets a markdown version of pulse
   # greps for everything from summary to details (not including details heading)
   # deletes null characters that throw warnings in bash
   PULSE_NOTES=$( curl -s https://md.unmediumed.com/${pulse-url} | grep -Pzo "(?s)(###\s+\**Summary.*)(?=###\s+\**Details)" | tr -d '\0' )
   WITH_NOTES=''${WITH_DATE/$PULSE_PLACEHOLDER/$PULSE_NOTES}
   echo "$WITH_NOTES"
  '';

  hc-check-release-artifacts = pkgs.writeShellScriptBin "hc-check-release-artifacts"
  ''
  echo
  echo "Checking core artifacts"
  echo

  echo
  echo "checking ${core-tag}"
  echo

  core_binaries=( "cli" "conductor" )
  core_platforms=( "apple-darwin" "pc-windows-gnu" "pc-windows-msvc" "unknown-linux-gnu" )

  for binary in "''${core_binaries[@]}"
  do
   for platform in "''${core_platforms[@]}"
   do
    file="$binary-${core-tag}-x86_64-$platform.tar.gz"
    url="https://github.com/holochain/holochain-rust/releases/download/${core-tag}/$file"
    echo
    echo "pinging $file for release $release..."
    if curl -Is "$url" | grep -q "HTTP/1.1 302 Found"
     then echo "FOUND ✔"
     else echo "NOT FOUND ⨯"
    fi
    echo
   done
  done

  echo
  echo "Checking node conductor artifacts"
  echo

  echo
  echo "checking ${node-conductor-tag}"
  echo

  node_versions=( "57" "64" "67" )
  conductor_platforms=( "darwin" "linux" "win32" )

  for node_version in "''${node_versions[@]}"
  do
   for platform in "''${conductor_platforms[@]}"
   do
    file="index-v${node-conductor-version}-node-v''${node_version}-''${platform}-x64.tar.gz"
    url="https://github.com/holochain/holochain-rust/releases/download/${node-conductor-tag}/$file"
    echo
    echo "pinging $file for release $release..."
    if curl -Is "$url" | grep -q "HTTP/1.1 302 Found"
     then echo "FOUND ✔"
     else echo "NOT FOUND ⨯"
    fi
    echo
   done
  done
  '';

  hc-npm-deploy = pkgs.writeShellScriptBin "hc-npm-deploy"
  ''
   git checkout holochain-nodejs-v${node-conductor-version}
   npm login
   cd nodejs_conductor
   yarn install --ignore-scripts
   RUST_SODIUM_DISABLE_PIE=1 node ./publish.js --publish
  '';
  hc-npm-check-version = pkgs.writeShellScriptBin "hc-npm-check-version"
  ''
  echo
  echo "Checking deployed nodejs_conductor version."
  deployed=$( npm v @holochain/holochain-nodejs dist-tags.latest )
  if [ $deployed == ${node-conductor-version} ]
   then echo "Version ${node-conductor-version} deployed ✔"
   else echo "Not deployed. $deployed found instead. ⨯"
  fi
  echo
  '';

  hc-release-merge-back = pkgs.writeShellScriptBin "hc-release-merge-back"
  ''
   echo
   echo 'ensure github PR against develop'
   echo
   git config --local hub.upstream ${repo}
   git config --local hub.forkrepo ${repo}
   git config --local hub.forkremote ${upstream}
   if [ "$(git rev-parse --abbrev-ref HEAD)" == "${release-branch}" ]
    then
     git add . && git commit -am 'Release ${core-version}'
     git push && git hub pull new -b 'develop' -m 'Merge release ${core-version} back to develop' --no-triangular ${release-branch}
    else
     echo "current branch is not ${release-branch}!"
     exit 1
   fi

   export GITHUB_USER='holochain'
   export GITHUB_REPO='holochain-rust'
   export GITHUB_TOKEN=$( git config --get hub.oauthtoken )

   echo
   echo 'Setting release to pre-release state'
   echo
   github-release -v edit --tag ${core-tag} --pre-release
  '';

  hc-release-pulse-sync = pkgs.writeShellScriptBin "hc-release-pulse-sync"
  ''
   export GITHUB_USER='holochain'
   export GITHUB_REPO='holochain-rust'
   export GITHUB_TOKEN=$( git config --get hub.oauthtoken )

   echo
   echo 'Injecting medium summary/highlights into github release notes'
   echo
   github-release -v edit --tag ${core-tag} --name ${core-tag} --description "$( hc-generate-release-notes )" --pre-release
  '';

  build-release-artifact = params:
  ''
   export artifact_name=`sed "s/unknown/generic/g" <<< "${params.path}-${core-version}-${linux-release-target}"`
   echo
   echo "building $artifact_name..."
   echo

   CARGO_INCREMENTAL=0 cargo rustc --manifest-path ${params.path}/Cargo.toml --target ${linux-release-target} --release -- -C lto
   mkdir -p dist/$artifact_name
   cp target/${linux-release-target}/release/${params.name} ${params.path}/LICENSE ${params.path}/README.md dist/$artifact_name
   tar -C dist/$artifact_name -czf dist/$artifact_name.tar.gz . && rm -rf dist/$artifact_name
  '';
  build-release-paramss = [
                           {
                            path = "cli";
                            name = "hc";
                           }
                           {
                            path = "conductor";
                            name = "holochain";
                           }
                          ];
  build-node-conductor-artifact = node-version:
  ''
   hc-node-flush
   echo
   echo "building conductor for node ${node-version}..."
   echo

   node -v
   ./scripts/build_nodejs_conductor.sh
   cp nodejs_conductor/bin-package/index-v${node-conductor-version}-node-v57-linux-x64.tar.gz dist
  '';
  build-node-conductor-versions = [ "nodejs-8_x" ];
  hc-build-release-artifacts = pkgs.writeShellScriptBin "hc-build-release-artifacts"
  ''
   ${pkgs.lib.concatMapStrings (params: build-release-artifact params) build-release-paramss}
   ${pkgs.lib.concatMapStrings (node-version: build-node-conductor-artifact node-version) build-node-conductor-versions}
  '';
=======
  pkgs = import ./holonix/nixpkgs/nixpkgs.nix;
  darwin = import ./holonix/darwin/config.nix;
  openssl = import ./holonix/openssl/config.nix;
  rust = import ./holonix/rust/config.nix;
>>>>>>> 573c9342

in
with pkgs;
stdenv.mkDerivation rec {
  name = "holonix-shell";

<<<<<<< HEAD
    qt5.qmake

    nodejs-8_x
    yarn

    hc-node-flush
    hc-cargo-flush
    hc-cargo-lock-flush
    hc-flush-all

    hc-cargo-toml-set-ver
    hc-cargo-toml-test-ver
    hc-cargo-toml-grep-unpinned

    hc-build-wasm
    hc-test

    hc-tarpaulin

    hc-install-tarpaulin
    hc-install-fmt
    hc-install-edit
    hc-install-cli
    hc-install-conductor
    hc-install-node-conductor

    hc-test-cli
    hc-test-app-spec
    hc-test-app-spec-proc
    hc-test-node-conductor
    hc-test-c-bindings

    hc-fmt
    hc-fmt-check

    hc-test-all

    # dev tooling
    git

    # curl needed to push to codecov
    curl
    hc-codecov
    ci

    # release tooling
    gitAndTools.git-hub
    github-release
    hc-prepare-pulse-tag
    hc-prepare-release-branch
    hc-prepare-release-pr
    hc-prepare-crate-versions
    hc-check-release-artifacts

    hc-prepare-release
    hc-changelog-grep-pr-references
    hc-ensure-changelog-version
    hc-generate-release-notes
    hc-readme-grep-nightly
    hc-build-release-artifacts

    hc-do-release

    hc-npm-deploy
    hc-npm-check-version

    hc-release-merge-back
    hc-release-pulse-sync

  ] ++ lib.optionals stdenv.isDarwin [ frameworks.Security frameworks.CoreFoundation frameworks.CoreServices ];

  # https://github.com/rust-unofficial/patterns/blob/master/anti_patterns/deny-warnings.md
  # https://llogiq.github.io/2017/06/01/perf-pitfalls.html
  RUSTFLAGS = "-D warnings -Z external-macro-backtrace -Z thinlto -C codegen-units=16 -C opt-level=z";
  CARGO_INCREMENTAL = "1";
  # https://github.com/rust-lang/cargo/issues/4961#issuecomment-359189913
  # RUST_LOG = "info";
=======
  buildInputs = import ./holonix/build.nix;
>>>>>>> 573c9342

  # non-nixos OS can have a "dirty" setup with rustup installed for the current
  # user.
  # `nix-shell` can inherit this e.g. through sourcing `.bashrc`.
  # even `nix-shell --pure` will still source some files and inherit paths.
  # for those users we can at least give the OS a clue that we want our pinned
  # rust version through this environment variable.
  # https://github.com/rust-lang/rustup.rs#environment-variables
  # https://github.com/NixOS/nix/issues/903
  RUSTUP_TOOLCHAIN = rust.nightly.version;
  RUSTFLAGS = rust.compile.flags;
  CARGO_INCREMENTAL = rust.compile.incremental;
  RUST_LOG = rust.log;
  NUM_JOBS = rust.compile.jobs;

  OPENSSL_STATIC = openssl.static;

  shellHook = ''
   # cargo installs things to the user's home so we need it on the path
   export PATH=$PATH:~/.cargo/bin
   export HC_TARGET_PREFIX=~/nix-holochain/
   export NIX_LDFLAGS="${darwin.ld-flags}$NIX_LDFLAGS"
  '';
}<|MERGE_RESOLUTION|>--- conflicted
+++ resolved
@@ -1,774 +1,16 @@
 let
 
-<<<<<<< HEAD
-  # https://vaibhavsagar.com/blog/2018/05/27/quick-easy-nixpkgs-pinning/
-  inherit (import <nixpkgs> {}) fetchgit;
-  # nixos holo-host channel @ 2019-04-02
-  channel-holo-host = fetchgit {
-    url = "https://github.com/Holo-Host/nixpkgs-channels.git";
-    rev = "680f9d7ea90dd0b48b51f29899c3110196b0e913";
-    sha256 = "07glx6r08l8hwzh8xzj8i0hj6ak42iswqfb9hbhs75rqq56zq43a";
-  };
-
-  moz_overlay = import (builtins.fetchTarball https://github.com/mozilla/nixpkgs-mozilla/archive/master.tar.gz);
-
-  pkgs = import channel-holo-host {
-    overlays = [ moz_overlay ];
-  };
-
-  # https://stackoverflow.com/questions/51161225/how-can-i-make-macos-frameworks-available-to-clang-in-a-nix-environment
-  frameworks = if pkgs.stdenv.isDarwin then pkgs.darwin.apple_sdk.frameworks else {};
-
-  date = "2019-01-24";
-  wasm-target = "wasm32-unknown-unknown";
-  linux-release-target = "x86_64-unknown-linux-gnu";
-  release-process-url = "https://hackmd.io/pt72afqYTWat7cuNqpAFjw";
-  repo = "holochain/holochain-rust";
-  upstream = "origin";
-
-  # the unique hash at the end of the medium post url
-  # e.g. https://medium.com/@holochain/foos-and-bars-4867d777de94
-  # would be 4867d777de94
-  pulse-url-hash = "233cff610300";
-  pulse-version = "25";
-  pulse-commit = "c91f62efcd7fbf883d07fe5eefda2ab396d331e3";
-
-  core-previous-version = "0.0.11-alpha1";
-  core-version = "0.0.12-alpha1";
-
-  node-conductor-previous-version = "0.4.10-alpha1";
-  node-conductor-version = "0.4.11-alpha1";
-
-  core-tag = "v${core-version}";
-  node-conductor-tag = "holochain-nodejs-v${node-conductor-version}";
-
-  rust-build = (pkgs.rustChannelOfTargets "nightly" date [ wasm-target linux-release-target ]);
-
-  hc-node-flush = pkgs.writeShellScriptBin "hc-node-flush"
-  ''
-  echo "flushing node artifacts"
-  find . -wholename "**/node_modules" | xargs -I {} rm -rf  {};
-  find . -wholename "./nodejs_conductor/bin-package" | xargs -I {} rm -rf {};
-  find . -wholename "./nodejs_conductor/build" | xargs -I {} rm -rf {};
-  find . -wholename "./nodejs_conductor/dist" | xargs -I {} rm -rf {};
-  '';
-
-  hc-cargo-flush = pkgs.writeShellScriptBin "hc-cargo-flush"
-  ''
-   echo "flushing cargo"
-   rm -rf ~/.cargo/registry;
-   rm -rf ~/.cargo/git;
-   rm -rf ./dist;
-   find . -wholename "**/.cargo" | xargs -I {} rm -rf {};
-   find . -wholename "**/target" | xargs -I {} rm -rf {};
-  '';
-  hc-cargo-lock-flush = pkgs.writeShellScriptBin "hc-cargo-lock-flush"
-  ''
-  echo "flushing cargo locks"
-  find . -name "Cargo.lock" | xargs -I {} rm {};
-  '';
-
-  hc-flush-all = pkgs.writeShellScriptBin "hc-flush-all"
-  ''
-  hc-node-flush
-  hc-cargo-flush
-  hc-cargo-lock-flush
-  '';
-
-  hc-install-node-conductor = pkgs.writeShellScriptBin "hc-install-node-conductor"
-  ''
-  hc-node-flush;
-   ./scripts/build_nodejs_conductor.sh;
-  '';
-
-  hc-install-tarpaulin = pkgs.writeShellScriptBin "hc-install-tarpaulin"
-  ''
-   if ! cargo --list | grep --quiet tarpaulin;
-   then
-    RUSTFLAGS="--cfg procmacro2_semver_exempt" cargo install cargo-tarpaulin;
-   fi;
-  '';
-  hc-tarpaulin = pkgs.writeShellScriptBin "hc-tarpaulin" "cargo tarpaulin --ignore-tests --timeout 600 --all --out Xml --skip-clean -v -e holochain_core_api_c_binding -e hdk -e hc -e holochain_core_types_derive";
-
-  hc-install-fmt = pkgs.writeShellScriptBin "hc-install-fmt"
-  ''
-   rustup component add rustfmt
-  '';
-
-  hc-install-edit = pkgs.writeShellScriptBin "hc-install-edit"
-  ''
-   cargo install cargo-edit
-  '';
-  hc-cargo-toml-set-ver = pkgs.writeShellScriptBin "hc-cargo-toml-set-ver"
-  ''
-   # node dist can mess with the process
-   hc-node-flush
-   find . -name "Cargo.toml" | xargs -I {} cargo upgrade "$1" --all --manifest-path {}
-  '';
-
-  hc-changelog-grep-pr-references = pkgs.writeShellScriptBin "hc-changelog-grep-pr-references"
-  ''
-  cat CHANGELOG.md | grep -E '^-\s' | grep -Ev '[0-9]\]' | cat
-  '';
-  hc-cargo-toml-grep-unpinned = pkgs.writeShellScriptBin "hc-cargo-toml-grep-unpinned"
-  ''
-   find . -type f \( -name "Cargo.toml" -or -name "Cargo.template.toml" \) \
-     | xargs cat \
-     | grep -Ev '=[0-9]+\.[0-9]+\.[0-9]+' \
-     | grep -E '[0-9]+' \
-     | grep -Ev '(version|edition|codegen-units)' \
-     | cat
-  '';
-  hc-cargo-toml-test-ver = pkgs.writeShellScriptBin "hc-cargo-toml-test-ver"
-  ''
-   # node dists can mess with the process
-   hc-node-flush
-
-   # loop over all tomls
-   # find all possible upgrades
-   # ignore upgrades that are just unpinning themselves (=x.y.z will suggest x.y.z)
-   # | grep -vE 'v=([0-9]+\.[0-9]+\.[0-9]+) -> v\1'
-   echo "attempting to suggest new pinnable crate versions"
-   find . -name "Cargo.toml" \
-     | xargs -P "$NIX_BUILD_CORES" -I {} cargo upgrade --dry-run --allow-prerelease --all --manifest-path {} \
-     | grep -vE 'v=[0-9]+\.[0-9]+\.[0-9]+'
-
-   hc-cargo-toml-grep-unpinned
-  '';
-
-  hc-install-cli = pkgs.writeShellScriptBin "hc-install-cli" "cargo build -p hc --release && cargo install -f --path cli";
-  hc-install-conductor = pkgs.writeShellScriptBin "hc-install-conductor" "cargo build -p holochain --release && cargo install -f --path conductor";
-
-  hc-test-cli = pkgs.writeShellScriptBin "hc-test-cli" "cd cli && cargo test";
-  hc-test-app-spec = pkgs.writeShellScriptBin "hc-test-app-spec" "cd app_spec && . build_and_test.sh";
-  hc-test-app-spec-proc = pkgs.writeShellScriptBin "hc-test-app-spec-proc" "cd app_spec_proc_macro && . build_and_test.sh";
-  hc-test-node-conductor = pkgs.writeShellScriptBin "hc-test-node-conductor" "cd nodejs_conductor && npm test";
-
-  hc-fmt = pkgs.writeShellScriptBin "hc-fmt" "cargo fmt";
-  hc-fmt-check = pkgs.writeShellScriptBin "hc-fmt-check" "cargo fmt -- --check";
-
-  # runs all standard tests and reports code coverage
-  hc-codecov = pkgs.writeShellScriptBin "hc-codecov"
-  ''
-   hc-install-tarpaulin && \
-   hc-tarpaulin && \
-   bash <(curl -s https://codecov.io/bash);
-  '';
-
-
-  # simulates all supported ci tests in a local circle ci environment
-  ci = pkgs.writeShellScriptBin "ci"
-  ''
-   circleci-cli local execute
-  '';
-
-  build-wasm = wasm-path:
-  ''
-   export WASM_PATH=${wasm-path}/
-   cargo build --release --target wasm32-unknown-unknown --manifest-path "$WASM_PATH"Cargo.toml --target-dir "$HC_TARGET_PREFIX""$WASM_PATH"target;
-  '';
-  wasm-paths = [
-   "hdk-rust/wasm-test"
-   "hdk-proc-macros/wasm-test"
-   "wasm_utils/wasm-test/integration-test"
-   "conductor_api/wasm-test"
-   "conductor_api/test-bridge-caller"
-   "core/src/nucleus/actions/wasm-test"
-  ];
-  hc-build-wasm = pkgs.writeShellScriptBin "hc-build-wasm"
-  ''
-   ${pkgs.lib.concatMapStrings (path: build-wasm path) wasm-paths}
-  '';
-
-  # simplified version of the c bindings test command in makefile
-  # hardcodes hc_dna to test rather than looping/scanning like make does
-  # might want to make this more sophisticated if we end up with many tests
-  hc-test-c-bindings = pkgs.writeShellScriptBin "hc-test-c-bindings"
-  ''
-  cargo build -p holochain_dna_c_binding
-  ( cd c_binding_tests/hc_dna && qmake -o $@Makefile $@qmake.pro && make )
-  ./target/debug/c_binding_tests/hc_dna/test_executable
-  '';
-
-  hc-test = pkgs.writeShellScriptBin "hc-test"
-  ''
-   hc-build-wasm
-   HC_SIMPLE_LOGGER_MUTE=1 RUST_BACKTRACE=1 cargo test --all --release --target-dir "$HC_TARGET_PREFIX"target "$1";
-   hc-test-c-bindings
-  '';
-
-  hc-test-all = pkgs.writeShellScriptBin "hc-test-all"
-  ''
-   hc-fmt-check \
-   && hc-build-wasm \
-   && hc-install-cli \
-   && hc-install-conductor \
-   && hc-install-node-conductor \
-   && hc-test-app-spec \
-   && hc-test-app-spec-proc
-  '';
-
-  pulse-tag = "dev-pulse-${pulse-version}";
-  hc-prepare-pulse-tag = pkgs.writeShellScriptBin "hc-prepare-pulse-tag"
-  ''
-  echo
-  echo 'tagging commit for pulse version ${pulse-version}'
-  echo
-  git fetch --tags
-  if git tag | grep -q "${pulse-tag}"
-   then
-    echo "pulse tag for pulse ${pulse-version} already exists locally! doing nothing..."
-    echo "pulse commit: $(git show-ref -s ${pulse-tag})"
-    echo "to push upstream run: git push ${upstream} ${pulse-tag}"
-   else
-    echo "tagging..."
-    git tag -a ${pulse-tag} ${pulse-commit} -m 'Dev pulse ${pulse-version}'
-    echo "pushing..."
-    git push ${upstream} ${pulse-tag}
-    echo $'pulse tag ${pulse-tag} created and pushed'
-  fi
-  echo
-  echo 'pulse tag on github: https://github.com/holochain/holochain-rust/releases/tag/${pulse-tag}'
-  echo
-  '';
-
-  release-branch = "release-${core-version}";
-  hc-prepare-release-branch = pkgs.writeShellScriptBin "hc-prepare-release-branch"
-  ''
-   echo
-   echo 'preparing release branch'
-   echo
-
-   git fetch
-   if git tag | grep -q "${release-branch}"
-   then
-    echo "There is a tag with the same name as the release branch ${release-branch}! aborting..."
-    exit 1
-   fi
-
-   echo
-   echo 'checkout or create release branch'
-   if git branch | grep -q "${release-branch}"
-    then
-     git checkout ${release-branch}
-     git pull
-    else
-     git checkout ${pulse-commit}
-     git checkout -b ${release-branch}
-     git push -u ${upstream} ${release-branch}
-   fi
-   echo
-  '';
-
-  hc-prepare-crate-versions = pkgs.writeShellScriptBin "hc-prepare-crate-versions"
-  ''
-   echo "bumping core version from ${core-previous-version} to ${core-version} in Cargo.toml"
-   find . \
-    -name "Cargo.toml" \
-    -not -path "**/.git/**" \
-    -not -path "**/.cargo/**" \
-    -not -path "./nodejs_conductor*" \
-    | xargs -I {} \
-    sed -i 's/^\s*version\s*=\s*"${core-previous-version}"\s*$/version = "${core-version}"/g' {}
-
-   echo "bumping core versions from ${core-previous-version} to ${core-version} in readmes"
-   find . \
-    -iname "readme.md" \
-    -not -path "**/.git/**" \
-    -not -path "**/.cargo/**" \
-    | xargs -I {} \
-    sed -i 's/${core-previous-version}/${core-version}/g' {}
-
-   echo "bumping versions from ${core-previous-version} to ${core-version} in CLI"
-   find . \
-    -type f \
-    -not -path "**/.git/**" \
-    -path "./cli/*" \
-    | xargs -I {} \
-    sed -i 's/${core-previous-version}/${core-version}/g' {}
-
-   echo "bumping node conductor version from ${node-conductor-previous-version} to ${node-conductor-version}"
-   sed -i 's/^\s*version\s*=\s*"${node-conductor-previous-version}"\s*$/version = "${node-conductor-version}"/g' ./nodejs_conductor/native/Cargo.toml
-   sed -i 's/"version": "${node-conductor-previous-version}"/"version": "${node-conductor-version}"/g' ./nodejs_conductor/package.json
-   sed -i 's/"@holochain\/holochain-nodejs": "${node-conductor-previous-version}"/"@holochain\/holochain-nodejs": "${node-conductor-version}"/g' ./cli/src/cli/js-tests-scaffold/package.json
-  '';
-
-  # a few things should already be done by this point so precheck them :)
-  release-details =
-  ''
-Release ${core-version}
-
-current release process: ${release-process-url}
-
-## Preparation
-
-First checkout `develop` and `git pull` to ensure you are up to date locally.
-Then run `nix-shell --run hc-prepare-release`
-
-- [x] develop is green
-- [x] correct dev pulse commit + version + url hash
-- [x] correct core version
-- [x] correct node conductor
-- [x] correct release process url
-
-## PR into master
-
-- [ ] reviewed and updated CHANGELOG
-- [ ] release PR merged into `master`
-
-## Build and deploy release artifacts
-
-- [ ] release cut from `master` with `hc-do-release`
-- [ ] core release tag + linux/mac/windows artifacts on github
-  - travis build: {{ build url }}
-  - artifacts: https://github.com/holochain/holochain-rust/releases/tag/${core-tag}
-- [ ] node release tag + linux/mac/windows artifacts on github
-  - travis build: {{ build url }}
-  - artifacts: https://github.com/holochain/holochain-rust/releases/tag/${node-conductor-tag}
-- [ ] all release artifacts found by `hc-check-release-artifacts`
-- [ ] npmjs deploy with `hc-npm-deploy` then `hc-npm-check-version`
-- [ ] `unknown` release assets renamed to `ubuntu`
-
-## PR into develop
-
-- [ ] `hc-release-merge-back`
-- [ ] `develop` PR changelog cleaned up
-  - [ ] no new items from `develop` under recently released changelog header
-- [ ] merge `develop` PR
-
-## Finalise
-
-- [ ] dev pulse is live on medium
-- [ ] `hc-release-pulse-sync`
-
-  '';
-  hc-prepare-release-pr = pkgs.writeShellScriptBin "hc-prepare-release-pr"
-  ''
-  echo
-  echo 'ensure github PR'
-  git config --local hub.upstream ${repo}
-  git config --local hub.forkrepo ${repo}
-  git config --local hub.forkremote ${upstream}
-  if [ "$(git rev-parse --abbrev-ref HEAD)" == "${release-branch}" ]
-   then
-    git add . && git commit -am 'Release ${core-version}'
-    git push && git hub pull new -b 'master' -m '${release-details}' --no-triangular ${release-branch}
-   else
-    echo "current branch is not ${release-branch}!"
-    exit 1
-  fi
-  '';
-
-  hc-prepare-release = pkgs.writeShellScriptBin "hc-prepare-release"
-  ''
-   echo
-   echo "IMPORTANT: make sure git-hub is setup on your machine"
-   echo "1. Visit https://github.com/settings/tokens/new"
-   echo "2. Generate a token called 'git-hub' with 'user' and 'repo' scopes"
-   echo "3. git config --global hub.oauthtoken <token>"
-   echo "4. git config --global hub.username <username>"
-   echo
-   echo "Current nix-shell config:"
-   echo
-   echo "pulse-url-hash: ${pulse-url-hash}"
-   echo "pulse-version: ${pulse-version}"
-   echo "pulse-commit: ${pulse-commit}"
-   echo "core-previous-version: ${core-previous-version}"
-   echo "core-version: ${core-version}"
-   echo "node-conductor-previous-version: ${node-conductor-previous-version}"
-   echo "node-conductor-version: ${node-conductor-version}"
-   git hub --version
-   echo
-   read -r -p "Are you sure you want to cut a new release based on the current config in shell.nix? [y/N] " response
-   case "$response" in
-    [yY][eE][sS]|[yY])
-     hc-prepare-pulse-tag \
-     && hc-prepare-release-branch \
-     && hc-prepare-crate-versions \
-     && hc-ensure-changelog-version \
-     && hc-prepare-release-pr \
-     ;;
-    *)
-     exit 1
-     ;;
-   esac
-  '';
-
-  hc-do-release = pkgs.writeShellScriptBin "hc-do-release"
-  ''
-  echo
-  echo "kicking off release"
-  echo
-
-  git checkout master
-  git pull
-
-  echo
-  echo "releasing core ${core-tag}"
-  echo
-
-  echo "tagging ${core-tag}"
-  git tag -a ${core-tag} -m "Version ${core-tag}"
-  git push ${upstream} ${core-tag}
-
-  echo
-  echo "releasing node conductor ${node-conductor-tag}"
-  echo
-
-  echo "tagging ${node-conductor-tag}"
-  git tag -a ${node-conductor-tag} -m "Node conductor version ${node-conductor-tag}"
-  git push ${upstream} ${node-conductor-tag}
-
-  echo "release tags pushed"
-  echo "travis builds: https://travis-ci.com/holochain/holochain-rust/branches"
-  echo "core artifacts: https://github.com/holochain/holochain-rust/releases/tag/${core-tag}"
-  echo "nodejs artifacts: https://github.com/holochain/holochain-rust/releases/tag/${node-conductor-tag}"
-  '';
-
-  changelog-template =
-  ''\
-\[Unreleased\]\n\n\
-\#\#\# Added\n\n\
-\#\#\# Changed\n\n\
-\#\#\# Deprecated\n\n\
-\#\#\# Removed\n\n\
-\#\#\# Fixed\n\n\
-\#\#\# Security\n\n\
-  '';
-  hc-ensure-changelog-version = pkgs.writeShellScriptBin "hc-ensure-changelog-version"
-  ''
-  echo
-  echo "locking off changelog version"
-  echo
-
-  if ! $(grep -q "\[${core-version}\]" ./CHANGELOG.md)
-   then
-    echo "timestamping and retemplating changelog"
-    sed -i "s/\[Unreleased\]/${changelog-template}\#\# \[${core-version}\] - $(date --iso --u)/" ./CHANGELOG.md
-  fi
-  '';
-
-  hc-readme-grep-nightly = pkgs.writeShellScriptBin "hc-readme-grep-nightly"
-  ''
-  find . \
-   -iname "readme.*" \
-   | xargs cat \
-   | grep -E 'nightly-' \
-   | grep -v '${date}' \
-   | cat
-  '';
-
-  pulse-url = "https://medium.com/@holochain/${pulse-url-hash}";
-  release-notes-template = ''
-# ${core-version} release {{ release-date }}
-
-{{ pulse-notes }}
-
-See the [Dev Pulse](${pulse-url}) & [change log](https://github.com/holochain/holochain-rust/blob/release-${core-version}/CHANGELOG.md) for complete details.
-
-## **Installation**
-
-This release consists of binary builds of:
-
-- the [`hc` development command-line tool](https://github.com/holochain/holochain-rust/blob/${core-tag}/cli/README.md)
-- [`holochain` deployment conductor](https://github.com/holochain/holochain-rust/blob/${core-tag}/conductor/README.md) for different platforms.
-
-To install, simply download and extract the binary for your platform.
-See our [installation quick-start instructions](https://developer.holochain.org/start.html) for details.
-
-Rust and NodeJS are both required for `hc` to build and test DNA:
-
-- [Rust](https://www.rust-lang.org/en-US/install.html)
-  - Must be `nightly-${date}` build with the WASM build target.
-    Once you have first installed rustup:
-    ```
-    rustup toolchain install nightly-${date}
-    rustup default nightly-${date}
-    rustup target add wasm32-unknown-unknown --toolchain nightly-${date}
-    ```
-- [Node.js](https://nodejs.org) version 8 or higher
-  - E2E tests for Holochain apps are written in Javascript client-side and executed in NodeJS through websockets
-  - For further info, check out [the holochain-nodejs module](https://www.npmjs.com/package/@holochain/holochain-nodejs)
-
-### **Which Binary?**
-
-Download only the binaries for your operating system.
-
-- MacOS: `cli-${core-tag}-x86_64-apple-darwin.tar.gz`
-- Linux: `cli-${core-tag}-x86_64-ubuntu-linux-gnu.tar.gz`
-- Windows:
-  - mingw build system: `cli-${core-tag}-x86_64-pc-windows-gnu.tar.gz`
-  - Visual Studio build system: `cli-${core-tag}-x86_64-pc-windows-msvc.tar.gz`
-
-All binaries are for 64-bit operating systems.
-32-bit systems are NOT supported.
-  '';
-  hc-generate-release-notes = pkgs.writeShellScriptBin "hc-generate-release-notes"
-  ''
-   TEMPLATE=$( echo '${release-notes-template}' )
-
-   DATE_PLACEHOLDER='{{ release-date }}'
-   DATE=$( date --iso -u )
-   WITH_DATE=''${TEMPLATE/$DATE_PLACEHOLDER/$DATE}
-
-   PULSE_PLACEHOLDER='{{ pulse-notes }}'
-   # magic
-   # gets a markdown version of pulse
-   # greps for everything from summary to details (not including details heading)
-   # deletes null characters that throw warnings in bash
-   PULSE_NOTES=$( curl -s https://md.unmediumed.com/${pulse-url} | grep -Pzo "(?s)(###\s+\**Summary.*)(?=###\s+\**Details)" | tr -d '\0' )
-   WITH_NOTES=''${WITH_DATE/$PULSE_PLACEHOLDER/$PULSE_NOTES}
-   echo "$WITH_NOTES"
-  '';
-
-  hc-check-release-artifacts = pkgs.writeShellScriptBin "hc-check-release-artifacts"
-  ''
-  echo
-  echo "Checking core artifacts"
-  echo
-
-  echo
-  echo "checking ${core-tag}"
-  echo
-
-  core_binaries=( "cli" "conductor" )
-  core_platforms=( "apple-darwin" "pc-windows-gnu" "pc-windows-msvc" "unknown-linux-gnu" )
-
-  for binary in "''${core_binaries[@]}"
-  do
-   for platform in "''${core_platforms[@]}"
-   do
-    file="$binary-${core-tag}-x86_64-$platform.tar.gz"
-    url="https://github.com/holochain/holochain-rust/releases/download/${core-tag}/$file"
-    echo
-    echo "pinging $file for release $release..."
-    if curl -Is "$url" | grep -q "HTTP/1.1 302 Found"
-     then echo "FOUND ✔"
-     else echo "NOT FOUND ⨯"
-    fi
-    echo
-   done
-  done
-
-  echo
-  echo "Checking node conductor artifacts"
-  echo
-
-  echo
-  echo "checking ${node-conductor-tag}"
-  echo
-
-  node_versions=( "57" "64" "67" )
-  conductor_platforms=( "darwin" "linux" "win32" )
-
-  for node_version in "''${node_versions[@]}"
-  do
-   for platform in "''${conductor_platforms[@]}"
-   do
-    file="index-v${node-conductor-version}-node-v''${node_version}-''${platform}-x64.tar.gz"
-    url="https://github.com/holochain/holochain-rust/releases/download/${node-conductor-tag}/$file"
-    echo
-    echo "pinging $file for release $release..."
-    if curl -Is "$url" | grep -q "HTTP/1.1 302 Found"
-     then echo "FOUND ✔"
-     else echo "NOT FOUND ⨯"
-    fi
-    echo
-   done
-  done
-  '';
-
-  hc-npm-deploy = pkgs.writeShellScriptBin "hc-npm-deploy"
-  ''
-   git checkout holochain-nodejs-v${node-conductor-version}
-   npm login
-   cd nodejs_conductor
-   yarn install --ignore-scripts
-   RUST_SODIUM_DISABLE_PIE=1 node ./publish.js --publish
-  '';
-  hc-npm-check-version = pkgs.writeShellScriptBin "hc-npm-check-version"
-  ''
-  echo
-  echo "Checking deployed nodejs_conductor version."
-  deployed=$( npm v @holochain/holochain-nodejs dist-tags.latest )
-  if [ $deployed == ${node-conductor-version} ]
-   then echo "Version ${node-conductor-version} deployed ✔"
-   else echo "Not deployed. $deployed found instead. ⨯"
-  fi
-  echo
-  '';
-
-  hc-release-merge-back = pkgs.writeShellScriptBin "hc-release-merge-back"
-  ''
-   echo
-   echo 'ensure github PR against develop'
-   echo
-   git config --local hub.upstream ${repo}
-   git config --local hub.forkrepo ${repo}
-   git config --local hub.forkremote ${upstream}
-   if [ "$(git rev-parse --abbrev-ref HEAD)" == "${release-branch}" ]
-    then
-     git add . && git commit -am 'Release ${core-version}'
-     git push && git hub pull new -b 'develop' -m 'Merge release ${core-version} back to develop' --no-triangular ${release-branch}
-    else
-     echo "current branch is not ${release-branch}!"
-     exit 1
-   fi
-
-   export GITHUB_USER='holochain'
-   export GITHUB_REPO='holochain-rust'
-   export GITHUB_TOKEN=$( git config --get hub.oauthtoken )
-
-   echo
-   echo 'Setting release to pre-release state'
-   echo
-   github-release -v edit --tag ${core-tag} --pre-release
-  '';
-
-  hc-release-pulse-sync = pkgs.writeShellScriptBin "hc-release-pulse-sync"
-  ''
-   export GITHUB_USER='holochain'
-   export GITHUB_REPO='holochain-rust'
-   export GITHUB_TOKEN=$( git config --get hub.oauthtoken )
-
-   echo
-   echo 'Injecting medium summary/highlights into github release notes'
-   echo
-   github-release -v edit --tag ${core-tag} --name ${core-tag} --description "$( hc-generate-release-notes )" --pre-release
-  '';
-
-  build-release-artifact = params:
-  ''
-   export artifact_name=`sed "s/unknown/generic/g" <<< "${params.path}-${core-version}-${linux-release-target}"`
-   echo
-   echo "building $artifact_name..."
-   echo
-
-   CARGO_INCREMENTAL=0 cargo rustc --manifest-path ${params.path}/Cargo.toml --target ${linux-release-target} --release -- -C lto
-   mkdir -p dist/$artifact_name
-   cp target/${linux-release-target}/release/${params.name} ${params.path}/LICENSE ${params.path}/README.md dist/$artifact_name
-   tar -C dist/$artifact_name -czf dist/$artifact_name.tar.gz . && rm -rf dist/$artifact_name
-  '';
-  build-release-paramss = [
-                           {
-                            path = "cli";
-                            name = "hc";
-                           }
-                           {
-                            path = "conductor";
-                            name = "holochain";
-                           }
-                          ];
-  build-node-conductor-artifact = node-version:
-  ''
-   hc-node-flush
-   echo
-   echo "building conductor for node ${node-version}..."
-   echo
-
-   node -v
-   ./scripts/build_nodejs_conductor.sh
-   cp nodejs_conductor/bin-package/index-v${node-conductor-version}-node-v57-linux-x64.tar.gz dist
-  '';
-  build-node-conductor-versions = [ "nodejs-8_x" ];
-  hc-build-release-artifacts = pkgs.writeShellScriptBin "hc-build-release-artifacts"
-  ''
-   ${pkgs.lib.concatMapStrings (params: build-release-artifact params) build-release-paramss}
-   ${pkgs.lib.concatMapStrings (node-version: build-node-conductor-artifact node-version) build-node-conductor-versions}
-  '';
-=======
   pkgs = import ./holonix/nixpkgs/nixpkgs.nix;
   darwin = import ./holonix/darwin/config.nix;
   openssl = import ./holonix/openssl/config.nix;
   rust = import ./holonix/rust/config.nix;
->>>>>>> 573c9342
 
 in
 with pkgs;
 stdenv.mkDerivation rec {
   name = "holonix-shell";
 
-<<<<<<< HEAD
-    qt5.qmake
-
-    nodejs-8_x
-    yarn
-
-    hc-node-flush
-    hc-cargo-flush
-    hc-cargo-lock-flush
-    hc-flush-all
-
-    hc-cargo-toml-set-ver
-    hc-cargo-toml-test-ver
-    hc-cargo-toml-grep-unpinned
-
-    hc-build-wasm
-    hc-test
-
-    hc-tarpaulin
-
-    hc-install-tarpaulin
-    hc-install-fmt
-    hc-install-edit
-    hc-install-cli
-    hc-install-conductor
-    hc-install-node-conductor
-
-    hc-test-cli
-    hc-test-app-spec
-    hc-test-app-spec-proc
-    hc-test-node-conductor
-    hc-test-c-bindings
-
-    hc-fmt
-    hc-fmt-check
-
-    hc-test-all
-
-    # dev tooling
-    git
-
-    # curl needed to push to codecov
-    curl
-    hc-codecov
-    ci
-
-    # release tooling
-    gitAndTools.git-hub
-    github-release
-    hc-prepare-pulse-tag
-    hc-prepare-release-branch
-    hc-prepare-release-pr
-    hc-prepare-crate-versions
-    hc-check-release-artifacts
-
-    hc-prepare-release
-    hc-changelog-grep-pr-references
-    hc-ensure-changelog-version
-    hc-generate-release-notes
-    hc-readme-grep-nightly
-    hc-build-release-artifacts
-
-    hc-do-release
-
-    hc-npm-deploy
-    hc-npm-check-version
-
-    hc-release-merge-back
-    hc-release-pulse-sync
-
-  ] ++ lib.optionals stdenv.isDarwin [ frameworks.Security frameworks.CoreFoundation frameworks.CoreServices ];
-
-  # https://github.com/rust-unofficial/patterns/blob/master/anti_patterns/deny-warnings.md
-  # https://llogiq.github.io/2017/06/01/perf-pitfalls.html
-  RUSTFLAGS = "-D warnings -Z external-macro-backtrace -Z thinlto -C codegen-units=16 -C opt-level=z";
-  CARGO_INCREMENTAL = "1";
-  # https://github.com/rust-lang/cargo/issues/4961#issuecomment-359189913
-  # RUST_LOG = "info";
-=======
   buildInputs = import ./holonix/build.nix;
->>>>>>> 573c9342
 
   # non-nixos OS can have a "dirty" setup with rustup installed for the current
   # user.
