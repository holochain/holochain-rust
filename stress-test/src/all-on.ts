import { Config } from '@holochain/try-o-rama'
import * as R from 'ramda'
import { ScenarioApi } from '@holochain/try-o-rama/lib/api'
import { Player } from '@holochain/try-o-rama/lib/player'
import { ConductorConfig } from '@holochain/try-o-rama/lib/types'
<<<<<<< HEAD
import { sleep } from 'sleep'
=======
import { Batch } from '@holochain/fidget-spinner'
>>>>>>> 2d49b8e1

const dna = Config.dna('passthrough-dna.dna.json', 'passthrough')

/** Generates a bunch of identical conductor configs with multiple identical instances */
const configBatchSimple = (numConductors, numInstances) => {
  const conductor = R.pipe(
    R.map(n => [`${n}`, dna]),
    R.fromPairs,
    x => ({ instances: x }),
  )(R.range(0, numInstances))
  return R.repeat(conductor, numConductors)
}

const trace = R.tap(x => console.log('{T}', x))

module.exports = (scenario, N, M) => {

  scenario('one at a time', async (s, t) => {
    const players = R.values(await s.players(configBatchSimple(N, M), true))
    const batch = new Batch(players).iteration('series')

    // Make every instance of every conductor commit an entry

    const commitResults = await batch.mapInstances(instance =>
      instance.call('main', 'commit_entry', { content: trace(`entry-${instance.player.name}-${instance.id}`) })
    )
    const hashes = commitResults.map(x => x.Ok)

    // All results are Ok (not Err)
    t.deepEqual(commitResults.map(x => x.Err), R.repeat(undefined, N * M))
    t.ok(hashes.every(R.identity))

    await s.consistency()

    // Make one instance commit an entry as a base and link every previously committed entry as a target

    const instance1 = await players[0]._instances[0]
    const baseHash = await instance1.call('main', 'commit_entry', { content: 'base' }).then(r => r.Ok)
    let addLinkResults = []
    for (const hash of hashes) {
      const result = await instance1.call('main', 'link_entries', { base: baseHash, target: hash })
      addLinkResults.push(result)
    }

    await s.consistency()

    t.ok(addLinkResults.every(r => r.Ok))
    t.equal(addLinkResults.length, N * M)
    t.deepEqual(addLinkResults.map(x => x.Err), R.repeat(undefined, N * M))

    // Make each other instance getLinks on the base hash

    const getLinksResults = await batch.mapInstances(instance => instance.call('main', 'get_links', { base: baseHash }))

    // All getLinks results contain the full set
    t.deepEqual(getLinksResults.map(r => r.Ok.links.length), R.repeat(N * M, N * M))
  })

  scenario('all at once', async (s, t) => {
    const players = R.values(await s.players(configBatchSimple(N, M), true))
    const batch = new Batch(players).iteration('parallel')

    const commitResults = await batch.mapInstances(instance =>
      instance.call('main', 'commit_entry', { content: trace(`entry-${instance.player.name}-${instance.id}`) })
    )
    const hashes = commitResults.map(x => x.Ok)

    // All results are Ok (not Err)
    t.deepEqual(commitResults.map(x => x.Err), R.repeat(undefined, N * M))
    t.ok(hashes.every(R.identity))

    await s.consistency()

    const instance1 = await players[0]._instances['0']
    const baseHash = await instance1.call('main', 'commit_entry', { content: 'base' }).then(r => r.Ok)
    const addLinkResults: Array<any> = await Promise.all(
      hashes.map(hash => instance1.call('main', 'link_entries', { base: baseHash, target: hash }))
    )

    t.ok(addLinkResults.every(r => r.Ok))
    t.equal(addLinkResults.length, N * M)
    t.deepEqual(addLinkResults.map(x => x.Err), R.repeat(undefined, N * M))

    await s.consistency()

    const getLinksResults = await batch.mapInstances(instance => instance.call('main', 'get_links', { base: baseHash }))

    // All getLinks results contain the full set
    t.deepEqual(getLinksResults.map(r => r.Ok.links.length), R.repeat(N * M, N * M))
  })
}<|MERGE_RESOLUTION|>--- conflicted
+++ resolved
@@ -3,11 +3,7 @@
 import { ScenarioApi } from '@holochain/try-o-rama/lib/api'
 import { Player } from '@holochain/try-o-rama/lib/player'
 import { ConductorConfig } from '@holochain/try-o-rama/lib/types'
-<<<<<<< HEAD
-import { sleep } from 'sleep'
-=======
 import { Batch } from '@holochain/fidget-spinner'
->>>>>>> 2d49b8e1
 
 const dna = Config.dna('passthrough-dna.dna.json', 'passthrough')
 
