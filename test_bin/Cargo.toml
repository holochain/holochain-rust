--- conflicted
+++ resolved
@@ -7,31 +7,18 @@
 holochain_core_types = { path = "../core_types" }
 holochain_persistence_api = "=0.0.8"
 holochain_net = { path = "../net" }
-<<<<<<< HEAD
-lib3h = { git = "https://github.com/holochain/lib3h", branch = "simchat-integration" }
-lib3h_protocol = { git = "https://github.com/holochain/lib3h", branch = "simchat-integration" }
-=======
 lib3h = { git = "https://github.com/holochain/lib3h", branch = "develop" }
 lib3h_protocol = { git = "https://github.com/holochain/lib3h", branch = "develop" }
->>>>>>> aa1b7c70
 serde_json = { version = "=1.0.39", features = ["preserve_order"] }
 tempfile = "=3.0.7"
 failure = "=0.1.5"
 lazy_static = "=1.2.0"
 unwrap_to = "=0.1.0"
-<<<<<<< HEAD
 backtrace = "=0.3.27"
 multihash = "=0.8.0"
 crossbeam-channel = "=0.3.8"
 bincode = "=1.1.4"
-url = "=2.1.0"
-=======
-backtrace = "=0.3.26"
-multihash = "=0.8.0"
-crossbeam-channel = "=0.3.8"
-bincode = "=1.1.4"
 url = { version = "=2.1.0", features = ["serde"] }
->>>>>>> aa1b7c70
 snowflake = "=1.3.0"
 [[bin]]
 name = "holochain_test_bin"
