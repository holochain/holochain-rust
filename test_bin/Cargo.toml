--- conflicted
+++ resolved
@@ -6,12 +6,7 @@
 [dependencies]
 holochain_core = { path = "../core" }
 holochain_dna = { path = "../dna" }
-<<<<<<< HEAD
-holochain_agent = { path = "../agent" }
 holochain_container_api = { path = "../container_api" }
-=======
-holochain_core_api = { path = "../core_api" }
->>>>>>> 136ff9be
 holochain_cas_implementations = {path="../cas_implementations"}
 holochain_core_types = { path = "../core_types" }
 tempfile = "3"