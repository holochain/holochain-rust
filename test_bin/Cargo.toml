--- conflicted
+++ resolved
@@ -7,13 +7,8 @@
 holochain_core_types = { path = "../core_types" }
 holochain_persistence_api = "=0.0.7"
 holochain_net = { path = "../net" }
-<<<<<<< HEAD
 lib3h = { git = "https://github.com/holochain/lib3h", branch = "bootstrap-connect" }
 lib3h_protocol = { git = "https://github.com/holochain/lib3h", branch = "bootstrap-connect" }
-=======
-lib3h = "=0.0.10"
-lib3h_protocol = "=0.0.10"
->>>>>>> 5da098eb
 serde_json = { version = "=1.0.39", features = ["preserve_order"] }
 tempfile = "=3.0.7"
 failure = "=0.1.5"
