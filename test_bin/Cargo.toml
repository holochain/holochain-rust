--- conflicted
+++ resolved
@@ -7,13 +7,8 @@
 holochain_core_types = { path = "../core_types" }
 holochain_persistence_api = { git = "https://github.com/holochain/holochain-persistence", branch = "2019-06-27-rust-nightly" }
 holochain_net = { path = "../net" }
-<<<<<<< HEAD
-lib3h = { git = "https://github.com/holochain/lib3h", branch = "2019-06-27-rust-nightly" }
-lib3h_protocol = { git = "https://github.com/holochain/lib3h", branch = "2019-06-27-rust-nightly" }
-=======
 lib3h = "=0.0.3-alpha1"
 lib3h_protocol = "=0.0.3-alpha1"
->>>>>>> 82853bd5
 serde_json = { version = "=1.0.39", features = ["preserve_order"] }
 tempfile = "=3.0.7"
 failure = "=0.1.5"
