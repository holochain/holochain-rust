--- conflicted
+++ resolved
@@ -115,13 +115,8 @@
             Lib3hClientProtocol::JoinSpace(track_dna_msg).into()
         } else {
             let track_dna_msg = lib3h_protocol::data_types::SpaceData {
-<<<<<<< HEAD
                 request_id: snowflake::ProcessUniqueId::new().to_string(),
                 space_address: dna_address.clone(),
-=======
-                request_id: "leave_space_req".to_string(),
-                space_address: dna_address.clone().into(),
->>>>>>> 3103868e
                 agent_id: agent_id.to_string().into(),
             };
             Lib3hClientProtocol::JoinSpace(track_dna_msg).into()
@@ -478,11 +473,7 @@
             request_id: msg.request_id,
             to_agent_id: msg.from_agent_id.clone(),
             from_agent_id: self.agent_id.to_string().into(),
-<<<<<<< HEAD
             content: response_content.into(),
-=======
-            content: response_content.to_string().into(),
->>>>>>> 3103868e
         };
         self.send(Lib3hClientProtocol::HandleSendDirectMessageResult(response.clone()).into())
             .expect("Sending HandleSendMessageResult failed");
@@ -946,68 +937,16 @@
         self.p2p_connection.endpoint()
     }
 
-    /// handle all types of json message
-    #[cfg_attr(tarpaulin, skip)]
-<<<<<<< HEAD
-    fn handle_lib3h(&mut self, json_msg: Lib3hServerProtocol) {
-=======
-    fn handle_lib3h(&mut self, lib3h_msg: Lib3hServerProtocol) {
-        match lib3h_msg {
-            Lib3hServerProtocol::SuccessResult(_msg) => {
-                // FIXME
-            }
-            Lib3hServerProtocol::FailureResult(_msg) => {
-                // FIXME
-            }
-            Lib3hServerProtocol::Connected(_msg) => {
-                // FIXME
-            }
-            Lib3hServerProtocol::Disconnected(_msg) => {
-                // FIXME
-            }
-            Lib3hServerProtocol::SendDirectMessageResult(_msg) => {
-                // FIXME
-            }
-            Lib3hServerProtocol::HandleSendDirectMessage(_msg) => {
-                // FIXME
-            }
-            Lib3hServerProtocol::FetchEntryResult(_msg) => {
-                // FIXME
-            }
-            Lib3hServerProtocol::HandleFetchEntry(_msg) => {
-                // FIXME
-            }
-            Lib3hServerProtocol::HandleStoreEntryAspect(_msg) => {
-                // FIXME
-            }
-            Lib3hServerProtocol::HandleDropEntry(_msg) => {
-                // FIXME
-            }
-            Lib3hServerProtocol::HandleQueryEntry(_msg) => {
-                // FIXME
-            }
-            Lib3hServerProtocol::QueryEntryResult(_msg) => {
-                // FIXME
-            }
-            Lib3hServerProtocol::HandleGetAuthoringEntryList(_msg) => {
-                // FIXME
-            }
-            Lib3hServerProtocol::HandleGetGossipingEntryList(_msg) => {
-                // FIXME
-            }
+    /// handle all types of lib3h server messages
+    #[cfg_attr(tarpaulin, skip)]
+    fn handle_lib3h(&mut self, msg: Lib3hServerProtocol) {
+        match msg {
             Lib3hServerProtocol::Terminated => {
                 // FIXME
             }
             Lib3hServerProtocol::P2pReady => {
                 // FIXME
             }
-        }
-    }
-    /// handle all types of json message
-    #[cfg_attr(tarpaulin, skip)]
-    fn handle_json(&mut self, json_msg: JsonProtocol) {
->>>>>>> 3103868e
-        match json_msg {
             Lib3hServerProtocol::SuccessResult(_msg) => {
                 // n/a
             }
@@ -1024,7 +963,6 @@
                 // log the direct message sent to us
                 // FIXME
             }
-
             Lib3hServerProtocol::HandleFetchEntry(_) => {
                 // n/a
             }
