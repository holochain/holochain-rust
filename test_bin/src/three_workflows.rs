use constants::*;
use holochain_net::{
    connection::{net_connection::NetSend, NetResult},
    tweetlog::*,
};

use lib3h_protocol::{
    data_types::{ConnectData, EntryData},
    protocol_client::Lib3hClientProtocol,
    protocol_server::Lib3hServerProtocol,
};

use holochain_persistence_api::cas::content::Address;
use p2p_node::test_node::TestNode;
use std::time::SystemTime;

/// Do normal setup: 'TrackDna' & 'Connect',
/// and check that we received 'Connected'
#[cfg_attr(tarpaulin, skip)]
// TODO consider that synchronization from peer connected is no longer reliable mechanism
// might want to mark as broken test
pub fn setup_three_nodes(
    alex: &mut TestNode,
    billy: &mut TestNode,
    camille: &mut TestNode,
    dna_address: &Address,
    can_connect: bool,
) -> NetResult<()> {
    // Send TrackDna message on all nodes
    // alex
    alex.track_dna(dna_address, true)
        .expect("Failed sending TrackDna on alex");
    let connect_result_1 = alex
        .wait_lib3h(Box::new(one_is!(Lib3hServerProtocol::Connected(_))))
        .unwrap();
    println!("self connected result 1: {:?}", connect_result_1);
    // billy
    billy
        .track_dna(dna_address, true)
        .expect("Failed sending TrackDna on billy");
    let connect_result_2 = billy
        .wait_lib3h(Box::new(one_is!(Lib3hServerProtocol::Connected(_))))
        .unwrap();
    println!("self connected result 2: {:?}", connect_result_2);
    // camille
    camille
        .track_dna(dna_address, true)
        .expect("Failed sending TrackDna on camille");
    let connect_result_3 = camille
        .wait_lib3h(Box::new(one_is!(Lib3hServerProtocol::Connected(_))))
        .unwrap();
    println!("self connected result 2: {:?}", connect_result_3);

    // get ipcServer IDs for each node from the IpcServer's state
    if can_connect {
        let mut _node1_id = String::new();
        let node2_binding = String::new();

        // Connect nodes between them
        println!("Connect Alex to Billy ({})", node2_binding);
        alex.send(
<<<<<<< HEAD
            JsonProtocol::Connect(ConnectData {
                peer_address: node2_binding.clone(),
=======
            Lib3hClientProtocol::Connect(ConnectData {
                request_id: "alex_to_billy_request_id".into(),
                peer_uri: url::Url::parse(node2_binding.clone().as_str())
                    .expect("well formed node 2 uri (billy)"),
                network_id: "".into(),
>>>>>>> c9f9fec4
            })
            .into(),
        )?;
        // Make sure Peers are connected
        let result_a = alex
            .wait_lib3h(Box::new(one_is!(Lib3hServerProtocol::Connected(_))))
            .unwrap();
        println!("got connect result A: {:?}", result_a);
        one_let!(Lib3hServerProtocol::Connected(d) = result_a {
            assert_eq!(d.request_id, "alex_to_billy_request_id");
            assert_eq!(d.uri.to_string(), node2_binding.clone());
        });
        let result_b = billy
            .wait_lib3h(Box::new(one_is!(Lib3hServerProtocol::Connected(_))))
            .unwrap();
        println!("got connect result B: {:?}", result_b);
        one_let!(Lib3hServerProtocol::Connected(d) = result_b {
           assert_eq!(d.request_id, "alex_to_billy_request_id");
           assert_eq!(d.uri.to_string(), node2_binding.clone());
        });

        // Connect nodes between them
        println!("Connect  Camille to Billy ({})", node2_binding);
        camille.send(
<<<<<<< HEAD
            JsonProtocol::Connect(ConnectData {
                peer_address: node2_binding,
=======
            Lib3hClientProtocol::Connect(ConnectData {
                request_id: "camille_to_billy_request_id".into(),
                peer_uri: url::Url::parse(node2_binding.clone().as_str())
                    .expect("well formed billy (node2) ur"),
                network_id: "".into(),
>>>>>>> c9f9fec4
            })
            .into(),
        )?;

        // Make sure Peers are connected

        let result_b = billy
            .wait_lib3h(Box::new(one_is_where!(
                Lib3hServerProtocol::Connected(data),
                { data.request_id == String::from("camille_to_billy_request_id") }
            )))
            .unwrap();
        println!("got connect result on Billy: {:?}", result_b);

        // TODO BLOCKER used to be PeerConnected
        let result_c = camille
            .wait_lib3h(Box::new(one_is_where!(
                Lib3hServerProtocol::Connected(data),
                { data.request_id == String::from("fixme") }
            )))
            .unwrap();
        println!("got connect result on Camille: {:?}", result_c);

        // TODO BLOCKER used to be PeerConnected
        let result_a = alex
            .wait_lib3h(Box::new(one_is_where!(
                Lib3hServerProtocol::Connected(data),
                { data.request_id == String::from("fixme") }
            )))
            .unwrap();
        println!("got connect result on Alex: {:?}", result_a);
    }

    // Make sure we received everything we needed from network module
    // TODO: Make a more robust function that waits for certain messages in msg log (with timeout that panics)
    let _msg_count = alex.listen(100);
    let _msg_count = billy.listen(100);
    let _msg_count = camille.listen(100);

    let mut time_ms: usize = 0;
    while !(alex.is_network_ready() && billy.is_network_ready() && camille.is_network_ready())
        && time_ms < 1000
    {
        let _msg_count = alex.listen(100);
        let _msg_count = billy.listen(100);
        let _msg_count = camille.listen(100);
        time_ms += 100;
    }

    log_i!("setup_three_nodes() COMPLETE \n\n\n");

    // Done
    Ok(())
}

/// Reply with some data in hold_list
#[cfg_attr(tarpaulin, skip)]
pub fn hold_and_publish_test(
    alex: &mut TestNode,
    billy: &mut TestNode,
    camille: &mut TestNode,
    can_connect: bool,
) -> NetResult<()> {
    // Setup
    setup_three_nodes(alex, billy, camille, &DNA_ADDRESS_A, can_connect)?;

    // Have alex hold some data
    alex.author_entry(&ENTRY_ADDRESS_1, vec![ASPECT_CONTENT_1.clone()], false)?;
    // Alex: Look for the hold_list request received from network module and reply
    alex.reply_to_first_HandleGetAuthoringEntryList();
    // Might receive a HandleFetchEntry request from network module:
    // hackmode would want the data right away
    let has_received = alex.wait_HandleFetchEntry_and_reply();
    assert!(has_received);
    // Maybe 2nd get for gossiping
    let has_received = alex.wait_HandleFetchEntry_and_reply();
    log_d!("Alex has_received 2: {}", has_received);
    // Maybe 3nd get for gossiping
    let has_received = alex.wait_HandleFetchEntry_and_reply();
    log_d!("Alex has_received 3: {}", has_received);
    // billy might receive HandleStoreEntryAspect
    let res = billy.wait_lib3h_with_timeout(
        Box::new(one_is!(Lib3hServerProtocol::HandleStoreEntryAspect(_))),
        2000,
    );
    log_i!("Billy got res 1: {:?}", res);
    // Camille might receive HandleStoreEntryAspect
    let res = camille.wait_lib3h_with_timeout(
        Box::new(one_is!(Lib3hServerProtocol::HandleStoreEntryAspect(_))),
        2000,
    );
    log_i!("Camille got res 1: {:?}", res);

    // -- Billy authors -- //

    // Have billy author some other data
    billy.author_entry(&ENTRY_ADDRESS_2, vec![ASPECT_CONTENT_2.clone()], true)?;
    // Maybe recv fetch for gossiping
    let has_received = billy.wait_HandleFetchEntry_and_reply();
    log_d!("Billy has_received: {}", has_received);
    // Maybe recv fetch for gossiping
    let has_received = billy.wait_HandleFetchEntry_and_reply();
    log_d!("Billy has_received 2: {}", has_received);
    // billy might receive HandleStoreEntryAspect
    let res = alex.wait_lib3h_with_timeout(
        Box::new(one_is!(Lib3hServerProtocol::HandleStoreEntryAspect(_))),
        2000,
    );
    log_i!("Alex got res 2: {:?}", res);
    // Camille might receive HandleStoreEntryAspect
    let res = camille.wait_lib3h_with_timeout(
        Box::new(one_is!(Lib3hServerProtocol::HandleStoreEntryAspect(_))),
        2000,
    );
    log_i!("Camille got res 2: {:?}", res);

    // -- Camille requests -- //

    // Camille requests 1st entry
    let query_entry = camille.request_entry(ENTRY_ADDRESS_1.clone());
    // #fullsync
    // Have Camille reply
    camille.reply_to_HandleQueryEntry(&query_entry).unwrap();

    // Camille should receive the data
    let req_id = query_entry.request_id.clone();
    let mut result = camille.find_recv_lib3h_msg(
        0,
        Box::new(one_is_where!(
            Lib3hServerProtocol::QueryEntryResult(entry_data),
            { entry_data.request_id == req_id }
        )),
    );
    if result.is_none() {
        result = camille.wait_lib3h(Box::new(one_is_where!(
            Lib3hServerProtocol::QueryEntryResult(entry_data),
            { entry_data.request_id == query_entry.request_id }
        )))
    }
    let json = result.unwrap();
    log_i!("got result 1: {:?}", json);
    let query_data = unwrap_to!(json => Lib3hServerProtocol::QueryEntryResult);
    let query_result: EntryData = bincode::deserialize(&query_data.query_result).unwrap();
    assert_eq!(query_data.entry_address, ENTRY_ADDRESS_1.clone());
    assert_eq!(query_result.entry_address.clone(), query_data.entry_address);
    assert_eq!(query_result.aspect_list.len(), 1);
    assert_eq!(query_result.aspect_list[0].aspect, ASPECT_CONTENT_1.clone());

    // Camille requests 2nd entry
    let query_data = camille.request_entry(ENTRY_ADDRESS_2.clone());
    // #fullsync
    // Have Camille reply
    camille.reply_to_HandleQueryEntry(&query_data).unwrap();

    // Camille should receive the data
    let req_id = query_data.request_id.clone();
    let mut result = camille.find_recv_lib3h_msg(
        0,
        Box::new(one_is_where!(
            Lib3hServerProtocol::QueryEntryResult(entry_data),
            { entry_data.request_id == req_id }
        )),
    );
    if result.is_none() {
        result = camille.wait_lib3h(Box::new(one_is_where!(
            Lib3hServerProtocol::QueryEntryResult(entry_data),
            { entry_data.request_id == query_data.request_id }
        )))
    }
    let json = result.unwrap();
    log_i!("got result 2: {:?}", json);
    let query_data = unwrap_to!(json => Lib3hServerProtocol::QueryEntryResult);
    let query_result: EntryData = bincode::deserialize(&query_data.query_result).unwrap();
    assert_eq!(query_data.entry_address, ENTRY_ADDRESS_2.clone());
    assert_eq!(query_result.entry_address.clone(), query_data.entry_address);
    assert_eq!(query_result.aspect_list.len(), 1);
    assert_eq!(query_result.aspect_list[0].aspect, ASPECT_CONTENT_2.clone());

    // Done
    Ok(())
}

///
#[cfg_attr(tarpaulin, skip)]
pub fn publish_entry_stress_test(
    alex: &mut TestNode,
    billy: &mut TestNode,
    camille: &mut TestNode,
    can_connect: bool,
) -> NetResult<()> {
    let time_start = SystemTime::now();

    // Setup
    setup_three_nodes(alex, billy, camille, &DNA_ADDRESS_A, can_connect)?;

    let time_after_startup = SystemTime::now();

    // Have each node publish lots of entries
    for i in 0..100 {
        // Construct entry
        let (address, entry) = generate_entry(i);
        // select node & publish entry
        match i % 3 {
            0 => {
                alex.author_entry(&address, vec![entry], true)?;
            }
            1 => {
                billy.author_entry(&address, vec![entry], true)?;
            }
            2 => {
                camille.author_entry(&address, vec![entry], true)?;
            }
            _ => unreachable!(),
        };
    }
    let time_after_authoring = SystemTime::now();

    //
    let (address_42, entry_42) = generate_entry(91);
    let address_42_clone = address_42.clone();
    // #fullsync
    // wait for store entry request
    let result = camille.wait_lib3h_with_timeout(
        Box::new(one_is_where!(
            Lib3hServerProtocol::HandleStoreEntryAspect(entry_data),
            { entry_data.entry_address == address_42_clone }
        )),
        10000,
    );
    assert!(result.is_some());

    log_i!("Requesting entry \n\n");
    // Camille requests that entry
    let query_entry = camille.request_entry(address_42.clone());
    let req_id = query_entry.request_id.clone();
    // Alex or Billy or Camille might receive HandleFetchEntry request as this moment
    #[allow(unused_assignments)]
    let mut has_received = false;
    has_received = alex.wait_HandleQueryEntry_and_reply();
    if !has_received {
        has_received = billy.wait_HandleQueryEntry_and_reply();
        if !has_received {
            has_received = camille.wait_HandleQueryEntry_and_reply();
        }
    }
    log_i!("has_received 'HandleQueryEntry': {}", has_received);
    let time_after_handle_query = SystemTime::now();

    // Camille should receive the data
    log_i!("Waiting for fetch result...\n\n");

    let mut result = camille.find_recv_lib3h_msg(
        0,
        Box::new(one_is_where!(
            Lib3hServerProtocol::QueryEntryResult(entry_data),
            { entry_data.request_id == req_id }
        )),
    );
    if result.is_none() {
        result = camille.wait_lib3h_with_timeout(
            Box::new(one_is_where!(
                Lib3hServerProtocol::QueryEntryResult(entry_data),
                { entry_data.request_id == query_entry.request_id }
            )),
            10000,
        )
    }
    let json = result.unwrap();
    log_i!("got result 1: {:?}", json);
    let query_data = unwrap_to!(json => Lib3hServerProtocol::QueryEntryResult);
    let query_result: EntryData = bincode::deserialize(&query_data.query_result).unwrap();
    assert_eq!(query_data.entry_address, address_42.clone());
    assert_eq!(query_result.entry_address.clone(), query_data.entry_address);
    assert_eq!(query_result.aspect_list.len(), 1);
    assert_eq!(query_result.aspect_list[0].aspect, entry_42.clone());

    let time_end = SystemTime::now();

    // report
    println!(
        "Total : {}s",
        time_end.duration_since(time_start).unwrap().as_millis() as f32 / 1000.0
    );
    println!(
        "  - startup    : {:?}s",
        time_after_startup
            .duration_since(time_start)
            .unwrap()
            .as_millis() as f32
            / 1000.0
    );
    println!(
        "  - Authoring  : {:?}s",
        time_after_authoring
            .duration_since(time_after_startup)
            .unwrap()
            .as_millis() as f32
            / 1000.0
    );
    println!(
        "  - Handling   : {:?}s",
        time_after_handle_query
            .duration_since(time_after_authoring)
            .unwrap()
            .as_millis() as f32
            / 1000.0
    );
    println!(
        "  - Fetching   : {:?}s",
        time_end
            .duration_since(time_after_handle_query)
            .unwrap()
            .as_millis() as f32
            / 1000.0
    );
    // Done
    Ok(())
}<|MERGE_RESOLUTION|>--- conflicted
+++ resolved
@@ -59,16 +59,11 @@
         // Connect nodes between them
         println!("Connect Alex to Billy ({})", node2_binding);
         alex.send(
-<<<<<<< HEAD
-            JsonProtocol::Connect(ConnectData {
-                peer_address: node2_binding.clone(),
-=======
             Lib3hClientProtocol::Connect(ConnectData {
                 request_id: "alex_to_billy_request_id".into(),
                 peer_uri: url::Url::parse(node2_binding.clone().as_str())
                     .expect("well formed node 2 uri (billy)"),
                 network_id: "".into(),
->>>>>>> c9f9fec4
             })
             .into(),
         )?;
@@ -93,16 +88,11 @@
         // Connect nodes between them
         println!("Connect  Camille to Billy ({})", node2_binding);
         camille.send(
-<<<<<<< HEAD
-            JsonProtocol::Connect(ConnectData {
-                peer_address: node2_binding,
-=======
             Lib3hClientProtocol::Connect(ConnectData {
                 request_id: "camille_to_billy_request_id".into(),
                 peer_uri: url::Url::parse(node2_binding.clone().as_str())
                     .expect("well formed billy (node2) ur"),
                 network_id: "".into(),
->>>>>>> c9f9fec4
             })
             .into(),
         )?;
