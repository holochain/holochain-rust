--- conflicted
+++ resolved
@@ -17,11 +17,7 @@
 holochain_dpki = { version = "=0.0.44-alpha3", path = "../crates/dpki" }
 holochain_wasm_utils = { version = "=0.0.44-alpha3", path = "../crates/wasm_utils" }
 holochain_locksmith = { version = "=0.0.44-alpha3", path = "../crates/locksmith" }
-<<<<<<< HEAD
-holochain_persistence_api = { path = "../../holochain-persistence/crates/holochain_persistence_api" }
-=======
 holochain_persistence_api = "=0.0.18"
->>>>>>> 391c4236
 holochain_json_api = "=0.0.23"
 holochain_json_derive = "=0.0.23"
 lib3h_sodium = "=0.0.42"
