--- conflicted
+++ resolved
@@ -8,16 +8,12 @@
 extern crate wabt;
 
 use holochain_container_api::{context_builder::ContextBuilder, error::HolochainResult, Holochain};
-<<<<<<< HEAD
 use holochain_core::{
     action::{Action, ActionWrapper},
     context::Context,
     logger::Logger,
     signal::Signal,
 };
-=======
-use holochain_core::{action::Action, context::Context, logger::Logger, signal::Signal};
->>>>>>> ad64d60f
 use holochain_core_types::{
     agent::AgentId,
     cas::content::Address,
