--- conflicted
+++ resolved
@@ -373,13 +373,8 @@
 
     let mut wasm_path = PathBuf::new();
     let wasm_dir_component: PathBuf = wasm_target_dir(
-<<<<<<< HEAD
-        "hdk-rust".as_ref(),
+        "hdk".as_ref(),
         "wasm-test".as_ref(),
-=======
-        &String::from("hdk").into(),
-        &String::from("wasm-test").into(),
->>>>>>> a1100e32
     );
     wasm_path.push(wasm_dir_component);
     let wasm_path_component: PathBuf = [
