#![warn(unused_extern_crates)]
#[macro_use]
extern crate lazy_static;
#[macro_use]
extern crate serde_json;
#[macro_use]
extern crate serde_derive;
#[macro_use]
extern crate holochain_json_derive;

pub mod mock_signing;

use crossbeam_channel::Receiver;
use holochain_conductor_lib::{context_builder::ContextBuilder, error::HolochainResult, Holochain};
use holochain_core::{
    action::Action,
    context::Context,
    logger::{test_logger, TestLogger},
    nucleus::actions::call_zome_function::make_cap_request_for_call,
    signal::{signal_channel, Signal, SignalReceiver},
};
use holochain_core_types::{
    crud_status::CrudStatus,
    dna::{
        entry_types::{EntryTypeDef, LinkedFrom, LinksTo, Sharing},
        fn_declarations::{FnDeclaration, TraitFns},
        traits::ReservedTraitNames,
        wasm::DnaWasm,
        zome::{Config, Zome, ZomeFnDeclarations, ZomeTraits},
        Dna,
    },
    entry::{
        entry_type::{test_app_entry_type, AppEntryType, EntryType},
        Entry, EntryWithMeta,
    },
    sync::HcMutex as Mutex,
};
use holochain_json_api::{error::JsonError, json::JsonString};
use holochain_persistence_api::cas::content::{Address, AddressableContent};

use holochain_net::p2p_config::P2pConfig;

use holochain_wasm_utils::{
    api_serialization::get_entry::{GetEntryResult, StatusRequestKind},
    wasm_target_dir,
};

use hdk::error::{ZomeApiError, ZomeApiResult};

use std::{
    collections::{hash_map::DefaultHasher, BTreeMap},
    env,
    fs::File,
    hash::{Hash, Hasher},
    io::prelude::*,
    path::PathBuf,
    sync::Arc,
    thread,
    time::Duration,
};
use tempfile::tempdir;
use wabt::Wat2Wasm;

lazy_static! {
    pub static ref DYNAMO_DB_LOCAL_TEST_HOST_PATH: &'static str = "http://localhost:8001";
}

/// Load WASM from filesystem
pub fn create_wasm_from_file(path: &PathBuf) -> Vec<u8> {
    let mut file = File::open(path)
        .unwrap_or_else(|err| panic!("Couldn't create WASM from file: {:?}; {}", path, err));
    let mut buf = Vec::new();
    file.read_to_end(&mut buf).unwrap();
    buf
}

/// Create DNA from WAT
pub fn create_test_dna_with_wat(zome_name: &str, wat: Option<&str>) -> Dna {
    // Default WASM code returns 1337 as integer
    let default_wat = r#"
            (module
                (memory (;0;) 1)
                (func (export "public_test_fn") (param $p0 i64) (result i64)
                    i64.const 6
                )
                (data (i32.const 0)
                    "1337.0"
                )
                (export "memory" (memory 0))
            )
        "#;
    let wat_str = wat.unwrap_or_else(|| &default_wat);

    // Test WASM code that returns 1337 as integer
    let wasm_binary = Wat2Wasm::new()
        .canonicalize_lebs(false)
        .write_debug_names(true)
        .convert(wat_str)
        .unwrap();

    create_test_dna_with_wasm(zome_name, wasm_binary.as_ref().to_vec())
}

/// Prepare valid DNA struct with that WASM in a zome's capability
pub fn create_test_dna_with_wasm(zome_name: &str, wasm: Vec<u8>) -> Dna {
    let mut dna = Dna::new();
    let defs = create_test_defs_with_fn_name("public_test_fn");

    //    let mut capabilities = BTreeMap::new();
    //    capabilities.insert(cap_name.to_string(), capability);

    let mut test_entry_def = EntryTypeDef::new();
    test_entry_def.links_to.push(LinksTo {
        target_type: String::from("testEntryType"),
        link_type: String::from("test-link"),
    });

    let mut test_entry_b_def = EntryTypeDef::new();
    test_entry_b_def.linked_from.push(LinkedFrom {
        base_type: String::from("testEntryType"),
        link_type: String::from("test-link"),
    });

    let mut test_entry_c_def = EntryTypeDef::new();
    test_entry_c_def.sharing = Sharing::Private;

    let mut entry_types = BTreeMap::new();

    entry_types.insert(
        EntryType::App(AppEntryType::from("testEntryType")),
        test_entry_def,
    );
    entry_types.insert(
        EntryType::App(AppEntryType::from("testEntryTypeB")),
        test_entry_b_def,
    );
    entry_types.insert(
        EntryType::App(AppEntryType::from("testEntryTypeC")),
        test_entry_c_def,
    );

    let mut zome = Zome::new(
        "some zome description",
        &Config::new(),
        &entry_types,
        &defs.0,
        &defs.1,
        &DnaWasm::from_bytes(wasm),
    );

    let mut trait_fns = TraitFns::new();
    trait_fns.functions.push("public_test_fn".to_string());
    zome.traits
        .insert(ReservedTraitNames::Public.as_str().to_string(), trait_fns);
    dna.zomes.insert(zome_name.to_string(), zome);
    dna.name = "TestApp".into();
    dna.uuid = "8ed84a02-a0e6-4c8c-a752-34828e302986".into();
    dna
}

pub fn create_test_defs_with_fn_name(fn_name: &str) -> (ZomeFnDeclarations, ZomeTraits) {
    let mut trait_fns = TraitFns::new();
    let mut fn_decl = FnDeclaration::new();
    fn_decl.name = String::from(fn_name);
    trait_fns.functions.push(String::from(fn_name));
    let mut traits = BTreeMap::new();
    traits.insert(ReservedTraitNames::Public.as_str().to_string(), trait_fns);

    let mut functions = Vec::new();
    functions.push(fn_decl);
    (functions, traits)
}

pub fn create_test_defs_with_fn_names(fn_names: Vec<String>) -> (ZomeFnDeclarations, ZomeTraits) {
    let mut trait_fns = TraitFns::new();
    let mut functions = Vec::new();
    for fn_name in fn_names {
        let mut fn_decl = FnDeclaration::new();
        fn_decl.name = fn_name.clone();
        functions.push(fn_decl);
        trait_fns.functions.push(fn_name.clone());
    }

    let mut traits = BTreeMap::new();
    traits.insert(ReservedTraitNames::Public.as_str().to_string(), trait_fns);

    (functions, traits)
}

pub fn create_test_defs_with_hc_public_fn_names(
    fn_names: Vec<&str>,
) -> (ZomeFnDeclarations, ZomeTraits) {
    let mut traitfns = TraitFns::new();
    let mut fn_declarations = Vec::new();

    for fn_name in fn_names {
        traitfns.functions.push(String::from(fn_name));
        let mut fn_decl = FnDeclaration::new();
        fn_decl.name = String::from(fn_name);
        fn_declarations.push(fn_decl);
    }
    let mut traits = BTreeMap::new();
    traits.insert("hc_public".to_string(), traitfns);
    (fn_declarations, traits)
}

/// Prepare valid DNA struct with that WASM in a zome's capability
pub fn create_test_dna_with_defs(
    zome_name: &str,
    defs: (ZomeFnDeclarations, ZomeTraits),
    wasm: &[u8],
) -> Dna {
    let mut dna = Dna::new();
    let etypedef = EntryTypeDef::new();
    let mut entry_types = BTreeMap::new();
    entry_types.insert("testEntryType".into(), etypedef);
    let zome = Zome::new(
        "some zome description",
        &Config::new(),
        &entry_types,
        &defs.0,
        &defs.1,
        &DnaWasm::from_bytes(wasm.to_owned()),
    );

    dna.zomes.insert(zome_name.to_string(), zome);
    dna.name = "TestApp".into();
    dna.uuid = "8ed84a02-a0e6-4c8c-a752-34828e302986".into();
    dna
}

pub fn create_arbitrary_test_dna() -> Dna {
    let wat = r#"
    (module
     (memory 1)
     (export "memory" (memory 0))
     (export "public_test_fn" (func $func0))
     (func $func0 (param $p0 i64) (result i64)
           i64.const 16
           )
     (data (i32.const 0)
           "{\"holo\":\"world\"}"
           )
     )
    "#;
    create_test_dna_with_wat("test_zome", Some(wat))
}

#[derive(Clone, Deserialize)]
pub enum TestNodeConfig {
    MemoryGhostEngine(Vec<url::Url>),
    Sim1h(&'static str),
    LegacyInMemory,
}

#[cfg_attr(tarpaulin, skip)]
pub fn create_test_context_with_logger_and_signal(
    agent_name: &str,
    network_name: Option<&str>,
    test_config: TestNodeConfig,
) -> (Arc<Context>, Arc<Mutex<TestLogger>>, SignalReceiver) {
    let agent = mock_signing::registered_test_agent(agent_name);
    let (signal, recieve) = signal_channel();
    let logger = test_logger();
    (
        Arc::new({
            let mut builder = ContextBuilder::new()
                .with_agent(agent.clone())
                .with_file_storage(tempdir().unwrap().path().to_str().unwrap())
                .expect("Tempdir must be accessible")
                .with_conductor_api(mock_signing::mock_conductor_api(agent))
                .with_signals(signal);
            if let Some(network_name) = network_name {
                let config = match test_config {
                    TestNodeConfig::Sim1h(dynamo_db_path) => {
                        P2pConfig::new_with_sim1h_backend(&dynamo_db_path)
                    }
                    TestNodeConfig::MemoryGhostEngine(boostrap_nodes) => {
                        P2pConfig::new_with_memory_lib3h_backend(network_name, boostrap_nodes)
                    }
                    TestNodeConfig::LegacyInMemory => {
                        P2pConfig::new_with_memory_backend(network_name)
                    }
                };
                builder = builder.with_p2p_config(config);
            }
            builder.with_instance_name("test_context_instance").spawn()
        }),
        logger,
        recieve,
    )
}

/// calculates the native Rust hash
/// has nothing to do with our hashing e.g. multihash
/// @see https://doc.rust-lang.org/std/hash/index.html
pub fn calculate_hash<T: Hash>(t: &T) -> u64 {
    let mut s = DefaultHasher::new();
    t.hash(&mut s);
    s.finish()
}

// Function called at start of all unit tests:
//   Startup holochain and do a call on the specified wasm function.
pub fn hc_setup_and_call_zome_fn<J: Into<JsonString>>(
    wasm_path: &PathBuf,
    fn_name: &str,
    params: J,
) -> HolochainResult<JsonString> {
    // Setup the holochain instance
    let wasm = create_wasm_from_file(wasm_path);
    let defs = create_test_defs_with_fn_name(fn_name);
    let dna = create_test_dna_with_defs("test_zome", defs, &wasm);

    let context = create_test_context("alex");
    let mut hc = Holochain::new(dna.clone(), context.clone()).unwrap();

    let params_string = String::from(params.into());
    let cap_request = make_cap_request_for_call(
        context.clone(),
        context.clone().agent_id.address(),
        fn_name,
        JsonString::from_json(&params_string.clone()),
    );

    // Run the holochain instance
    hc.start().expect("couldn't start");
    // Call the exposed wasm function
    return hc.call("test_zome", cap_request, fn_name, &params_string);
}

/// create a test context and TestLogger pair so we can use the logger in assertions
pub fn create_test_context(agent_name: &str) -> Arc<Context> {
    let agent = mock_signing::registered_test_agent(agent_name);
    Arc::new(
        ContextBuilder::new()
            .with_agent(agent.clone())
            .with_file_storage(tempdir().unwrap().path().to_str().unwrap())
            .expect("Tempdir must be accessible")
            .with_conductor_api(mock_signing::mock_conductor_api(agent))
            .with_instance_name("fake_instance_name")
            .spawn(),
    )
}

// @TODO this is a first attempt at replacing history.len() tests
// @see https://github.com/holochain/holochain-rust/issues/195
pub fn expect_action<F>(rx: &Receiver<Signal>, f: F) -> Result<Action, String>
where
    F: Fn(&Action) -> bool,
{
    let timeout = 1000;
    loop {
        match rx
            .recv_timeout(Duration::from_millis(timeout))
            .map_err(|e| e.to_string())?
        {
            Signal::Trace(aw) => {
                let action = aw.action().clone();
                if f(&action) {
                    return Ok(action);
                }
            }
            _ => continue,
        }
    }
}

pub fn start_holochain_instance<T: Into<String>>(
    uuid: T,
    agent_name: T,
) -> (Holochain, Arc<Mutex<TestLogger>>, SignalReceiver) {
    // Setup the holochain instance

    let mut wasm_path = PathBuf::new();
    let wasm_dir_component: PathBuf = wasm_target_dir(
        &String::from("crates/hdk").into(),
        &String::from("wasm-test").into(),
    );
    wasm_path.push(wasm_dir_component);
    wasm_path.push("wasm32-unknown-unknown");
    wasm_path.push("release");
    wasm_path.push("test_globals.wasm");

    let wasm = create_wasm_from_file(&wasm_path);

    let defs = create_test_defs_with_hc_public_fn_names(vec![
        "check_global",
        "check_commit_entry",
        "check_commit_entry_macro",
        "check_get_entry_result",
        "check_get_entry",
        "send_tweet",
        "commit_validation_package_tester",
        "link_two_entries",
        "links_roundtrip_create",
        "links_roundtrip_get",
        "links_roundtrip_get_and_load",
        "link_validation",
        "check_query",
        "check_app_entry_address",
        "check_sys_entry_address",
        "check_call",
        "check_call_with_args",
        "send_message",
        "sleep",
        "remove_link",
        "get_entry_properties",
        "emit_signal",
        "show_env",
        "hash_entry",
        "sign_message",
        "verify_message",
        "add_seed",
        "add_key",
        "get_pubkey",
        "list_secrets",
        "create_and_link_tagged_entry",
        "get_my_entries_by_tag",
        "my_entries_with_load",
        "delete_link_tagged_entry",
        "my_entries_immediate_timeout",
        "create_and_link_tagged_entry_bad_link",
        "link_tag_validation",
        "get_entry",
        "create_priv_entry",
    ]);
    let mut dna = create_test_dna_with_defs("test_zome", defs, &wasm);
    dna.uuid = uuid.into();

    // TODO: construct test DNA using the auto-generated JSON feature
    // The code below is fragile!
    // We have to manually construct a Dna struct that reflects what we defined using define_zome!
    // in wasm-test/src/lib.rs.
    // In a production setting, hc would read the auto-generated JSON to make sure the Dna struct
    // matches up. We should do the same in test.
    {
        let entry_types = &mut dna.zomes.get_mut("test_zome").unwrap().entry_types;
        entry_types.insert(
            EntryType::from("validation_package_tester"),
            EntryTypeDef::new(),
        );
        entry_types.insert(
            EntryType::from("empty_validation_response_tester"),
            EntryTypeDef::new(),
        );
        entry_types.insert(EntryType::from("private test entry"), EntryTypeDef::new());
        let test_entry_type = &mut entry_types
            .get_mut(&EntryType::from("testEntryType"))
            .unwrap();
        test_entry_type.links_to.push(LinksTo {
            target_type: String::from("testEntryType"),
            link_type: String::from("test"),
        });

        test_entry_type.links_to.push(LinksTo {
            target_type: String::from("testEntryType"),
            link_type: String::from("intergration test"),
        });
    }

    {
        let entry_types = &mut dna.zomes.get_mut("test_zome").unwrap().entry_types;
        let mut link_validator = EntryTypeDef::new();
        link_validator.links_to.push(LinksTo {
            target_type: String::from("link_validator"),
            link_type: String::from("longer"),
        });
        entry_types.insert(EntryType::from("link_validator"), link_validator);
    }

    //set this environmental variable to set up the backend for running tests.
    //if none has been set it will default to the legacy in memory worker implementation
    let test_config = env::var("INTEGRATION_TEST_CONFIG")
        .map(|test_config| {
            if test_config == "lib3h" {
                TestNodeConfig::MemoryGhostEngine(vec![])
            } else if test_config == "sim1h" {
                TestNodeConfig::Sim1h(&DYNAMO_DB_LOCAL_TEST_HOST_PATH)
            } else {
                TestNodeConfig::LegacyInMemory
            }
        })
        .unwrap_or(TestNodeConfig::LegacyInMemory);
    let (context, test_logger, signal_recieve) = create_test_context_with_logger_and_signal(
        &dna.uuid,
        Some(&agent_name.into()),
        test_config,
    );
    let mut hc =
        Holochain::new(dna.clone(), context).expect("could not create new Holochain instance.");

    // Run the holochain instance
    hc.start().expect("couldn't start");
    (hc, test_logger, signal_recieve)
}

pub fn make_test_call(
    hc: &mut Holochain,
    fn_name: &str,
    params: &str,
) -> HolochainResult<JsonString> {
    let cap_call = {
        let context = hc.context()?;
        let token = context.get_public_token().unwrap();
        make_cap_request_for_call(
            context.clone(),
            token,
            fn_name,
            JsonString::from_json(params),
        )
    };
    hc.call("test_zome", cap_call, fn_name, params)
}

#[derive(Deserialize, Serialize, Default, Debug, DefaultJson, Clone)]
pub struct TestEntry {
    pub stuff: String,
}

pub fn example_valid_entry() -> Entry {
    Entry::App(
        test_app_entry_type().into(),
        TestEntry {
            stuff: "non fail".into(),
        }
        .into(),
    )
}

pub fn empty_string_validation_fail_entry() -> Entry {
    Entry::App(
        "empty_validation_response_tester".into(),
        TestEntry {
            stuff: "should fail with empty string".into(),
        }
        .into(),
    )
}

pub fn example_valid_entry_result() -> GetEntryResult {
    let entry = example_valid_entry();
    let entry_with_meta = &EntryWithMeta {
        entry: entry.clone(),
        crud_status: CrudStatus::Live,
        maybe_link_update_delete: None,
    };
    GetEntryResult::new(StatusRequestKind::Latest, Some((entry_with_meta, vec![])))
}

pub fn example_valid_entry_params() -> String {
    format!(
        "{{\"entry\":{}}}",
        String::from(JsonString::from(example_valid_entry())),
    )
}

pub fn example_valid_entry_address() -> Address {
    Address::from("QmefcRdCAXM2kbgLW2pMzqWhUvKSDvwfFSVkvmwKvBQBHd")
}

//this polls for the zome result until it satisfies a the boolean condition or elapses a number of tries.
//only use this for get requests please
pub fn wait_for_zome_result<'a, T>(
    holochain: &mut Holochain,
    zome_call: &str,
    params: &str,
    boolean_condition: fn(T) -> bool,
    tries: i8,
) -> ZomeApiResult<T>
where
    T: hdk::serde::de::DeserializeOwned + Clone,
{
    //make zome call
    let result = make_test_call(holochain, zome_call, params);
    let call_result = result
        .clone()
        .expect("Could not wait for condition as result is malformed")
        .to_string();

    //serialize into ZomeApiResult type
    let expected_result: ZomeApiResult<T> = serde_json::from_str::<ZomeApiResult<T>>(&call_result)
        .map_err(|_| {
            ZomeApiError::Internal(format!("Error converting serde result for {}", zome_call))
        })?;
    let value = expected_result.clone()?;

    //check if condition is satisifed
    if !boolean_condition(value) && tries > 0 {
        thread::sleep(Duration::from_secs(10));

        //recursively call function again and decrement tries so far
        wait_for_zome_result(holochain, zome_call, params, boolean_condition, tries - 1)
    } else {
        expected_result
    }
}

pub fn generate_zome_internal_error(error_kind: String) -> ZomeApiError {
<<<<<<< HEAD
    let path_string = "core/src/nucleus/ribosome/runtime.rs";
=======
    let path = PathBuf::new()
        .join("crates")
        .join("core")
        .join("src")
        .join("nucleus")
        .join("ribosome")
        .join("runtime.rs");
    let path_string = path
        .as_path()
        .to_str()
        .expect("path should have been created");
>>>>>>> 76d3dcd0
    let formatted_path_string = path_string.replace("\\", &vec!["\\", "\\"].join(""));
    let error_string = format!(
        r#"{{"kind":{},"file":"{}","line":"225"}}"#,
        error_kind, formatted_path_string
    );
    ZomeApiError::Internal(error_string)
}

/// Check that internal errors are equivalent, not including line number,
/// which is fragile
pub fn assert_zome_internal_errors_equivalent(left: &ZomeApiError, right: &ZomeApiError) {
    match (left, right) {
        (ZomeApiError::Internal(left_str), ZomeApiError::Internal(right_str)) => assert_eq!(
            internal_error_substr(left_str),
            internal_error_substr(right_str)
        ),
        _ => panic!("These are not both ZomeApiError::Internal"),
    }
}

fn internal_error_substr<'a>(error_string: &'a str) -> Option<&'a str> {
    error_string
        .find(r#""line":"#)
        .map(|idx| &error_string[0..idx])
}<|MERGE_RESOLUTION|>--- conflicted
+++ resolved
@@ -597,21 +597,7 @@
 }
 
 pub fn generate_zome_internal_error(error_kind: String) -> ZomeApiError {
-<<<<<<< HEAD
-    let path_string = "core/src/nucleus/ribosome/runtime.rs";
-=======
-    let path = PathBuf::new()
-        .join("crates")
-        .join("core")
-        .join("src")
-        .join("nucleus")
-        .join("ribosome")
-        .join("runtime.rs");
-    let path_string = path
-        .as_path()
-        .to_str()
-        .expect("path should have been created");
->>>>>>> 76d3dcd0
+    let path_string = "crates/core/src/nucleus/ribosome/runtime.rs";
     let formatted_path_string = path_string.replace("\\", &vec!["\\", "\\"].join(""));
     let error_string = format!(
         r#"{{"kind":{},"file":"{}","line":"225"}}"#,
