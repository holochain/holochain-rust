--- conflicted
+++ resolved
@@ -53,14 +53,8 @@
     fs::File,
     hash::{Hash, Hasher},
     io::prelude::*,
-<<<<<<< HEAD
     path::{Path, PathBuf},
     sync::Arc,
-=======
-    path::PathBuf,
-    sync::Arc,
-    thread,
->>>>>>> c94f74c5
     time::Duration,
 };
 use tempfile::tempdir;
@@ -379,13 +373,8 @@
 
     let mut wasm_path = PathBuf::new();
     let wasm_dir_component: PathBuf = wasm_target_dir(
-<<<<<<< HEAD
         "hdk-rust".as_ref(),
         "wasm-test".as_ref(),
-=======
-        &String::from("crates/hdk").into(),
-        &String::from("wasm-test").into(),
->>>>>>> c94f74c5
     );
     wasm_path.push(wasm_dir_component);
     let wasm_path_component: PathBuf = [
