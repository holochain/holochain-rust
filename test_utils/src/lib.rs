--- conflicted
+++ resolved
@@ -9,13 +9,8 @@
 
 use holochain_container_api::{context_builder::ContextBuilder, error::HolochainResult, Holochain};
 use holochain_core::{
-<<<<<<< HEAD
     action::{Action, ActionWrapper},
-    context::{mock_network_config, Context},
-=======
-    action::Action,
     context::Context,
->>>>>>> 3edf1246
     logger::Logger,
     signal::Signal,
 };
@@ -199,20 +194,6 @@
     let agent = AgentId::generate_fake(agent_name);
     let logger = test_logger();
     (
-<<<<<<< HEAD
-        Arc::new(Context::new(
-            agent,
-            logger.clone(),
-            Arc::new(Mutex::new(SimplePersister::new(file_storage.clone()))),
-            file_storage.clone(),
-            file_storage.clone(),
-            Arc::new(RwLock::new(
-                EavFileStorage::new(tempdir().unwrap().path().to_str().unwrap().to_string())
-                    .unwrap(),
-            )),
-            mock_network_config(),
-        )),
-=======
         Arc::new(
             ContextBuilder::new()
                 .with_agent(agent)
@@ -221,7 +202,6 @@
                 .expect("Tempdir must be accessible")
                 .spawn()
         ),
->>>>>>> 3edf1246
         logger,
     )
 }
@@ -260,24 +240,6 @@
 /// create a test context and TestLogger pair so we can use the logger in assertions
 pub fn create_test_context(agent_name: &str) -> Arc<Context> {
     let agent = AgentId::generate_fake(agent_name);
-<<<<<<< HEAD
-    let logger = test_logger();
-
-    let file_storage = Arc::new(RwLock::new(
-        FilesystemStorage::new(tempdir().unwrap().path().to_str().unwrap()).unwrap(),
-    ));
-    Arc::new(Context::new(
-        agent,
-        logger.clone(),
-        Arc::new(Mutex::new(SimplePersister::new(file_storage.clone()))),
-        file_storage.clone(),
-        file_storage.clone(),
-        Arc::new(RwLock::new(
-            EavFileStorage::new(tempdir().unwrap().path().to_str().unwrap().to_string()).unwrap(),
-        )),
-        mock_network_config(),
-    ))
-=======
     Arc::new(
         ContextBuilder::new()
             .with_agent(agent)
@@ -285,7 +247,6 @@
             .expect("Tempdir must be accessible")
             .spawn()
     )
->>>>>>> 3edf1246
 }
 
 // @TODO this is a first attempt at replacing history.len() tests
