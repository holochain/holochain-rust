--- conflicted
+++ resolved
@@ -596,30 +596,12 @@
     }
 }
 
-<<<<<<< HEAD
-
-pub fn generate_zome_internal_error(error_kind:String)->ZomeApiError
-{
+pub fn generate_zome_internal_error(error_kind: String) -> ZomeApiError {
     let path_string = "core/src/nucleus/ribosome/runtime.rs";
-    let formatted_path_string = path_string.replace("\\",&vec!["\\","\\"].join(""));
-    let error_string = format!(r#"{{"kind":{},"file":"{}","line":"225"}}"#,error_kind,formatted_path_string);
-=======
-pub fn generate_zome_internal_error(error_kind: String) -> ZomeApiError {
-    let path = PathBuf::new()
-        .join("core")
-        .join("src")
-        .join("nucleus")
-        .join("ribosome")
-        .join("runtime.rs");
-    let path_string = path
-        .as_path()
-        .to_str()
-        .expect("path should have been created");
     let formatted_path_string = path_string.replace("\\", &vec!["\\", "\\"].join(""));
     let error_string = format!(
         r#"{{"kind":{},"file":"{}","line":"225"}}"#,
         error_kind, formatted_path_string
     );
->>>>>>> 4d1633bc
     ZomeApiError::Internal(error_string)
 }