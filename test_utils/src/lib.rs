extern crate holochain_cas_implementations;
extern crate holochain_container_api;
extern crate holochain_core;
extern crate holochain_core_types;
extern crate holochain_net;
extern crate tempfile;
extern crate wabt;
#[macro_use]
extern crate serde_json;


use holochain_core_types::agent::AgentId;
use holochain_core_types::entry::entry_type::EntryType;
use holochain_core_types::entry::entry_type::AppEntryType;
use holochain_cas_implementations::{cas::file::FilesystemStorage, eav::file::EavFileStorage};
use holochain_container_api::{error::HolochainResult, Holochain};
use holochain_core::{context::Context, logger::Logger, persister::SimplePersister};
use holochain_core_types::json::JsonString;
use holochain_core_types::dna::{
    wasm::DnaWasm,
    zome::{
        capabilities::{Capability, FnDeclaration, Membrane},
        entry_types::{EntryTypeDef, LinksTo, LinkedFrom},
        Config, Zome,
    },
    Dna,
};
use holochain_net::p2p_network::P2pNetwork;

use std::{
    collections::{hash_map::DefaultHasher, HashMap},
    fmt,
    fs::File,
    hash::{Hash, Hasher},
    io::prelude::*,
    sync::{Arc, Mutex,RwLock},
};
use tempfile::tempdir;
use wabt::Wat2Wasm;

/// Load WASM from filesystem
pub fn create_wasm_from_file(fname: &str) -> Vec<u8> {
    let mut file = File::open(fname).unwrap();
    let mut buf = Vec::new();
    file.read_to_end(&mut buf).unwrap();
    buf
}

/// Create DNA from WAT
pub fn create_test_dna_with_wat(zome_name: &str, cap_name: &str, wat: Option<&str>) -> Dna {
    // Default WASM code returns 1337 as integer
    let default_wat = r#"
            (module
                (memory (;0;) 17)
                (func (export "main") (param $p0 i32) (result i32)
                    i32.const 6
                )
                (data (i32.const 0)
                    "1337.0"
                )
                (export "memory" (memory 0))
            )
        "#;
    let wat_str = wat.unwrap_or_else(|| &default_wat);

    // Test WASM code that returns 1337 as integer
    let wasm_binary = Wat2Wasm::new()
        .canonicalize_lebs(false)
        .write_debug_names(true)
        .convert(wat_str)
        .unwrap();

    create_test_dna_with_wasm(zome_name, cap_name, wasm_binary.as_ref().to_vec())
}

/// Prepare valid DNA struct with that WASM in a zome's capability
pub fn create_test_dna_with_wasm(zome_name: &str, cap_name: &str, wasm: Vec<u8>) -> Dna {
    let mut dna = Dna::new();
    let capability = create_test_cap_with_fn_name("main");

    let mut capabilities = HashMap::new();
    capabilities.insert(cap_name.to_string(), capability);

    let mut test_entry_def = EntryTypeDef::new();
    test_entry_def.links_to.push(LinksTo {
        target_type: String::from("testEntryType"),
        tag: String::from("test-tag"),
    });

    let mut test_entry_b_def = EntryTypeDef::new();
    test_entry_b_def.linked_from.push(LinkedFrom {
        base_type: String::from("testEntryType"),
        tag: String::from("test-tag"),
    });

    let mut entry_types = HashMap::new();
<<<<<<< HEAD
    entry_types.insert(EntryType::App(AppEntryType::from("testEntryType")), EntryTypeDef::new());
    entry_types.insert(EntryType::App(AppEntryType::from("testEntryTypeB")), EntryTypeDef::new());
=======
    entry_types.insert(String::from("testEntryType"), test_entry_def);
    entry_types.insert(String::from("testEntryTypeB"), test_entry_b_def);
>>>>>>> 51b54414

    let zome = Zome::new(
        "some zome description",
        &Config::new(),
        &entry_types,
        &capabilities,
        &DnaWasm { code: wasm },
    );

    // zome.capabilities.push(capability);
    dna.zomes.insert(zome_name.to_string(), zome);
    dna.name = "TestApp".into();
    dna.uuid = "8ed84a02-a0e6-4c8c-a752-34828e302986".into();
    dna
}

pub fn create_test_cap(membrane: Membrane) -> Capability {
    let mut capability = Capability::new();
    capability.cap_type.membrane = membrane;
    capability
}

pub fn create_test_cap_with_fn_name(fn_name: &str) -> Capability {
    let mut capability = Capability::new();
    let mut fn_decl = FnDeclaration::new();
    fn_decl.name = String::from(fn_name);
    capability.functions.push(fn_decl);
    capability
}

/// Prepare valid DNA struct with that WASM in a zome's capability
pub fn create_test_dna_with_cap(
    zome_name: &str,
    cap_name: &str,
    cap: &Capability,
    wasm: &[u8],
) -> Dna {
    let mut dna = Dna::new();

    let mut capabilities = HashMap::new();
    capabilities.insert(cap_name.to_string(), cap.clone());

    let etypedef = EntryTypeDef::new();
    let mut entry_types = HashMap::new();
    entry_types.insert(EntryType::App(AppEntryType::from("testEntryType")), etypedef);
    let zome = Zome::new(
        "some zome description",
        &Config::new(),
        &entry_types,
        &capabilities,
        &DnaWasm {
            code: wasm.to_owned(),
        },
    );

    dna.zomes.insert(zome_name.to_string(), zome);
    dna.name = "TestApp".into();
    dna.uuid = "8ed84a02-a0e6-4c8c-a752-34828e302986".into();
    dna
}

#[derive(Clone)]
pub struct TestLogger {
    pub log: Vec<String>,
}

impl Logger for TestLogger {
    fn log(&mut self, msg: String) {
        self.log.push(msg);
    }
    fn dump(&self) -> String {
        format!("{:?}", self.log)
    }
}

// trying to get a way to print out what has been logged for tests without a read function.
// this currently fails
impl fmt::Debug for TestLogger {
    fn fmt(&self, f: &mut fmt::Formatter) -> fmt::Result {
        write!(f, "{:?}", self.log)
    }
}

pub fn test_logger() -> Arc<Mutex<TestLogger>> {
    Arc::new(Mutex::new(TestLogger { log: Vec::new() }))
}

/// create a test network
#[cfg_attr(tarpaulin, skip)]
fn make_mock_net() -> Arc<Mutex<P2pNetwork>> {
    let res = P2pNetwork::new(
        Box::new(|_r| Ok(())),
        &json!({
            "backend": "mock"
        }).into(),
    ).unwrap();
    Arc::new(Mutex::new(res))
}

#[cfg_attr(tarpaulin, skip)]
pub fn test_context_and_logger(agent_name: &str) -> (Arc<Context>, Arc<Mutex<TestLogger>>) {
    let agent = AgentId::generate_fake(agent_name);
    let file_storage = Arc::new(RwLock::new(FilesystemStorage::new(tempdir().unwrap().path().to_str().unwrap()).unwrap()));
    let logger = test_logger();
    (
        Arc::new(
            Context::new(
                agent,
                logger.clone(),
                Arc::new(Mutex::new(SimplePersister::new(file_storage.clone()))),
                file_storage.clone(),
                Arc::new(RwLock::new(EavFileStorage::new(tempdir().unwrap().path().to_str().unwrap().to_string()).unwrap())),
                make_mock_net(),
            ).unwrap(),
        ),
        logger,
    )
}

pub fn test_context(agent_name: &str) -> Arc<Context> {
    let (context, _) = test_context_and_logger(agent_name);
    context
}

/// calculates the native Rust hash
/// has nothing to do with our hashing e.g. multihash
/// @see https://doc.rust-lang.org/std/hash/index.html
pub fn calculate_hash<T: Hash>(t: &T) -> u64 {
    let mut s = DefaultHasher::new();
    t.hash(&mut s);
    s.finish()
}

// Function called at start of all unit tests:
//   Startup holochain and do a call on the specified wasm function.
pub fn hc_setup_and_call_zome_fn(wasm_path: &str, fn_name: &str) -> HolochainResult<JsonString> {
    // Setup the holochain instance
    let wasm = create_wasm_from_file(wasm_path);
    let capability = create_test_cap_with_fn_name(fn_name);
    let dna = create_test_dna_with_cap("test_zome", "test_cap", &capability, &wasm);

    let context = create_test_context("alex");
    let mut hc = Holochain::new(dna.clone(), context).unwrap();

    // Run the holochain instance
    hc.start().expect("couldn't start");
    // Call the exposed wasm function
    return hc.call("test_zome", "test_cap", fn_name, r#"{}"#);
}

/// create a test context and TestLogger pair so we can use the logger in assertions
pub fn create_test_context(agent_name: &str) -> Arc<Context> {
    let agent = AgentId::generate_fake(agent_name);
    let logger = test_logger();

    let file_storage = Arc::new(RwLock::new(FilesystemStorage::new(tempdir().unwrap().path().to_str().unwrap()).unwrap()));
    Arc::new(
        Context::new(
            agent,
            logger.clone(),
            Arc::new(Mutex::new(SimplePersister::new(file_storage.clone()))),
            file_storage.clone(),
            Arc::new(RwLock::new(EavFileStorage::new(tempdir().unwrap().path().to_str().unwrap().to_string()).unwrap())),
            make_mock_net(),
        ).unwrap(),
    )
}<|MERGE_RESOLUTION|>--- conflicted
+++ resolved
@@ -94,13 +94,8 @@
     });
 
     let mut entry_types = HashMap::new();
-<<<<<<< HEAD
-    entry_types.insert(EntryType::App(AppEntryType::from("testEntryType")), EntryTypeDef::new());
-    entry_types.insert(EntryType::App(AppEntryType::from("testEntryTypeB")), EntryTypeDef::new());
-=======
-    entry_types.insert(String::from("testEntryType"), test_entry_def);
-    entry_types.insert(String::from("testEntryTypeB"), test_entry_b_def);
->>>>>>> 51b54414
+    entry_types.insert(EntryType::App(AppEntryType::from("testEntryType")), test_entry_def);
+    entry_types.insert(EntryType::App(AppEntryType::from("testEntryTypeB")), test_entry_b_def);
 
     let zome = Zome::new(
         "some zome description",
