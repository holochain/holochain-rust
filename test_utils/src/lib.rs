#![warn(unused_extern_crates)]
#[macro_use]
extern crate lazy_static;
#[macro_use]
extern crate serde_json;
#[macro_use]
extern crate serde_derive;
#[macro_use]
extern crate holochain_json_derive;

pub mod mock_signing;

use crossbeam_channel::Receiver;
use holochain_conductor_api::{context_builder::ContextBuilder, error::HolochainResult, Holochain};
use holochain_core::{
    action::Action,
    context::Context,
    logger::{test_logger, TestLogger},
    nucleus::actions::call_zome_function::make_cap_request_for_call,
    signal::{Signal,signal_channel,SignalReceiver}
};
use holochain_core_types::{
   dna::{
        entry_types::{EntryTypeDef, LinkedFrom, LinksTo, Sharing},
        fn_declarations::{FnDeclaration, TraitFns},
        traits::ReservedTraitNames,
        wasm::DnaWasm,
        zome::{Config, Zome, ZomeFnDeclarations, ZomeTraits},
        Dna,
    },
    entry::{entry_type::{AppEntryType, EntryType,test_app_entry_type},{Entry,EntryWithMeta}},
    crud_status::CrudStatus
  
};
use holochain_persistence_api::{
    cas::content::{AddressableContent,Address}
};
use holochain_json_api::{json::JsonString,error::JsonError};

use holochain_net::p2p_config::P2pConfig;

use holochain_wasm_utils::{
    wasm_target_dir,
    api_serialization::get_entry::{GetEntryResult, StatusRequestKind}
};

use hdk::error::{ZomeApiResult,ZomeApiError};

use std::{
    collections::{hash_map::DefaultHasher, BTreeMap},
    fs::File,
    hash::{Hash, Hasher},
    io::prelude::*,
    path::PathBuf,
    sync::{Arc, Mutex},
    time::Duration,
    thread
};
use tempfile::tempdir;
use wabt::Wat2Wasm;




/// Load WASM from filesystem
pub fn create_wasm_from_file(path: &PathBuf) -> Vec<u8> {
    let mut file = File::open(path)
        .unwrap_or_else(|err| panic!("Couldn't create WASM from file: {:?}; {}", path, err));
    let mut buf = Vec::new();
    file.read_to_end(&mut buf).unwrap();
    buf
}

/// Create DNA from WAT
pub fn create_test_dna_with_wat(zome_name: &str, wat: Option<&str>) -> Dna {
    // Default WASM code returns 1337 as integer
    let default_wat = r#"
            (module
                (memory (;0;) 1)
                (func (export "public_test_fn") (param $p0 i64) (result i64)
                    i64.const 6
                )
                (data (i32.const 0)
                    "1337.0"
                )
                (export "memory" (memory 0))
            )
        "#;
    let wat_str = wat.unwrap_or_else(|| &default_wat);

    // Test WASM code that returns 1337 as integer
    let wasm_binary = Wat2Wasm::new()
        .canonicalize_lebs(false)
        .write_debug_names(true)
        .convert(wat_str)
        .unwrap();

    create_test_dna_with_wasm(zome_name, wasm_binary.as_ref().to_vec())
}

/// Prepare valid DNA struct with that WASM in a zome's capability
pub fn create_test_dna_with_wasm(zome_name: &str, wasm: Vec<u8>) -> Dna {
    let mut dna = Dna::new();
    let defs = create_test_defs_with_fn_name("public_test_fn");

    //    let mut capabilities = BTreeMap::new();
    //    capabilities.insert(cap_name.to_string(), capability);

    let mut test_entry_def = EntryTypeDef::new();
    test_entry_def.links_to.push(LinksTo {
        target_type: String::from("testEntryType"),
        link_type: String::from("test-link"),
    });

    let mut test_entry_b_def = EntryTypeDef::new();
    test_entry_b_def.linked_from.push(LinkedFrom {
        base_type: String::from("testEntryType"),
        link_type: String::from("test-link"),
    });

    let mut test_entry_c_def = EntryTypeDef::new();
    test_entry_c_def.sharing = Sharing::Private;

    let mut entry_types = BTreeMap::new();

    entry_types.insert(
        EntryType::App(AppEntryType::from("testEntryType")),
        test_entry_def,
    );
    entry_types.insert(
        EntryType::App(AppEntryType::from("testEntryTypeB")),
        test_entry_b_def,
    );
    entry_types.insert(
        EntryType::App(AppEntryType::from("testEntryTypeC")),
        test_entry_c_def,
    );

    let mut zome = Zome::new(
        "some zome description",
        &Config::new(),
        &entry_types,
        &defs.0,
        &defs.1,
        &DnaWasm::from_bytes(wasm),
    );

    let mut trait_fns = TraitFns::new();
    trait_fns.functions.push("public_test_fn".to_string());
    zome.traits
        .insert(ReservedTraitNames::Public.as_str().to_string(), trait_fns);
    dna.zomes.insert(zome_name.to_string(), zome);
    dna.name = "TestApp".into();
    dna.uuid = "8ed84a02-a0e6-4c8c-a752-34828e302986".into();
    dna
}

pub fn create_test_defs_with_fn_name(fn_name: &str) -> (ZomeFnDeclarations, ZomeTraits) {
    let mut trait_fns = TraitFns::new();
    let mut fn_decl = FnDeclaration::new();
    fn_decl.name = String::from(fn_name);
    trait_fns.functions.push(String::from(fn_name));
    let mut traits = BTreeMap::new();
    traits.insert(ReservedTraitNames::Public.as_str().to_string(), trait_fns);

    let mut functions = Vec::new();
    functions.push(fn_decl);
    (functions, traits)
}

pub fn create_test_defs_with_fn_names(fn_names: Vec<String>) -> (ZomeFnDeclarations, ZomeTraits) {
    let mut trait_fns = TraitFns::new();
    let mut functions = Vec::new();
    for fn_name in fn_names {
        let mut fn_decl = FnDeclaration::new();
        fn_decl.name = fn_name.clone();
        functions.push(fn_decl);
        trait_fns.functions.push(fn_name.clone());
    }

    let mut traits = BTreeMap::new();
    traits.insert(ReservedTraitNames::Public.as_str().to_string(), trait_fns);

    (functions, traits)
}


pub fn create_test_defs_with_hc_public_fn_names(fn_names: Vec<&str>) -> (ZomeFnDeclarations, ZomeTraits) {
    let mut traitfns = TraitFns::new();
    let mut fn_declarations = Vec::new();

    for fn_name in fn_names {
        traitfns.functions.push(String::from(fn_name));
        let mut fn_decl = FnDeclaration::new();
        fn_decl.name = String::from(fn_name);
        fn_declarations.push(fn_decl);
    }
    let mut traits = BTreeMap::new();
    traits.insert("hc_public".to_string(), traitfns);
    (fn_declarations, traits)
}

/// Prepare valid DNA struct with that WASM in a zome's capability
pub fn create_test_dna_with_defs(
    zome_name: &str,
    defs: (ZomeFnDeclarations, ZomeTraits),
    wasm: &[u8],
) -> Dna {
    let mut dna = Dna::new();
    let etypedef = EntryTypeDef::new();
    let mut entry_types = BTreeMap::new();
    entry_types.insert("testEntryType".into(), etypedef);
    let zome = Zome::new(
        "some zome description",
        &Config::new(),
        &entry_types,
        &defs.0,
        &defs.1,
        &DnaWasm::from_bytes(wasm.to_owned()),
    );

    dna.zomes.insert(zome_name.to_string(), zome);
    dna.name = "TestApp".into();
    dna.uuid = "8ed84a02-a0e6-4c8c-a752-34828e302986".into();
    dna
}

pub fn create_arbitrary_test_dna() -> Dna {
    let wat = r#"
    (module
     (memory 1)
     (export "memory" (memory 0))
     (export "public_test_fn" (func $func0))
     (func $func0 (param $p0 i64) (result i64)
           i64.const 16
           )
     (data (i32.const 0)
           "{\"holo\":\"world\"}"
           )
     )
    "#;
    create_test_dna_with_wat("test_zome", Some(wat))
}

#[cfg_attr(tarpaulin, skip)]
pub fn test_context_and_logger_with_network_name(
    agent_name: &str,
    network_name: Option<&str>,
) -> (Arc<Context>, Arc<Mutex<TestLogger>>) {
<<<<<<< HEAD
    test_context_and_logger_with_bootstrap_nodes
        (agent_name, network_name, vec![])
}

#[cfg_attr(tarpaulin, skip)]
pub fn test_context_and_logger_with_bootstrap_nodes(
    agent_name: &str,
    network_name: Option<&str>,
    bootstrap_nodes: Vec<url::Url>,
) -> (Arc<Context>, Arc<Mutex<TestLogger>>) {
=======
    let (signal,_) = signal_channel();
>>>>>>> 78aedefa
    let agent = mock_signing::registered_test_agent(agent_name);
    let logger = test_logger();
    (
        Arc::new({
            let mut builder = ContextBuilder::new()
                .with_agent(agent.clone())
                .with_file_storage(tempdir().unwrap().path().to_str().unwrap())
                .expect("Tempdir must be accessible")
                .with_conductor_api(mock_signing::mock_conductor_api(agent))
                .with_signals(signal);
            if let Some(network_name) = network_name {
                let config = P2pConfig::new_with_memory_backend_bootstrap_nodes(
                    network_name, bootstrap_nodes);
                builder = builder.with_p2p_config(config);
            }
            builder
                .with_instance_name("test_context_instance")
                .spawn()
        }),
        logger,
    )
}

pub fn test_context_and_logger_with_network_name_and_signal(
    agent_name: &str,
    network_name: Option<&str>,
) -> (Arc<Context>, Arc<Mutex<TestLogger>>,SignalReceiver) {
    let (signal,reciever) = signal_channel();
    let agent = mock_signing::registered_test_agent(agent_name);
    let logger = test_logger();
    (
        Arc::new({
            let mut builder = ContextBuilder::new()
                .with_agent(agent.clone())
                .with_file_storage(tempdir().unwrap().path().to_str().unwrap())
                .expect("Tempdir must be accessible")
                .with_conductor_api(mock_signing::mock_conductor_api(agent))
                .with_signals(signal);
            if let Some(network_name) = network_name {
                let config = P2pConfig::new_with_memory_backend(network_name);
                builder = builder.with_p2p_config(config);
            }
            builder
                .with_instance_name("test_context_instance")
                .spawn()
        }),
        logger,
        reciever
    )
}

#[cfg_attr(tarpaulin, skip)]
pub fn test_context_and_logger(agent_name: &str) -> (Arc<Context>, Arc<Mutex<TestLogger>>) {
    test_context_and_logger_with_network_name(agent_name, None)
}

pub fn test_context(agent_name: &str) -> Arc<Context> {
    let (context, _) = test_context_and_logger(agent_name);
    context
}

/// calculates the native Rust hash
/// has nothing to do with our hashing e.g. multihash
/// @see https://doc.rust-lang.org/std/hash/index.html
pub fn calculate_hash<T: Hash>(t: &T) -> u64 {
    let mut s = DefaultHasher::new();
    t.hash(&mut s);
    s.finish()
}

// Function called at start of all unit tests:
//   Startup holochain and do a call on the specified wasm function.
pub fn hc_setup_and_call_zome_fn<J: Into<JsonString>>(
    wasm_path: &PathBuf,
    fn_name: &str,
    params: J,
) -> HolochainResult<JsonString> {
    // Setup the holochain instance
    let wasm = create_wasm_from_file(wasm_path);
    let defs = create_test_defs_with_fn_name(fn_name);
    let dna = create_test_dna_with_defs("test_zome", defs, &wasm);

    let context = create_test_context("alex");
    let mut hc = Holochain::new(dna.clone(), context.clone()).unwrap();

    let params_string = String::from(params.into());
    let cap_request = make_cap_request_for_call(
        context.clone(),
        context.clone().agent_id.address(),
        fn_name,
        JsonString::from_json(&params_string.clone()),
    );

    // Run the holochain instance
    hc.start().expect("couldn't start");
    // Call the exposed wasm function
    return hc.call("test_zome", cap_request, fn_name, &params_string);
}

/// create a test context and TestLogger pair so we can use the logger in assertions
pub fn create_test_context(agent_name: &str) -> Arc<Context> {
    let agent = mock_signing::registered_test_agent(agent_name);
    Arc::new(
        ContextBuilder::new()
            .with_agent(agent.clone())
            .with_file_storage(tempdir().unwrap().path().to_str().unwrap())
            .expect("Tempdir must be accessible")
            .with_conductor_api(mock_signing::mock_conductor_api(agent))
            .with_instance_name("fake_instance_name")
            .spawn(),
    )
}

// @TODO this is a first attempt at replacing history.len() tests
// @see https://github.com/holochain/holochain-rust/issues/195
pub fn expect_action<F>(rx: &Receiver<Signal>, f: F) -> Result<Action, String>
where
    F: Fn(&Action) -> bool,
{
    let timeout = 1000;
    loop {
        match rx
            .recv_timeout(Duration::from_millis(timeout))
            .map_err(|e| e.to_string())?
        {
            Signal::Trace(aw) => {
                let action = aw.action().clone();
                if f(&action) {
                    return Ok(action);
                }
            }
            _ => continue,
        }
    }
}


pub fn start_holochain_instance<T: Into<String>>(
    uuid: T,
    agent_name: T,
) -> (Holochain, Arc<Mutex<TestLogger>>,SignalReceiver) {
    // Setup the holochain instance

    let mut wasm_path = PathBuf::new();
    let wasm_dir_component: PathBuf = wasm_target_dir(
        &String::from("hdk-rust").into(),
        &String::from("wasm-test").into(),
    );
    wasm_path.push(wasm_dir_component);
    let wasm_path_component: PathBuf = [
        String::from("wasm32-unknown-unknown"),
        String::from("release"),
        String::from("test_globals.wasm"),
    ]
    .iter()
    .collect();
    wasm_path.push(wasm_path_component);

    let wasm = create_wasm_from_file(&wasm_path);

    let defs = create_test_defs_with_hc_public_fn_names(vec![
        "check_global",
        "check_commit_entry",
        "check_commit_entry_macro",
        "check_get_entry_result",
        "check_get_entry",
        "send_tweet",
        "commit_validation_package_tester",
        "link_two_entries",
        "links_roundtrip_create",
        "links_roundtrip_get",
        "links_roundtrip_get_and_load",
        "link_validation",
        "check_query",
        "check_app_entry_address",
        "check_sys_entry_address",
        "check_call",
        "check_call_with_args",
        "send_message",
        "sleep",
        "remove_link",
        "get_entry_properties",
        "emit_signal",
        "show_env",
        "hash_entry",
        "sign_message",
        "verify_message",
        "add_seed",
        "add_key",
        "get_pubkey",
        "list_secrets",
        "create_and_link_tagged_entry",
        "get_my_entries_by_tag",
        "my_entries_with_load",
        "delete_link_tagged_entry",
        "my_entries_immediate_timeout",
        "create_and_link_tagged_entry_bad_link",
        "link_tag_validation",
        "get_entry",
        "create_priv_entry"

    ]);
    let mut dna = create_test_dna_with_defs("test_zome", defs, &wasm);
    dna.uuid = uuid.into();

    // TODO: construct test DNA using the auto-generated JSON feature
    // The code below is fragile!
    // We have to manually construct a Dna struct that reflects what we defined using define_zome!
    // in wasm-test/src/lib.rs.
    // In a production setting, hc would read the auto-generated JSON to make sure the Dna struct
    // matches up. We should do the same in test.
    {
        let entry_types = &mut dna.zomes.get_mut("test_zome").unwrap().entry_types;
        entry_types.insert(
            EntryType::from("validation_package_tester"),
            EntryTypeDef::new(),
        );
        entry_types.insert(
            EntryType::from("empty_validation_response_tester"),
            EntryTypeDef::new(),
        );
        entry_types.insert(
            EntryType::from("private test entry"),
            EntryTypeDef::new(),
        );
        let test_entry_type = &mut entry_types
            .get_mut(&EntryType::from("testEntryType"))
            .unwrap();
        test_entry_type.links_to.push(LinksTo {
            target_type: String::from("testEntryType"),
            link_type: String::from("test"),
        });

        test_entry_type.links_to.push(LinksTo {
            target_type:String::from("testEntryType"),
            link_type: String::from("intergration test"),
        });
    }

    {
        let entry_types = &mut dna.zomes.get_mut("test_zome").unwrap().entry_types;
        let mut link_validator = EntryTypeDef::new();
        link_validator.links_to.push(LinksTo {
            target_type: String::from("link_validator"),
            link_type: String::from("longer"),
        });
        entry_types.insert(EntryType::from("link_validator"), link_validator);
    }

    let (context, test_logger,signal_recieve) =
        test_context_and_logger_with_network_name_and_signal(&agent_name.into(), Some(&dna.uuid));
    let mut hc =
        Holochain::new(dna.clone(), context).expect("could not create new Holochain instance.");

    // Run the holochain instance
    hc.start().expect("couldn't start");
    (hc, test_logger,signal_recieve)
}


pub fn make_test_call(hc: &mut Holochain, fn_name: &str, params: &str) -> HolochainResult<JsonString> {
    let cap_call = {
        let context = hc.context()?;
        let token = context.get_public_token().unwrap();
        make_cap_request_for_call(
            context.clone(),
            token,
            fn_name,
            JsonString::from_json(params),
        )
    };
    hc.call("test_zome", cap_call, fn_name, params)
}


#[derive(Deserialize, Serialize, Default, Debug, DefaultJson,Clone)]
pub struct TestEntry {
    pub stuff: String,
}

pub fn example_valid_entry() -> Entry {
    Entry::App(
        test_app_entry_type().into(),
        TestEntry {
            stuff: "non fail".into(),
        }
        .into(),
    )
}

pub fn empty_string_validation_fail_entry() -> Entry {
    Entry::App(
        "empty_validation_response_tester".into(),
        TestEntry {
            stuff: "should fail with empty string".into(),
        }
        .into(),
    )
}

pub fn example_valid_entry_result() -> GetEntryResult {
    let entry = example_valid_entry();
    let entry_with_meta = &EntryWithMeta {
        entry: entry.clone(),
        crud_status: CrudStatus::Live,
        maybe_link_update_delete: None,
    };
    GetEntryResult::new(StatusRequestKind::Latest, Some((entry_with_meta, vec![])))
}

pub fn example_valid_entry_params() -> String {
    format!(
        "{{\"entry\":{}}}",
        String::from(JsonString::from(example_valid_entry())),
    )
}

pub fn example_valid_entry_address() -> Address {
    Address::from("QmefcRdCAXM2kbgLW2pMzqWhUvKSDvwfFSVkvmwKvBQBHd")
}

//this polls for the zome result until it satisfies a the boolean condition or elapses a number of tries.
//only use this for get requests please
pub fn wait_for_zome_result<'a,T>(holochain: &mut Holochain,zome_call:&str,params:&str, boolean_condition:fn(T)->bool,tries:i8) -> ZomeApiResult<T> where T: hdk::serde::de::DeserializeOwned + Clone 
{
    //make zome call
    let result = make_test_call(holochain, zome_call, params);
    let call_result = result.clone().expect("Could not wait for condition as result is malformed").to_string();
    
    //serialize into ZomeApiResult type
    let expected_result : ZomeApiResult<T> =serde_json::from_str::<ZomeApiResult<T>>(&call_result)
                                            .map_err(|_|ZomeApiError::Internal(format!("Error converting serde result for {}",zome_call)))?;
    let value = expected_result.clone()?;
    
    //check if condition is satisifed
    if !boolean_condition(value) && tries >0
    {
        thread::sleep(Duration::from_secs(10));
        
        //recursively call function again and decrement tries so far
        wait_for_zome_result(holochain,zome_call,params,boolean_condition,tries-1)
    }
    else
    {
        expected_result
    }
}


pub fn generate_zome_internal_error(error_kind:String)->ZomeApiError
{
    let path = PathBuf::new()
              .join("core")
              .join("src")
              .join("nucleus")
              .join("ribosome")
              .join("runtime.rs");
    let path_string = path.as_path().to_str().expect("path should have been created");
    let formatted_path_string = path_string.replace("\\",&vec!["\\","\\"].join(""));
    let error_string = format!(r#"{{"kind":{},"file":"{}","line":"225"}}"#,error_kind,formatted_path_string);
    ZomeApiError::Internal(error_string)
}<|MERGE_RESOLUTION|>--- conflicted
+++ resolved
@@ -247,7 +247,6 @@
     agent_name: &str,
     network_name: Option<&str>,
 ) -> (Arc<Context>, Arc<Mutex<TestLogger>>) {
-<<<<<<< HEAD
     test_context_and_logger_with_bootstrap_nodes
         (agent_name, network_name, vec![])
 }
@@ -258,9 +257,6 @@
     network_name: Option<&str>,
     bootstrap_nodes: Vec<url::Url>,
 ) -> (Arc<Context>, Arc<Mutex<TestLogger>>) {
-=======
-    let (signal,_) = signal_channel();
->>>>>>> 78aedefa
     let agent = mock_signing::registered_test_agent(agent_name);
     let logger = test_logger();
     (
