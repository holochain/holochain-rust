--- conflicted
+++ resolved
@@ -2,16 +2,9 @@
 
 use holochain_persistence_api::cas::content::{Address, AddressableContent};
 
-<<<<<<< HEAD
-use holochain_dpki::{
-    key_bundle::KeyBundle,
+use holochain_dpki::{key_bundle::KeyBundle, SEED_SIZE};
     utils::{secbuf_from_array,secbuf_new_insecure_from_string},
-    SEED_SIZE,
     SecBuf,
-};
-=======
-use holochain_dpki::{key_bundle::KeyBundle, SEED_SIZE};
->>>>>>> fec5f7b6
 use jsonrpc_ws_server::jsonrpc_core::{self, types::params::Params, IoHandler};
 use lib3h_sodium::secbuf::SecBuf;
 use std::{collections::HashMap, sync::Arc};
@@ -125,11 +118,7 @@
 /// This enables unit testing of core code that creates signatures without
 /// depending on the conductor or actual key files.
 pub fn mock_decrypt(payload: String, agent_id: &AgentId) -> String {
-<<<<<<< HEAD
-        TEST_AGENT_KEYBUNDLES
-=======
-    TEST_AGENT_KEYBUNDLES
->>>>>>> fec5f7b6
+    TEST_AGENT_KEYBUNDLES
         .lock()
         .unwrap()
         .get(&agent_id.address())
