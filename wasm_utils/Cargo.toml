--- conflicted
+++ resolved
@@ -8,15 +8,9 @@
 serde_derive = "=1.0.89"
 serde_json = { version = "=1.0.39", features = ["preserve_order"] }
 holochain_core_types = { path = "../core_types" }
-<<<<<<< HEAD
-holochain_json_derive = "=0.0.1-alpha2"
-holochain_persistence_api = "=0.0.4-alpha1"
-holochain_json_api = "=0.0.1-alpha2"
-=======
 holochain_json_derive = "=0.0.15"
 holochain_persistence_api = "=0.0.6"
 holochain_json_api = "=0.0.15"
->>>>>>> 3103868e
 
 [dev-dependencies]
 test_utils = { path = "../test_utils"}
