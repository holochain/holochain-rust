use holochain_core_types::{
<<<<<<< HEAD
    entry::{entry_type::EntryType, Entry},
    error::HolochainError,
    json::*,
    validation::ValidationData,
=======
    error::HolochainError, json::*, link::Link, validation::ValidationData,
>>>>>>> 51b54414
};

#[derive(Deserialize, Debug, Serialize, DefaultJson)]
pub struct EntryValidationArgs {
    pub entry_type: EntryType,
    pub entry: Entry,
    pub validation_data: ValidationData,
}

#[derive(Deserialize, Debug, Serialize, DefaultJson, PartialEq, Clone)]
pub enum LinkDirection {
    To,
    From,
}

#[derive(Deserialize, Debug, Serialize, DefaultJson, Clone)]
pub struct LinkValidationPackageArgs {
    pub entry_type: String,
    pub tag: String,
    pub direction: LinkDirection,
}

#[derive(Deserialize, Debug, Serialize, DefaultJson, Clone)]
pub struct LinkValidationArgs {
    pub entry_type: String,
    pub link: Link,
    pub direction: LinkDirection,
    pub validation_data: ValidationData,
}<|MERGE_RESOLUTION|>--- conflicted
+++ resolved
@@ -1,12 +1,9 @@
 use holochain_core_types::{
-<<<<<<< HEAD
     entry::{entry_type::EntryType, Entry},
     error::HolochainError,
     json::*,
+    link::Link,
     validation::ValidationData,
-=======
-    error::HolochainError, json::*, link::Link, validation::ValidationData,
->>>>>>> 51b54414
 };
 
 #[derive(Deserialize, Debug, Serialize, DefaultJson)]
